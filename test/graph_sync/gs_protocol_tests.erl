%%%-------------------------------------------------------------------
%%% @author Lukasz Opiola
%%% @copyright (C) 2017 ACK CYFRONET AGH
%%% This software is released under the MIT license
%%% cited in 'LICENSE.txt'.
%%% @end
%%%-------------------------------------------------------------------
%%% @doc
%%% This module contains unit tests for gs_protocol module that mostly check if
%%% encoding / decoding messages works correctly.
%%% @end
%%%-------------------------------------------------------------------
-module(gs_protocol_tests).
-author("Lukasz Opiola").

-ifdef(TEST).

-include_lib("eunit/include/eunit.hrl").
-include("graph_sync/graph_sync.hrl").
-include_lib("ctool/include/errors.hrl").
-include_lib("ctool/include/aai/aai.hrl").

%%%===================================================================
%%% Tests
%%%===================================================================

greatest_common_version_test() ->
    ?assertEqual(
        {true, 7},
        gs_protocol:greatest_common_version([1, 2, 5, 6, 7], [7])
    ),
    ?assertEqual(
        {true, 7},
        gs_protocol:greatest_common_version([7], [1, 2, 5, 6, 7])
    ),

    ?assertEqual(
        {true, 7},
        gs_protocol:greatest_common_version([1, 2, 5, 6, 7, 8, 9], [7])
    ),
    ?assertEqual(
        {true, 7},
        gs_protocol:greatest_common_version([7], [1, 2, 5, 6, 7, 10, 14])
    ),

    ?assertEqual(
        {true, 3},
        gs_protocol:greatest_common_version([1, 3, 5, 7], [2, 3, 4, 6, 8])
    ),
    ?assertEqual(
        {true, 3},
        gs_protocol:greatest_common_version([2, 3, 4, 6, 8], [1, 3, 5, 7])
    ),

    ?assertEqual(
        false,
        gs_protocol:greatest_common_version([], [2, 3, 4, 6, 8])
    ),
    ?assertEqual(
        false,
        gs_protocol:greatest_common_version([2, 3, 4, 6, 8], [])
    ),

    ?assertEqual(
        false,
        gs_protocol:greatest_common_version([1, 3, 5, 7], [2, 4, 6, 8])
    ),
    ?assertEqual(
        false,
        gs_protocol:greatest_common_version([2, 4, 6, 8], [1, 3, 5, 7])
    ),

    ok.


encode_decode_message_test() ->
    % Check if requests are encoded and decoded correctly
    RequestsToCheck = [
        #gs_req{
            id = <<"mess1">>,
            subtype = handshake,
            auth_override = undefined,
            request = #gs_req_handshake{
                supported_versions = [123123, 34534, 123, 5],
                session_id = undefined
            }
        },
        #gs_req{
            id = <<"mess2">>,
            subtype = handshake,
            auth_override = undefined,
            request = #gs_req_handshake{
                supported_versions = [1],
                session_id = <<"23423424qdsfdsgew456235tegdfg">>
            }
        },
        #gs_req{
            id = <<"mess3">>,
            subtype = handshake,
            auth_override = undefined,
            request = #gs_req_handshake{
                supported_versions = [],
                session_id = <<"23423424qdsfdsgew456235tegdfg">>
            }
        },
        #gs_req{
            id = <<"mess4">>,
            subtype = handshake,
            auth_override = undefined,
            request = #gs_req_handshake{
                supported_versions = [],
                auth = undefined,
                session_id = <<"23423424qdsfdsgew456235tegdfg">>
            }
        },
        #gs_req{
            id = <<"mess5">>,
            subtype = handshake,
            auth_override = undefined,
            request = #gs_req_handshake{
                supported_versions = [123123, 34534, 123, 5],
                auth = {token, <<"token-token">>},
                session_id = <<"zxvcert245234234234234">>
            }
        },
        #gs_req{
            id = <<"mess6">>,
            subtype = handshake,
            auth_override = undefined,
            request = #gs_req_handshake{
                supported_versions = [1],
                auth = {token, <<"another-token">>},
                session_id = <<"ccxvsdfsdfsdfsdf">>
            }
        },
        #gs_req{
            id = <<"mess7">>,
            subtype = rpc,
<<<<<<< HEAD
            auth_override = {{token, <<"third-token">>}, undefined},
=======
            auth_override = #auth_override{client_auth = {token, <<"third-token">>}},
>>>>>>> 9019f803
            request = #gs_req_rpc{
                function = <<"f6">>,
                args = #{<<"args6">> => 6}
            }
        },
        #gs_req{
            id = <<"mess8">>,
            subtype = graph,
            auth_override = undefined,
            request = #gs_req_graph{
                gri = #gri{type = od_user, id = undefined, aspect = whatever},
                operation = get,
                data = undefined,
                subscribe = false,
                auth_hint = undefined
            }
        },
        #gs_req{
            id = <<"mess9">>,
            subtype = graph,
            auth_override = undefined,
            request = #gs_req_graph{
                gri = #gri{type = od_user, id = <<"id9">>, aspect = whatever, scope = shared},
                operation = create,
                data = #{<<"data9">> => 9},
                subscribe = true,
                auth_hint = ?AS_USER(<<"otherid9">>)
            }
        },
        #gs_req{
            id = <<"mess10">>,
            subtype = graph,
            auth_override = undefined,
            request = #gs_req_graph{
                gri = #gri{type = od_space, id = <<"id10">>, aspect = whatever},
                operation = update,
                data = #{<<"data10">> => 10},
                subscribe = false,
                auth_hint = ?AS_GROUP(<<"otherid10">>)
            }
        },
        #gs_req{
            id = <<"mess11">>,
            subtype = graph,
            auth_override = undefined,
            request = #gs_req_graph{
                gri = #gri{type = od_space, id = <<"id11">>, aspect = whatever},
                operation = delete,
                data = undefined,
                subscribe = false,
                auth_hint = undefined
            }
        },
        #gs_req{
            id = <<"mess12">>,
            subtype = graph,
            auth_override = undefined,
            request = #gs_req_graph{
                gri = #gri{type = od_user, id = <<"id12">>, aspect = whatever},
                operation = get,
                data = undefined,
                subscribe = true,
                auth_hint = ?THROUGH_USER(<<"otherid12">>)
            }
        },
        #gs_req{
            id = <<"mess13">>,
            subtype = graph,
            auth_override = undefined,
            request = #gs_req_graph{
                gri = #gri{type = od_user, id = <<"id13">>, aspect = whatever},
                operation = get,
                data = undefined,
                subscribe = true,
                auth_hint = ?THROUGH_GROUP(<<"otherid13">>)
            }
        },
        #gs_req{
            id = <<"mess14">>,
            subtype = graph,
            auth_override = undefined,
            request = #gs_req_graph{
                gri = #gri{type = od_user, id = <<"id14">>, aspect = whatever},
                operation = get,
                data = undefined,
                subscribe = true,
                auth_hint = ?THROUGH_SPACE(<<"otherid14">>)
            }
        },
        #gs_req{
            id = <<"mess15">>,
            subtype = graph,
            auth_override = undefined,
            request = #gs_req_graph{
                gri = #gri{type = od_user, id = <<"id15">>, aspect = whatever},
                operation = get,
                data = undefined,
                subscribe = true,
                auth_hint = ?THROUGH_PROVIDER(<<"otherid15">>)
            }
        },
        #gs_req{
            id = <<"mess17">>,
            subtype = graph,
            auth_override = undefined,
            request = #gs_req_graph{
                gri = #gri{type = od_user, id = <<"id17">>, aspect = whatever},
                operation = get,
                data = undefined,
                subscribe = true,
                auth_hint = ?THROUGH_HANDLE_SERVICE(<<"otherid17">>)
            }
        },
        #gs_req{
            id = <<"mess18">>,
            subtype = graph,
            auth_override = undefined,
            request = #gs_req_graph{
                gri = #gri{type = od_user, id = <<"id18">>, aspect = whatever},
                operation = get,
                data = undefined,
                subscribe = true,
                auth_hint = ?THROUGH_HANDLE(<<"otherid18">>)
            }
        },
        #gs_req{
            id = <<"mess19">>,
            subtype = unsub,
            auth_override = undefined,
            request = #gs_req_unsub{
                gri = #gri{type = od_user, id = <<"id19">>, aspect = whatever}
            }
        },
        #gs_resp{
            id = <<"mess20">>,
            subtype = handshake,
            success = false,
            error = ?ERROR_BAD_VERSION([1, 2, 3]),
            response = undefined
        },
        #gs_resp{
            id = <<"mess21">>,
            subtype = handshake,
            success = true,
            error = undefined,
            response = #gs_resp_handshake{
                version = 21,
                session_id = <<"adsfadsfadsf">>,
                identity = ?SUB(nobody),
                attributes = #{<<"attr21">> => 21}
            }
        },
        #gs_resp{
            id = <<"mess22">>,
            subtype = handshake,
            success = true,
            error = undefined,
            response = #gs_resp_handshake{
                version = 22,
                session_id = <<"adsfadsfadsf">>,
                identity = ?SUB(user, <<"u22">>),
                attributes = #{<<"attr22">> => 22}
            }
        },
        #gs_resp{
            id = <<"mess23">>,
            subtype = handshake,
            success = true,
            error = undefined,
            response = #gs_resp_handshake{
                version = 23,
                session_id = <<"adsfadsfadsf">>,
                identity = ?SUB(?ONEPROVIDER, <<"p23">>),
                attributes = #{<<"attr23">> => 23}
            }
        },
        #gs_resp{
            id = <<"mess23.3">>,
            subtype = rpc,
            success = false,
            error = ?ERROR_RPC_UNDEFINED,
            response = undefined
        },
        #gs_resp{
            id = <<"mess23.6">>,
            subtype = rpc,
            success = true,
            error = undefined,
            response = #gs_resp_rpc{
                result = undefined
            }
        },
        #gs_resp{
            id = <<"mess24">>,
            subtype = rpc,
            success = true,
            error = undefined,
            response = #gs_resp_rpc{
                result = #{<<"result24">> => 24}
            }
        },
        #gs_resp{
            id = <<"mess25">>,
            subtype = graph,
            success = false,
            error = ?ERROR_FORBIDDEN,
            response = undefined
        },
        #gs_resp{
            id = <<"mess26.1">>,
            subtype = graph,
            success = true,
            error = undefined,
            response = #gs_resp_graph{
                data = undefined
            }
        },
        #gs_resp{
            id = <<"mess26.2">>,
            subtype = graph,
            success = true,
            error = undefined,
            response = #gs_resp_graph{}
        },
        #gs_resp{
            id = <<"mess27.1">>,
            subtype = graph,
            success = true,
            error = undefined,
            response = #gs_resp_graph{
                data_format = value,
                data = #{<<"data27">> => 27}
            }
        },
        #gs_resp{
            id = <<"mess27.2">>,
            subtype = graph,
            success = true,
            error = undefined,
            response = #gs_resp_graph{
                data_format = value,
                data = 12345
            }
        },
        #gs_resp{
            id = <<"mess27.3">>,
            subtype = graph,
            success = true,
            error = undefined,
            response = #gs_resp_graph{
                data_format = value,
                data = <<"12345">>
            }
        },
        #gs_resp{
            id = <<"mess27.4">>,
            subtype = graph,
            success = true,
            error = undefined,
            response = #gs_resp_graph{
                data_format = resource,
                data = #{<<"data27">> => 27, <<"gri">> => <<"user.id.instance:protected">>}
            }
        },
        #gs_resp{
            id = <<"mess28">>,
            subtype = unsub,
            success = false,
            error = ?ERROR_NOT_SUBSCRIBABLE,
            response = undefined
        },
        #gs_resp{
            id = <<"mess28">>,
            subtype = unsub,
            success = true,
            error = undefined,
            response = #gs_resp_unsub{
            }
        },
        #gs_push{
            subtype = error,
            message = #gs_push_error{
                error = ?ERROR_BAD_MESSAGE(#{<<"mesaz">> => <<"mesaz">>})
            }
        },
        #gs_push{
            subtype = graph,
            message = #gs_push_graph{
                gri = #gri{type = od_user, id = <<"id30">>, aspect = whatever},
                change_type = updated,
                data = #{<<"data30">> => 30}
            }
        },
        #gs_push{
            subtype = graph,
            message = #gs_push_graph{
                gri = #gri{type = od_user, id = <<"id31">>, aspect = whatever},
                change_type = deleted,
                data = undefined
            }
        },
        #gs_push{
            subtype = nosub,
            message = #gs_push_nosub{
                gri = #gri{type = od_user, id = <<"id32">>, aspect = whatever},
                reason = forbidden
            }
        },
        #gs_push{
            subtype = nosub,
            message = #gs_push_nosub{
                gri = #gri{type = od_user, id = <<"id33">>, aspect = whatever},
                auth_hint = ?THROUGH_USER(<<"otherid33">>),
                reason = forbidden
            }
        }
    ],

    lists:foreach(fun(ProtoVersion) ->
        lists:foreach(fun(Request) ->
            check_encode_decode_for_proto_version(ProtoVersion, Request),
            ?assertMatch(?ERROR_BAD_MESSAGE(_), gs_protocol:decode(ProtoVersion, <<"sdfsdviuyasd9fas">>))
        end, RequestsToCheck)
    end, gs_protocol:supported_versions()).


<<<<<<< HEAD
=======
% In protocol version 4, auth override has been extended with additional fields
% so it cannot be checked in the encode_decode_message_test.
encode_decode_auth_override_v4_test() ->
    RequestsToCheck = [
        #gs_req{
            id = <<"mess1">>,
            subtype = rpc,
            auth_override = #auth_override{
                client_auth = {token, <<"third-token">>},
                peer_ip = {9, 31, 216, 211},
                interface = graphsync,
                audience_token = <<"983947234">>,
                data_access_caveats_policy = disallow_data_access_caveats
            },
            request = #gs_req_rpc{
                function = <<"f6">>,
                args = #{<<"args6">> => 6}
            }
        },
        #gs_req{
            id = <<"mess1">>,
            subtype = rpc,
            auth_override = #auth_override{
                client_auth = nobody,
                peer_ip = undefined,
                interface = oneclient,
                audience_token = undefined,
                data_access_caveats_policy = allow_data_access_caveats
            },
            request = #gs_req_rpc{
                function = <<"f6">>,
                args = #{<<"args6">> => 6}
            }
        },
        #gs_req{
            id = <<"mess2">>,
            subtype = graph,
            auth_override = #auth_override{
                client_auth = {token, <<"fourth-token">>},
                peer_ip = undefined,
                interface = rest,
                audience_token = undefined,
                data_access_caveats_policy = allow_data_access_caveats
            },
            request = #gs_req_graph{
                gri = #gri{type = od_user, id = <<"id">>, aspect = instance},
                operation = get,
                data = undefined,
                subscribe = true
            }
        }
    ],
    VersionsWithNewAuthOverride = [V || V <- gs_protocol:supported_versions(), V > 3],

    lists:foreach(fun(ProtoVersion) ->
        lists:foreach(fun(Request) ->
            check_encode_decode_for_proto_version(ProtoVersion, Request)
        end, RequestsToCheck)
    end, VersionsWithNewAuthOverride).


check_encode_decode_for_proto_version(ProtoVersion, Request) ->
    {ok, Encoded} = gs_protocol:encode(ProtoVersion, Request),
    true = is_map(Encoded),
    EncodedJSON = json_utils:encode(Encoded),
    DecodedJSON = json_utils:decode(EncodedJSON),
    {ok, Decoded} = gs_protocol:decode(ProtoVersion, DecodedJSON),
    ?assertEqual(Decoded, Request).


>>>>>>> 9019f803
-endif.<|MERGE_RESOLUTION|>--- conflicted
+++ resolved
@@ -136,11 +136,7 @@
         #gs_req{
             id = <<"mess7">>,
             subtype = rpc,
-<<<<<<< HEAD
-            auth_override = {{token, <<"third-token">>}, undefined},
-=======
             auth_override = #auth_override{client_auth = {token, <<"third-token">>}},
->>>>>>> 9019f803
             request = #gs_req_rpc{
                 function = <<"f6">>,
                 args = #{<<"args6">> => 6}
@@ -467,8 +463,6 @@
     end, gs_protocol:supported_versions()).
 
 
-<<<<<<< HEAD
-=======
 % In protocol version 4, auth override has been extended with additional fields
 % so it cannot be checked in the encode_decode_message_test.
 encode_decode_auth_override_v4_test() ->
@@ -539,5 +533,4 @@
     ?assertEqual(Decoded, Request).
 
 
->>>>>>> 9019f803
 -endif.