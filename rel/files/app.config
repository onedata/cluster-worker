--- conflicted
+++ resolved
@@ -49,10 +49,7 @@
             {disc, 500000}
         ]},
         {datastore_doc_commit_retry_delay, 1000},
-<<<<<<< HEAD
-=======
         {couchbase_revision_history_length, 1},
->>>>>>> 156b0bd9
         {couchbase_mutator_history_length, 1},
         {couchbase_config_total_timeout, 30000},
         {couchbase_pool_operation_timeout, 1800000},
