--- conflicted
+++ resolved
@@ -25,7 +25,6 @@
 -export([all/0, init_per_suite/1, end_per_suite/1, init_per_testcase/2,
     end_per_testcase/2]).
 
-<<<<<<< HEAD
 %% tests
 -export([
     sequencer_stream_test/1,
@@ -35,6 +34,7 @@
     sequencer_manager_test/1
 ]).
 
+-perf_test({perf_cases, []}).
 all() -> [
     sequencer_stream_test,
     sequencer_stream_periodic_ack_test,
@@ -42,10 +42,6 @@
     sequencer_stream_crash_test,
     sequencer_manager_test
 ].
-=======
--perf_test({perf_cases, []}).
-all() -> [sequencer_manager_test, sequencer_stream_test].
->>>>>>> 0d4d59e6
 
 -define(TIMEOUT, timer:seconds(5)).
 
