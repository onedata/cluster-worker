--- conflicted
+++ resolved
@@ -17,8 +17,6 @@
 -include("err.hrl").
 -include("registered_names.hrl").
 
--define(ProtocolVersion, 1).
-
 %% export for ct
 -export([all/0, init_per_testcase/2, end_per_testcase/2]).
 -export([main_test/1]).
@@ -59,12 +57,7 @@
     rest_test_user_unknown(),
 
     % Create a user in db with some files
-<<<<<<< HEAD
-    {DN, StorageUUID} = setup_user_in_db(),
-    ibrowse:start(),
-=======
     setup_user_in_db(DN),
->>>>>>> 607d3742
 
     % Test if REST requests return what is expected
     test_rest_error_messages(),
@@ -76,13 +69,7 @@
 
 
     % DB cleanup
-    RemoveStorageAns = rpc:call(CCM, dao_lib, apply, [dao_vfs, remove_storage, [{uuid, StorageUUID}], ?ProtocolVersion]),
-    ?assertEqual(ok, RemoveStorageAns),
-
-    ?assertEqual(ok, rpc:call(CCM, dao_lib, apply, [dao_vfs, remove_file, ["groups/veilfstestgroup"], ?ProtocolVersion])),
-    ?assertEqual(ok, rpc:call(CCM, dao_lib, apply, [dao_vfs, remove_file, ["groups"], ?ProtocolVersion])),
-
-    ?assertEqual(ok, rpc:call(CCM, user_logic, remove_user, [{dn, DN}])).
+    rpc:call(CCM, user_logic, remove_user, [{dn, DN}]).
 
 
 %% ====================================================================
@@ -369,7 +356,7 @@
     % TODO Usunac jak wreszcie baza bedzie czyszczona miedzy testami
     rpc:call(CCM, user_logic, remove_user, [{dn, DN}]),
 
-    {Ans1, StorageUUID} = rpc:call(CCM, fslogic_storage, insert_storage, [?SH, ?TEST_ROOT]),
+    {Ans1, _} = rpc:call(CCM, fslogic_storage, insert_storage, [?SH, ?TEST_ROOT]),
     ?assertEqual(ok, Ans1),
     {Ans5, _} = rpc:call(CCM, user_logic, create_user, [Login, Name, Teams, Email, DnList]),
     ?assertEqual(ok, Ans5),
@@ -383,7 +370,7 @@
     Ans7 = rpc:call(CCM, logical_files_manager, create, ["veilfstestuser/dir/file.txt"]),
     ?assertEqual(ok, Ans7),
 
-    {DN, StorageUUID}.
+    DN.
 
 
 %% ====================================================================
