--- conflicted
+++ resolved
@@ -25,11 +25,6 @@
                     "input_dir": "rel/op_worker",
                     "target_dir": "rel/test_cluster"
                 },
-<<<<<<< HEAD
-                "sys.config": {
-                    "ccm_nodes": [ "ccm@"],
-                    "db_nodes": [ "127.0.0.1:49161", "127.0.0.1:49162", "127.0.0.1:49163", "127.0.0.1:49164", "127.0.0.1:49165" ]
-=======
                 "nodes": {
                     "worker1": {
                         "vm.args": {
@@ -48,7 +43,6 @@
                             ]
                         }
                     }
->>>>>>> e62e9de1
                 }
             }
         }
