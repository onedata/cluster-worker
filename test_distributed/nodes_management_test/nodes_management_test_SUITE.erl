%%%--------------------------------------------------------------------
%%% @author Michal Wrzeszcz
%%% @copyright (C) 2013 ACK CYFRONET AGH
%%% This software is released under the MIT license
%%% cited in 'LICENSE.txt'.
%%% @end
%%%--------------------------------------------------------------------
%%% @doc This test creates many Erlang virtual machines and uses them
%% to test how ccm manages workers and monitors nodes.
%%% @end
%%%--------------------------------------------------------------------
-module(nodes_management_test_SUITE).
-author("Michal Wrzeszcz").

-include("test_utils.hrl").
-include("registered_names.hrl").
-include_lib("ctool/include/global_registry/gr_users.hrl").
-include_lib("ctool/include/logging.hrl").
-include_lib("ctool/include/test/assertions.hrl").
-include_lib("ctool/include/test/test_node_starter.hrl").

%% export for ct
-export([all/0, init_per_testcase/2, end_per_testcase/2]).
-export([one_node_test/1, ccm_and_worker_test/1]).

%% all() -> [one_node_test, ccm_and_worker_test].
all() -> [ccm_and_worker_test].

%%%===================================================================
%%% Test function
%% ====================================================================
one_node_test(Config) ->
    [Node] = ?config(nodes, Config),
    ?assertMatch(ccm, gen_server:call({?NODE_MANAGER_NAME, Node}, get_node_type)).

ccm_and_worker_test(Config) ->
<<<<<<< HEAD
%%     [Ccm] = ?config(op_ccm_nodes, Config),
%%     [Worker] = ?config(op_worker_nodes, Config),
%%     gen_server:call({?NODE_MANAGER_NAME, Ccm}, getNodeType),
%%     ?assertMatch(ccm, gen_server:call({?NODE_MANAGER_NAME, Ccm}, getNodeType)),
%%     ?assertMatch(worker, gen_server:call({?NODE_MANAGER_NAME, Worker}, getNodeType)),
%%
%%     timer:sleep(15000), %todo reorganize cluster startup, so we don't have to wait
%%
%%     ?assertEqual(pong, rpc:call(Ccm, worker_proxy, call, [http_worker, ping])),
%%     ?assertEqual(pong, rpc:call(Ccm, worker_proxy, call, [dns_worker, ping])).
    ct:print("~p", [os:cmd("../../../../docker/cluster_up.py ../env_desc.json")]).
=======
    [Ccm, Worker1, Worker2] = Nodes = ?config(nodes, Config),
    ?assertMatch(ccm, gen_server:call({?NODE_MANAGER_NAME, Ccm}, get_node_type)),
    ?assertMatch(worker, gen_server:call({?NODE_MANAGER_NAME, Worker1}, get_node_type)),

    %todo integrate with test_utils
    cluster_state_notifier:cast({subscribe_for_init, self(), length(Nodes) - 1}),
    receive
        init_finished -> ok
    after
        15000 -> throw(timeout)
    end,
    ?assertEqual(pong, rpc:call(Ccm, worker_proxy, call, [http_worker, ping])),
    ?assertEqual(pong, rpc:call(Ccm, worker_proxy, call, [dns_worker, ping])),
    ?assertEqual(pong, rpc:call(Worker1, worker_proxy, call, [http_worker, ping])),
    ?assertEqual(pong, rpc:call(Worker1, worker_proxy, call, [dns_worker, ping])),
    ?assertEqual(pong, rpc:call(Worker2, worker_proxy, call, [http_worker, ping])),
    ?assertEqual(pong, rpc:call(Worker2, worker_proxy, call, [dns_worker, ping])).
>>>>>>> 242025f6

%%%===================================================================
%%% SetUp and TearDown functions
%%%===================================================================

init_per_testcase(one_node_test, Config) ->
    ?INIT_CODE_PATH,?CLEAN_TEST_DIRS,
    test_node_starter:start_deps_for_tester_node(),

    [Node] = test_node_starter:start_test_nodes(1),

    test_node_starter:start_app_on_nodes(?APP_NAME, ?ONEPROVIDER_DEPS, [Node], [
        [{node_type, ccm}, {dispatcher_port, 8888}, {ccm_nodes, [Node]}, {heart_beat_success_interval, 1}]]),

    lists:append([{nodes, [Node]}], Config);

init_per_testcase(ccm_and_worker_test, Config) ->
<<<<<<< HEAD
%%     test_node_starter:prepare_test_environment(Config, {?APP_NAME, ?ONEPROVIDER_DEPS}).
    Config.
=======
    ?INIT_CODE_PATH,?CLEAN_TEST_DIRS,
    test_node_starter:start_deps_for_tester_node(),

    Nodes = [Ccm | _] = test_node_starter:start_test_nodes(3, true),

    test_node_starter:start_app_on_nodes(?APP_NAME, ?ONEPROVIDER_DEPS, Nodes, [
        [{node_type, ccm}, {ccm_nodes, [Ccm]}, {notify_state_changes, true}, {workers_to_trigger_init, 2}],
        [{node_type, worker}, {ccm_nodes, [Ccm]}, {notify_state_changes, true}, {dns_port, 1301}, {dispatcher_port, 2001}, {http_worker_https_port, 3001}, {http_worker_redirect_port, 4001}, {http_worker_rest_port, 5001}],
        [{node_type, worker}, {ccm_nodes, [Ccm]}, {notify_state_changes, true}, {dns_port, 1302}, {dispatcher_port, 2002}, {http_worker_https_port, 3002}, {http_worker_redirect_port, 4002}, {http_worker_rest_port, 5002}]
    ]),

    lists:append([{nodes, Nodes}], Config).
>>>>>>> 242025f6
end_per_testcase(_, Config) ->
  Nodes = ?config(nodes, Config),
  test_node_starter:stop_app_on_nodes(?APP_NAME, ?ONEPROVIDER_DEPS, Nodes),
  test_node_starter:stop_test_nodes(Nodes),
  test_node_starter:stop_deps_for_tester_node().<|MERGE_RESOLUTION|>--- conflicted
+++ resolved
@@ -34,7 +34,9 @@
     ?assertMatch(ccm, gen_server:call({?NODE_MANAGER_NAME, Node}, get_node_type)).
 
 ccm_and_worker_test(Config) ->
-<<<<<<< HEAD
+    [Ccm, Worker1, Worker2] = Nodes = ?config(nodes, Config),
+    ?assertMatch(ccm, gen_server:call({?NODE_MANAGER_NAME, Ccm}, get_node_type)),
+    ?assertMatch(worker, gen_server:call({?NODE_MANAGER_NAME, Worker1}, get_node_type)),
 %%     [Ccm] = ?config(op_ccm_nodes, Config),
 %%     [Worker] = ?config(op_worker_nodes, Config),
 %%     gen_server:call({?NODE_MANAGER_NAME, Ccm}, getNodeType),
@@ -46,10 +48,6 @@
 %%     ?assertEqual(pong, rpc:call(Ccm, worker_proxy, call, [http_worker, ping])),
 %%     ?assertEqual(pong, rpc:call(Ccm, worker_proxy, call, [dns_worker, ping])).
     ct:print("~p", [os:cmd("../../../../docker/cluster_up.py ../env_desc.json")]).
-=======
-    [Ccm, Worker1, Worker2] = Nodes = ?config(nodes, Config),
-    ?assertMatch(ccm, gen_server:call({?NODE_MANAGER_NAME, Ccm}, get_node_type)),
-    ?assertMatch(worker, gen_server:call({?NODE_MANAGER_NAME, Worker1}, get_node_type)),
 
     %todo integrate with test_utils
     cluster_state_notifier:cast({subscribe_for_init, self(), length(Nodes) - 1}),
@@ -64,7 +62,6 @@
     ?assertEqual(pong, rpc:call(Worker1, worker_proxy, call, [dns_worker, ping])),
     ?assertEqual(pong, rpc:call(Worker2, worker_proxy, call, [http_worker, ping])),
     ?assertEqual(pong, rpc:call(Worker2, worker_proxy, call, [dns_worker, ping])).
->>>>>>> 242025f6
 
 %%%===================================================================
 %%% SetUp and TearDown functions
@@ -82,10 +79,6 @@
     lists:append([{nodes, [Node]}], Config);
 
 init_per_testcase(ccm_and_worker_test, Config) ->
-<<<<<<< HEAD
-%%     test_node_starter:prepare_test_environment(Config, {?APP_NAME, ?ONEPROVIDER_DEPS}).
-    Config.
-=======
     ?INIT_CODE_PATH,?CLEAN_TEST_DIRS,
     test_node_starter:start_deps_for_tester_node(),
 
@@ -98,7 +91,8 @@
     ]),
 
     lists:append([{nodes, Nodes}], Config).
->>>>>>> 242025f6
+%%     test_node_starter:prepare_test_environment(Config, {?APP_NAME, ?ONEPROVIDER_DEPS}).
+    Config.
 end_per_testcase(_, Config) ->
   Nodes = ?config(nodes, Config),
   test_node_starter:stop_app_on_nodes(?APP_NAME, ?ONEPROVIDER_DEPS, Nodes),
