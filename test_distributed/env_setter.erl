%% ===================================================================
%% @author Michal Wrzeszcz
%% @copyright (C): 2013 ACK CYFRONET AGH
%% This software is released under the MIT license
%% cited in 'LICENSE.txt'.
%% @end
%% ===================================================================
%% @doc: This module contains functions useful for distributed tests
%% e.g. function that sets environment before start, function that
%% synchronizes virtual machines etc.
%% @end
%% ===================================================================

-module(env_setter).

-include("registered_names.hrl").

-export([start_test/0, stop_test/0, start_app/1, stop_app/0, synch_nodes/1, synch_nodes/2]).

%% ====================================================================
%% API functions
%% ====================================================================

%% start_test/0
%% ====================================================================
%% @doc This function sets environment for application.
-spec start_test() -> ok.
%% ====================================================================


start_test() ->
  code:add_path("../../../ebin"),
  {ok, Dirs} = file:list_dir("../../../deps"),
  Deps = list_deps(Dirs, "../../../deps/", "/ebin", []),
  code:add_paths(Deps),
  application:start(sasl),
  lager:start(),
  ssl:start(),
  application:start(os_mon),
  application:start(ranch),
  application:start(nprocreg),
  application:start(cowboy),
  application:start(sasl),
  application:start(nitrogen_core),
  application:start(simple_bridge),
  application:start(mimetypes),
  application:start(ibrowse),
  ok = application:load(?APP_Name).

%% stop_test/0
%% ====================================================================
%% @doc This function clears after the test.
-spec stop_test() -> ok.
%% ====================================================================

stop_test() ->
  application:stop(ranch),
  application:stop(os_mon),
  application:stop(ssl),
  application:stop(crypto),
  application:stop(public_key),
<<<<<<< HEAD
  application:stop(lager),
  application:stop(sasl),
=======
  application:stop(nprocreg),
  application:stop(cowboy),
  application:stop(sasl),
  application:stop(nitrogen_core),
  application:stop(mimetypes),
  application:stop(simple_bridge),
  application:stop(ibrowse),
>>>>>>> 2170fae4
  ok = application:unload(?APP_Name).

%% start_app/1
%% ====================================================================
%% @doc This function starts the application ands sets environment
%% variables for it.
-spec start_app(Vars :: list()) -> ok.
%% ====================================================================

start_app(Vars) ->
  set_env_vars(Vars),
  ok = application:start(?APP_Name).

%% stop_app/0
%% ====================================================================
%% @doc This function stops the application.
-spec stop_app() -> ok.
%% ====================================================================

stop_app() ->
  ok = application:stop(?APP_Name).

%% synch_nodes/1
%% ====================================================================
%% @doc This function synchronizes nodes.
-spec synch_nodes(Nodes :: list()) -> NumberOfSynchronizedNodes when
  NumberOfSynchronizedNodes :: integer().
%% ====================================================================

synch_nodes(Nodes) ->
  synch_nodes(Nodes, true).

%% synch_nodes/2
%% ====================================================================
%% @doc This function synchronizes nodes.
-spec synch_nodes(Nodes :: list(), NodesStart :: boolean()) -> NumberOfSynchronizedNodes when
  NumberOfSynchronizedNodes :: integer().
%% ====================================================================

synch_nodes(Nodes, NodesStart) ->
  Pid = self(),
  global:re_register_name(node(), Pid),
  case NodesStart of
    true ->
      timer:sleep(1000 * length(Nodes)), %% time for other nodes start
      lists:foreach(fun(N) -> net_adm:ping(N) end, Nodes),
      timer:sleep(1000 * length(Nodes)); %% nodes need time to exchange information
    _Other -> ok
  end,
  lists:foreach(fun(W) -> global:send(W, init) end, Nodes),
  waitForAns(length(Nodes), init, 2000).

%% ====================================================================
%% Internal functions
%% ====================================================================

%% list_deps/4
%% ====================================================================
%% @doc This function lists the directories with dependencies of application.
-spec list_deps(Dirs :: list(), Beg :: string(), End  :: string(), Ans :: list()) -> FinalAns when
  FinalAns :: list().
%% ====================================================================

list_deps([], _Beg, _End, Ans) ->
  Ans;

list_deps([D | Dirs], Beg, End, Ans) ->
  list_deps(Dirs, Beg, End, [Beg ++ D ++ End | Ans]).

%% set_env_vars/1
%% ====================================================================
%% @doc This function sets environment variables for application.
-spec set_env_vars(EnvVars :: list()) -> ok.
%% ====================================================================

set_env_vars([]) ->
  ok;

set_env_vars([{Variable, Value} | Vars]) ->
  application:set_env(?APP_Name, Variable, Value),
  set_env_vars(Vars).

%% waitForAns/3
%% ====================================================================
%% @doc This function waits for ProcNum messages
-spec waitForAns(ProcNum :: integer(), Message :: term(), Timeout :: integer()) -> NumberOfMessages when
  NumberOfMessages :: integer().
%% ====================================================================

waitForAns(ProcNum, Message, Timeout) ->
  waitForAns(ProcNum, 0, Message, Timeout).

%% waitForAns/4
%% ====================================================================
%% @doc This function waits for ProcNum messages
-spec waitForAns(ProcNum :: integer(), TmpAns :: integer(), Message :: term(), Timeout :: integer()) -> NumberOfMessages when
  NumberOfMessages :: integer().
%% ====================================================================

waitForAns(0, Ans, _Message, _Timeout) ->
  Ans;
waitForAns(ProcNum, Ans, Message, Timeout) ->
  receive
    Message -> waitForAns(ProcNum-1, Ans + 1, Message, Timeout)
  after
    Timeout -> Ans
  end.<|MERGE_RESOLUTION|>--- conflicted
+++ resolved
@@ -59,10 +59,6 @@
   application:stop(ssl),
   application:stop(crypto),
   application:stop(public_key),
-<<<<<<< HEAD
-  application:stop(lager),
-  application:stop(sasl),
-=======
   application:stop(nprocreg),
   application:stop(cowboy),
   application:stop(sasl),
@@ -70,7 +66,6 @@
   application:stop(mimetypes),
   application:stop(simple_bridge),
   application:stop(ibrowse),
->>>>>>> 2170fae4
   ok = application:unload(?APP_Name).
 
 %% start_app/1
