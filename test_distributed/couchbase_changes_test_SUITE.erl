--- conflicted
+++ resolved
@@ -624,11 +624,7 @@
     ?assertMatch({ok, _}, rpc:call(Worker, couchbase_changes, stream,
         [?BUCKET, ?SCOPE, Callback]
     )),
-<<<<<<< HEAD
-    ?assertAllMatch({ok, _, _}, utils:pmap(fun(N) ->
-=======
-    ?assertAllMatch({ok, _, _}, lists_utils:pmap(fun(N) ->
->>>>>>> 649fa7f8
+    ?assertAllMatch({ok, _, _}, lists_utils:pmap(fun(N) ->
         rpc:call(Worker, couchbase_driver, save, [?CTX, ?KEY(N), ?DOC(N)])
     end, lists:seq(1, DocNum))),
     lists:foreach(fun(SeqNum) ->
@@ -651,11 +647,7 @@
         [?BUCKET, ?SCOPE, Callback, 1]
     )),
 
-<<<<<<< HEAD
-    ?assertAllMatch({ok, _, _}, utils:pmap(fun(N) ->
-=======
-    ?assertAllMatch({ok, _, _}, lists_utils:pmap(fun(N) ->
->>>>>>> 649fa7f8
+    ?assertAllMatch({ok, _, _}, lists_utils:pmap(fun(N) ->
         rpc:call(Worker, couchbase_driver, save, [?CTX, ?KEY(N), ?DOC(N)])
     end, lists:seq(ExistingDocsNum + 1, ExistingDocsNum + DocNum))),
     lists:foreach(fun(SeqNum) ->
