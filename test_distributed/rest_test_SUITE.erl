--- conflicted
+++ resolved
@@ -72,12 +72,7 @@
 %%% SetUp and TearDown functions
 %%%===================================================================
 init_per_suite(Config) ->
-<<<<<<< HEAD
-    Config2 = ?TEST_INIT(Config, ?TEST_FILE(Config, "env_desc.json")),
-    Config2.
-=======
     ?TEST_INIT(Config, ?TEST_FILE(Config, "env_desc.json")).
->>>>>>> 4d84d9a5
 
 end_per_suite(Config) ->
     test_node_starter:clean_environment(Config).
