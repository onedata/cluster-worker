--- conflicted
+++ resolved
@@ -24,29 +24,23 @@
 
 %% export for ct
 -export([all/0, init_per_suite/1, end_per_suite/1]).
-<<<<<<< HEAD
 -export([local_cache_test/1, global_cache_test/1, global_cache_atomic_update_test/1,
             global_cache_list_test/1, persistance_test/1, links_test/1, link_walk_test/1,
             cache_monitoring_test/1, old_keys_cleaning_test/1, cache_clearing_test/1]).
 -export([utilize_memory/2]).
-=======
 -export([
     local_cache_test/1, global_cache_test/1, global_cache_atomic_update_test/1,
     global_cache_list_test/1, persistance_test/1,
     disk_only_links_test/1, global_only_links_test/1, globally_cached_links_test/1, link_walk_test/1
 ]).
->>>>>>> 4471ea37
 
 -performance({test_cases, []}).
 all() ->
     [local_cache_test, global_cache_test, global_cache_atomic_update_test,
-<<<<<<< HEAD
      global_cache_list_test, persistance_test, links_test, link_walk_test,
      cache_monitoring_test, old_keys_cleaning_test, cache_clearing_test].
-=======
      global_cache_list_test, persistance_test,
      disk_only_links_test, global_only_links_test, globally_cached_links_test, link_walk_test].
->>>>>>> 4471ea37
 
 %%%===================================================================
 %%% Test function
@@ -357,25 +351,161 @@
 
     ok.
 
-<<<<<<< HEAD
+
 %% Simple usege of (add/fetch/delete/foreach)_link
-links_test(Config) ->
-    [Worker1, Worker2] = ?config(op_worker_nodes, Config),
-
-    Level = disk_only,
+disk_only_links_test(Config) ->
+    generic_links_test(Config, disk_only).
+
+
+%% Simple usege of (add/fetch/delete/foreach)_link
+global_only_links_test(Config) ->
+    generic_links_test(Config, global_only).
+
+
+%% Simple usege of (add/fetch/delete/foreach)_link
+globally_cached_links_test(Config) ->
+    generic_links_test(Config, globally_cached).
+
+
+%%%===================================================================
+%%% SetUp and TearDown functions
+%%%===================================================================
+
+init_per_suite(Config) ->
+    ?TEST_INIT(Config, ?TEST_FILE(Config, "env_desc.json")).
+
+end_per_suite(Config) ->
+    test_node_starter:clean_environment(Config).
+
+%%%===================================================================
+%%% Internal functions
+%%%===================================================================
+
+-spec local_access_only(Node :: atom(), Level :: datastore:store_level()) -> ok.
+local_access_only(Node, Level) ->
+    Key = some_key,
+
+    ?assertMatch({ok, Key},
+        ?call_store(Node, create, [Level,
+            #document{
+                key = Key,
+                value = #some_record{field1 = 1, field2 = <<"abc">>, field3 = {test, tuple}}
+            }])),
+
+    ?assertMatch({error, already_exists},
+        ?call_store(Node, create, [Level,
+            #document{
+                key = Key,
+                value = #some_record{field1 = 1, field2 = <<"abc">>, field3 = {test, tuple}}
+            }])),
+
+    ?assertMatch({ok, true},
+        ?call_store(Node, exists, [Level,
+            some_record, Key])),
+
+    ?assertMatch({ok, #document{value = #some_record{field3 = {test, tuple}}}},
+        ?call_store(Node, get, [Level,
+            some_record, Key])),
+
+    Pid = self(),
+    ?assertMatch({ok, Key},
+        ?call_store(Node, update, [Level,
+            some_record, Key, #{field2 => Pid}])),
+
+    ?assertMatch({ok, #document{value = #some_record{field2 = Pid}}},
+        ?call_store(Node, get, [Level,
+            some_record, Key])),
+
+    ?assertMatch(ok,
+        ?call_store(Node, delete, [Level,
+            some_record, Key, fun() -> false end])),
+
+    ?assertMatch({ok, #document{value = #some_record{field2 = Pid}}},
+        ?call_store(Node, get, [Level,
+            some_record, Key])),
+
+    ?assertMatch(ok,
+        ?call_store(Node, delete, [Level,
+            some_record, Key])),
+
+    ?assertMatch({error, {not_found, _}},
+        ?call_store(Node, get, [Level,
+            some_record, Key])),
+
+    ?assertMatch({error, {not_found, _}},
+        ?call_store(Node, update, [Level,
+            some_record, Key, #{field2 => self()}])),
+
+    ok.
+
+
+-spec global_access(Config :: term(), Level :: datastore:store_level()) -> ok.
+global_access(Config, Level) ->
+    [Worker1, Worker2] = ?config(op_worker_nodes, Config),
+
+    Key = some_other_key,
+
+    ?assertMatch({ok, _},
+        ?call_store(Worker1, create, [Level,
+            #document{
+                key = Key,
+                value = #some_record{field1 = 1, field2 = <<"abc">>, field3 = {test, tuple}}
+            }])),
+
+    ?assertMatch({ok, true},
+        ?call_store(Worker2, exists, [Level,
+            some_record, Key])),
+
+    ?assertMatch({ok, true},
+        ?call_store(Worker1, exists, [Level,
+            some_record, Key])),
+
+    ?assertMatch({error, already_exists},
+        ?call_store(Worker2, create, [Level,
+            #document{
+                key = Key,
+                value = #some_record{field1 = 1, field2 = <<"abc">>, field3 = {test, tuple}}
+            }])),
+
+    ?assertMatch({ok, #document{value = #some_record{field1 = 1, field3 = {test, tuple}}}},
+        ?call_store(Worker1, get, [Level,
+            some_record, Key])),
+
+    ?assertMatch({ok, #document{value = #some_record{field1 = 1, field3 = {test, tuple}}}},
+        ?call_store(Worker2, get, [Level,
+            some_record, some_other_key])),
+
+    ?assertMatch({ok, _},
+        ?call_store(Worker1, update, [Level,
+            some_record, Key, #{field1 => 2}])),
+
+    ?assertMatch({ok, #document{value = #some_record{field1 = 2}}},
+        ?call_store(Worker2, get, [Level,
+            some_record, Key])),
+
+    ok.
+
+
+generic_links_test(Config, Level) ->
+    [Worker1, Worker2] = ?config(op_worker_nodes, Config),
+    ?upload_test_code(Config),
+
+    Key1 = rand_key(),
+    Key2 = rand_key(),
+    Key3 = rand_key(),
 
     Doc1 = #document{
-        key = doc1,
+        key = Key1,
         value = #some_record{field1 = 1}
     },
 
     Doc2 = #document{
-        key = doc2,
+        key = Key2,
         value = #some_record{field1 = 2}
     },
 
     Doc3 = #document{
-        key = doc3,
+        key = Key3,
         value = #some_record{field1 = 3}
     },
 
@@ -397,143 +527,55 @@
     Ret1 = ?call_store(Worker1, fetch_link_target, [Level, Doc1, link3]),
     Ret2 = ?call_store(Worker2, fetch_link, [Level, Doc1, link2]),
     Ret3 = ?call_store(Worker1, fetch_link, [Level, Doc1, link3]),
-=======
->>>>>>> 4471ea37
-
-%% Simple usege of (add/fetch/delete/foreach)_link
-disk_only_links_test(Config) ->
-    generic_links_test(Config, disk_only).
-
-
-%% Simple usege of (add/fetch/delete/foreach)_link
-global_only_links_test(Config) ->
-    generic_links_test(Config, global_only).
-
-
-%% Simple usege of (add/fetch/delete/foreach)_link
-globally_cached_links_test(Config) ->
-    generic_links_test(Config, globally_cached).
-
-
-%%%===================================================================
-%%% SetUp and TearDown functions
-%%%===================================================================
-
-init_per_suite(Config) ->
-    ?TEST_INIT(Config, ?TEST_FILE(Config, "env_desc.json")).
-
-end_per_suite(Config) ->
-    test_node_starter:clean_environment(Config).
-
-%%%===================================================================
-%%% Internal functions
-%%%===================================================================
-
--spec local_access_only(Node :: atom(), Level :: datastore:store_level()) -> ok.
-local_access_only(Node, Level) ->
-    Key = some_key,
-
-    ?assertMatch({ok, Key},
-        ?call_store(Node, create, [Level,
-            #document{
-                key = Key,
-                value = #some_record{field1 = 1, field2 = <<"abc">>, field3 = {test, tuple}}
-            }])),
-
-    ?assertMatch({error, already_exists},
-        ?call_store(Node, create, [Level,
-            #document{
-                key = Key,
-                value = #some_record{field1 = 1, field2 = <<"abc">>, field3 = {test, tuple}}
-            }])),
-
-    ?assertMatch({ok, true},
-        ?call_store(Node, exists, [Level,
-            some_record, Key])),
-
-    ?assertMatch({ok, #document{value = #some_record{field3 = {test, tuple}}}},
-        ?call_store(Node, get, [Level,
-            some_record, Key])),
-
-    Pid = self(),
-    ?assertMatch({ok, Key},
-        ?call_store(Node, update, [Level,
-            some_record, Key, #{field2 => Pid}])),
-
-    ?assertMatch({ok, #document{value = #some_record{field2 = Pid}}},
-        ?call_store(Node, get, [Level,
-            some_record, Key])),
-
+
+    ?assertMatch({ok, {Key2, some_record}}, Ret2),
+    ?assertMatch({ok, {Key3, some_record}}, Ret3),
+    ?assertMatch({ok, #document{key = Key2, value = #some_record{field1 = 2}}}, Ret0),
+    ?assertMatch({ok, #document{key = Key3, value = #some_record{field1 = 3}}}, Ret1),
+
+    ?assertMatch(ok, ?call_store(Worker1, delete_links, [Level, Doc1, [link2, link3]])),
+
+    Ret4 = ?call_store(Worker2, fetch_link_target, [Level, Doc1, link2]),
+    Ret5 = ?call_store(Worker1, fetch_link_target, [Level, Doc1, link3]),
+    Ret6 = ?call_store(Worker2, fetch_link, [Level, Doc1, link2]),
+    Ret7 = ?call_store(Worker1, fetch_link, [Level, Doc1, link3]),
+
+    ?assertMatch({error, link_not_found}, Ret6),
+    ?assertMatch({error, link_not_found}, Ret7),
+    ?assertMatch({error, link_not_found}, Ret4),
+    ?assertMatch({error, link_not_found}, Ret5),
+
+    ?assertMatch(ok, ?call_store(Worker2, add_links, [Level, Doc1, [{link2, Doc2}, {link3, Doc3}]])),
     ?assertMatch(ok,
-        ?call_store(Node, delete, [Level,
-            some_record, Key, fun() -> false end])),
-
-    ?assertMatch({ok, #document{value = #some_record{field2 = Pid}}},
-        ?call_store(Node, get, [Level,
-            some_record, Key])),
-
+        ?call_store(Worker1, some_record, delete, [Key2])),
+    ?assertMatch(ok, ?call_store(Worker1, delete_links, [Level, Doc1, link3])),
+
+    Ret8 = ?call_store(Worker1, fetch_link_target, [Level, Doc1, link2]),
+    Ret9 = ?call_store(Worker2, fetch_link_target, [Level, Doc1, link3]),
+    Ret10 = ?call_store(Worker1, fetch_link, [Level, Doc1, link2]),
+    Ret11 = ?call_store(Worker2, fetch_link, [Level, Doc1, link3]),
+
+    ?assertMatch({ok, {Key2, some_record}}, Ret10),
+    ?assertMatch({error, link_not_found}, Ret11),
+    ?assertMatch({error, link_not_found}, Ret9),
+    ?assertMatch({error, {not_found, _}}, Ret8),
+
+    %% Delete on document shall delete all its links
     ?assertMatch(ok,
-        ?call_store(Node, delete, [Level,
-            some_record, Key])),
-
-    ?assertMatch({error, {not_found, _}},
-        ?call_store(Node, get, [Level,
-            some_record, Key])),
-
-    ?assertMatch({error, {not_found, _}},
-        ?call_store(Node, update, [Level,
-            some_record, Key, #{field2 => self()}])),
-
-    ok.
-
-
--spec global_access(Config :: term(), Level :: datastore:store_level()) -> ok.
-global_access(Config, Level) ->
-    [Worker1, Worker2] = ?config(op_worker_nodes, Config),
-
-    Key = some_other_key,
-
-    ?assertMatch({ok, _},
-        ?call_store(Worker1, create, [Level,
-            #document{
-                key = Key,
-                value = #some_record{field1 = 1, field2 = <<"abc">>, field3 = {test, tuple}}
-            }])),
-
-    ?assertMatch({ok, true},
-        ?call_store(Worker2, exists, [Level,
-            some_record, Key])),
-
-    ?assertMatch({ok, true},
-        ?call_store(Worker1, exists, [Level,
-            some_record, Key])),
-
-    ?assertMatch({error, already_exists},
-        ?call_store(Worker2, create, [Level,
-            #document{
-                key = Key,
-                value = #some_record{field1 = 1, field2 = <<"abc">>, field3 = {test, tuple}}
-            }])),
-
-    ?assertMatch({ok, #document{value = #some_record{field1 = 1, field3 = {test, tuple}}}},
-        ?call_store(Worker1, get, [Level,
-            some_record, Key])),
-
-    ?assertMatch({ok, #document{value = #some_record{field1 = 1, field3 = {test, tuple}}}},
-        ?call_store(Worker2, get, [Level,
-            some_record, some_other_key])),
-
-    ?assertMatch({ok, _},
-        ?call_store(Worker1, update, [Level,
-            some_record, Key, #{field1 => 2}])),
-
-    ?assertMatch({ok, #document{value = #some_record{field1 = 2}}},
-        ?call_store(Worker2, get, [Level,
-            some_record, Key])),
-
-    ok.
-
-<<<<<<< HEAD
+        ?call_store(Worker1, some_record, delete, [Key1])),
+    timer:sleep(timer:seconds(1)),
+
+    Ret12 = ?call_store(Worker2, fetch_link, [Level, Doc1, link2]),
+    ?assertMatch({error, link_not_found}, Ret12),
+
+    ok = ?call_store(Worker2, delete, [Level, some_record, Key1]),
+    ok = ?call_store(Worker2, delete, [Level, some_record, Key2]),
+    ok = ?call_store(Worker2, delete, [Level, some_record, Key3]),
+
+    ok.
+
+rand_key() ->
+    base64:encode(crypto:rand_bytes(8)).
 prepare_list(1) ->
     "x";
 
@@ -562,97 +604,4 @@
     (Mega*1000000 + Sec)*1000 + Micro/1000.
 
 to_timestamp(T) ->
-    {trunc(T/1000000000), trunc(T/1000) rem 1000000, trunc(T*1000) rem 1000000}.
-=======
-
-generic_links_test(Config, Level) ->
-    [Worker1, Worker2] = ?config(op_worker_nodes, Config),
-    ?upload_test_code(Config),
-
-    Key1 = rand_key(),
-    Key2 = rand_key(),
-    Key3 = rand_key(),
-
-    Doc1 = #document{
-        key = Key1,
-        value = #some_record{field1 = 1}
-    },
-
-    Doc2 = #document{
-        key = Key2,
-        value = #some_record{field1 = 2}
-    },
-
-    Doc3 = #document{
-        key = Key3,
-        value = #some_record{field1 = 3}
-    },
-
-
-    %% Create some documents and links
-    ?assertMatch({ok, _},
-        ?call_store(Worker1, some_record, create, [Doc1])),
-
-    ?assertMatch({ok, _},
-        ?call_store(Worker2, some_record, create, [Doc2])),
-
-    ?assertMatch({ok, _},
-        ?call_store(Worker1, some_record, create, [Doc3])),
-
-    ?assertMatch(ok, ?call_store(Worker2, add_links, [Level, Doc1, [{link2, Doc2}, {link3, Doc3}]])),
-
-    %% Fetch all links and theirs targets
-    Ret0 = ?call_store(Worker2, fetch_link_target, [Level, Doc1, link2]),
-    Ret1 = ?call_store(Worker1, fetch_link_target, [Level, Doc1, link3]),
-    Ret2 = ?call_store(Worker2, fetch_link, [Level, Doc1, link2]),
-    Ret3 = ?call_store(Worker1, fetch_link, [Level, Doc1, link3]),
-
-    ?assertMatch({ok, {Key2, some_record}}, Ret2),
-    ?assertMatch({ok, {Key3, some_record}}, Ret3),
-    ?assertMatch({ok, #document{key = Key2, value = #some_record{field1 = 2}}}, Ret0),
-    ?assertMatch({ok, #document{key = Key3, value = #some_record{field1 = 3}}}, Ret1),
-
-    ?assertMatch(ok, ?call_store(Worker1, delete_links, [Level, Doc1, [link2, link3]])),
-
-    Ret4 = ?call_store(Worker2, fetch_link_target, [Level, Doc1, link2]),
-    Ret5 = ?call_store(Worker1, fetch_link_target, [Level, Doc1, link3]),
-    Ret6 = ?call_store(Worker2, fetch_link, [Level, Doc1, link2]),
-    Ret7 = ?call_store(Worker1, fetch_link, [Level, Doc1, link3]),
-
-    ?assertMatch({error, link_not_found}, Ret6),
-    ?assertMatch({error, link_not_found}, Ret7),
-    ?assertMatch({error, link_not_found}, Ret4),
-    ?assertMatch({error, link_not_found}, Ret5),
-
-    ?assertMatch(ok, ?call_store(Worker2, add_links, [Level, Doc1, [{link2, Doc2}, {link3, Doc3}]])),
-    ?assertMatch(ok,
-        ?call_store(Worker1, some_record, delete, [Key2])),
-    ?assertMatch(ok, ?call_store(Worker1, delete_links, [Level, Doc1, link3])),
-
-    Ret8 = ?call_store(Worker1, fetch_link_target, [Level, Doc1, link2]),
-    Ret9 = ?call_store(Worker2, fetch_link_target, [Level, Doc1, link3]),
-    Ret10 = ?call_store(Worker1, fetch_link, [Level, Doc1, link2]),
-    Ret11 = ?call_store(Worker2, fetch_link, [Level, Doc1, link3]),
-
-    ?assertMatch({ok, {Key2, some_record}}, Ret10),
-    ?assertMatch({error, link_not_found}, Ret11),
-    ?assertMatch({error, link_not_found}, Ret9),
-    ?assertMatch({error, {not_found, _}}, Ret8),
-
-    %% Delete on document shall delete all its links
-    ?assertMatch(ok,
-        ?call_store(Worker1, some_record, delete, [Key1])),
-    timer:sleep(timer:seconds(1)),
-
-    Ret12 = ?call_store(Worker2, fetch_link, [Level, Doc1, link2]),
-    ?assertMatch({error, link_not_found}, Ret12),
-
-    ok = ?call_store(Worker2, delete, [Level, some_record, Key1]),
-    ok = ?call_store(Worker2, delete, [Level, some_record, Key2]),
-    ok = ?call_store(Worker2, delete, [Level, some_record, Key3]),
-
-    ok.
-
-rand_key() ->
-    base64:encode(crypto:rand_bytes(8)).
->>>>>>> 4471ea37
+    {trunc(T/1000000000), trunc(T/1000) rem 1000000, trunc(T*1000) rem 1000000}.