--- conflicted
+++ resolved
@@ -25,9 +25,8 @@
         "nodes": {
             "worker1": {
                 "vm.args": {
-<<<<<<< HEAD
                     "name": "worker1@",
-                    "setcookie": "oneprovider_node"
+                    "setcookie": "test_cookie"
                 },
                 "sys.config": {
                     "ccm_nodes": [ "ccm@"],
@@ -37,11 +36,7 @@
             "worker2": {
                 "vm.args": {
                     "name": "worker2@",
-                    "setcookie": "oneprovider_node"
-=======
-                    "name": "worker@",
                     "setcookie": "test_cookie"
->>>>>>> c3fbe89f
                 },
                 "sys.config": {
                     "ccm_nodes": [ "ccm@"],
