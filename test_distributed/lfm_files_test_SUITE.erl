%%%-------------------------------------------------------------------
%%% @author Rafal Slota
%%% @copyright (C) 2015 ACK CYFRONET AGH
%%% This software is released under the MIT license
%%% cited in 'LICENSE.txt'.
%%% @end
%%%-------------------------------------------------------------------
%%% @doc
%%% This file contains tests of logical_file_manager API.
%%% @end
%%%-------------------------------------------------------------------
-module(lfm_files_test_SUITE).
-author("Rafal Slota").

-include("modules/datastore/datastore.hrl").
-include("proto/oneclient/fuse_messages.hrl").
-include("modules/fslogic/fslogic_common.hrl").
-include_lib("ctool/include/posix/file_attr.hrl").
-include_lib("ctool/include/logging.hrl").
-include_lib("ctool/include/test/test_utils.hrl").
-include_lib("ctool/include/test/assertions.hrl").

%% export for ct
-export([all/0, init_per_suite/1, end_per_suite/1, init_per_testcase/2,
    end_per_testcase/2]).

%% tests
-export([
    fslogic_new_file_test/1,
    lfm_create_and_unlink_test/1,
    lfm_write_test/1,
    lfm_stat_test/1,
    lfm_truncate_test/1
]).

-performance({test_cases, []}).
all() -> [
    fslogic_new_file_test,
    lfm_create_and_unlink_test,
    lfm_write_test,
    lfm_stat_test,
    lfm_truncate_test
].

-define(TIMEOUT, timer:seconds(5)).

-define(req(W, SessId, FuseRequest), rpc:call(W, worker_proxy, call, [fslogic_worker, {fuse_request, SessId, FuseRequest}])).
-define(lfm_req(W, Method, Args), rpc:call(W, file_manager, Method, Args)).

%%%====================================================================
%%% Test function
%%%====================================================================

fslogic_new_file_test(Config) ->
    [Worker | _] = ?config(op_worker_nodes, Config),

    {SessId1, UserId1} = {?config({session_id, 1}, Config), ?config({user_id, 1}, Config)},
    {SessId2, UserId2} = {?config({session_id, 2}, Config), ?config({user_id, 2}, Config)},

    RootUUID1 = get_uuid_privileged(Worker, SessId1, <<"/">>),
    RootUUID2 = get_uuid_privileged(Worker, SessId2, <<"/">>),

    Resp11 = ?req(Worker, SessId1, #get_new_file_location{parent_uuid = RootUUID1, name = <<"test">>}),
    Resp21 = ?req(Worker, SessId2, #get_new_file_location{parent_uuid = RootUUID2, name = <<"test">>}),

    ?assertMatch(#fuse_response{status = #status{code = ?OK}, fuse_response = #file_location{}}, Resp11),
    ?assertMatch(#fuse_response{status = #status{code = ?OK}, fuse_response = #file_location{}}, Resp21),

    #fuse_response{fuse_response = #file_location{
        file_id = FileId11,
        storage_id = StorageId11,
        provider_id = ProviderId11}} = Resp11,

    #fuse_response{fuse_response = #file_location{
        file_id = FileId21,
        storage_id = StorageId21,
        provider_id = ProviderId21}} = Resp21,

    ?assertNotMatch(undefined, FileId11),
    ?assertNotMatch(undefined, FileId21),

    TestStorageId = ?config(storage_id, Config),
    ?assertMatch(TestStorageId, StorageId11),
    ?assertMatch(TestStorageId, StorageId21),

    TestProviderId = rpc:call(Worker, oneprovider, get_provider_id, []),
    ?assertMatch(TestProviderId, ProviderId11),
    ?assertMatch(TestProviderId, ProviderId21).

lfm_create_and_unlink_test(Config) ->
    [W | _] = ?config(op_worker_nodes, Config),

    {SessId1, UserId1} = {?config({session_id, 1}, Config), ?config({user_id, 1}, Config)},
    {SessId2, UserId2} = {?config({session_id, 2}, Config), ?config({user_id, 2}, Config)},

    RootUUID1 = get_uuid_privileged(W, SessId1, <<"/">>),
    RootUUID2 = get_uuid_privileged(W, SessId2, <<"/">>),

    FilePath1 = <<"/", (generator:gen_name())/binary>>,
    FilePath2 = <<"/", (generator:gen_name())/binary>>,

    ?assertMatch({ok, _}, lfm_proxy:create(W, SessId1, FilePath1, 8#755)),
    ?assertMatch({ok, _}, lfm_proxy:create(W, SessId1, FilePath2, 8#755)),
    ?assertMatch({error, ?EEXIST}, lfm_proxy:create(W, SessId1, FilePath1, 8#755)),

    ?assertMatch({ok, _}, lfm_proxy:create(W, SessId2, FilePath1, 8#755)),
    ?assertMatch({ok, _}, lfm_proxy:create(W, SessId2, FilePath2, 8#755)),
    ?assertMatch({error, ?EEXIST}, lfm_proxy:create(W, SessId2, FilePath1, 8#755)),

    ?assertMatch(ok, lfm_proxy:unlink(W, SessId1, {path, FilePath1})),
    ?assertMatch(ok, lfm_proxy:unlink(W, SessId2, {path, FilePath2})),

    ?assertMatch({error, ?ENOENT}, lfm_proxy:unlink(W, SessId1, {path, FilePath1})),
    ?assertMatch({error, ?ENOENT}, lfm_proxy:unlink(W, SessId2, {path, FilePath2})),

    ?assertMatch({ok, _}, lfm_proxy:create(W, SessId1, FilePath1, 8#755)),
    ?assertMatch({ok, _}, lfm_proxy:create(W, SessId2, FilePath2, 8#755)).


lfm_write_test(Config) ->
    [W | _] = ?config(op_worker_nodes, Config),

    {SessId1, UserId1} = {?config({session_id, 1}, Config), ?config({user_id, 1}, Config)},
    {SessId2, UserId2} = {?config({session_id, 2}, Config), ?config({user_id, 2}, Config)},

    RootUUID1 = get_uuid_privileged(W, SessId1, <<"/">>),
    RootUUID2 = get_uuid_privileged(W, SessId2, <<"/">>),

    ?assertMatch({ok, _}, lfm_proxy:create(W, SessId1, <<"/test3">>, 8#755)),
    ?assertMatch({ok, _}, lfm_proxy:create(W, SessId1, <<"/test4">>, 8#755)),

    ?assertMatch({ok, _}, lfm_proxy:create(W, SessId2, <<"/test3">>, 8#755)),
    ?assertMatch({ok, _}, lfm_proxy:create(W, SessId2, <<"/test4">>, 8#755)),

    O11 = lfm_proxy:open(W, SessId1, {path, <<"/test3">>}, rdwr),
    O12 = lfm_proxy:open(W, SessId1, {path, <<"/test4">>}, rdwr),

    ?assertMatch({ok, _}, O11),
    ?assertMatch({ok, _}, O12),

    {ok, Handle11} = O11,
    {ok, Handle12} = O12,

    WriteAndTest =
        fun(Worker, Handle, Offset, Bytes) ->
%%             ct:print("Testing lfm write with offset ~p and binary ~p", [Offset, Bytes]),
            Size = size(Bytes),
            ?assertMatch({ok, Size}, lfm_proxy:write(Worker, Handle, Offset, Bytes)),
            for(Offset, Offset + Size - 1,
                fun(I) ->
                    for(1, Offset + Size - I,
                        fun(J) ->
                            SubBytes = binary:part(Bytes, I - Offset, J),
<<<<<<< HEAD
                            ct:print("===== Offset ~p Size ~p Expected ~p", [I, J, SubBytes]),
                            ?assertMatch({ok, SubBytes}, lfm_proxy:read(Worker, Handle, I, J))
=======
%%                             ct:print("===== Offset ~p Size ~p Expected ~p", [I, J, SubBytes]),
                            ?assertMatch({ok, SubBytes}, read(Worker, Handle, I, J))
>>>>>>> 670df4e8
                        end)
                end)



        end,

    WriteAndTest(W, Handle11, 0, <<"abc">>),
    WriteAndTest(W, Handle12, 0, <<"abc">>),

    WriteAndTest(W, Handle11, 3, <<"def">>),
    WriteAndTest(W, Handle12, 3, <<"def">>),

    WriteAndTest(W, Handle11, 2, <<"qwerty">>),
    WriteAndTest(W, Handle12, 2, <<"qwerty">>),

    WriteAndTest(W, Handle11, 8, <<"zxcvbnm">>),
    WriteAndTest(W, Handle12, 8, <<"zxcvbnm">>),

    WriteAndTest(W, Handle11, 6, <<"qwerty">>),
    WriteAndTest(W, Handle12, 6, <<"qwerty">>),

    WriteAndTest(W, Handle11, 10, crypto:rand_bytes(100)),
    WriteAndTest(W, Handle12, 10, crypto:rand_bytes(100)).


lfm_stat_test(Config) ->
    [W | _] = ?config(op_worker_nodes, Config),

    {SessId1, UserId1} = {?config({session_id, 1}, Config), ?config({user_id, 1}, Config)},
    {SessId2, UserId2} = {?config({session_id, 2}, Config), ?config({user_id, 2}, Config)},

    ?assertMatch({ok, _}, lfm_proxy:create(W, SessId1, <<"/test5">>, 8#755)),

    O11 = lfm_proxy:open(W, SessId1, {path, <<"/test5">>}, rdwr),

    ?assertMatch({ok, _}, O11),
    {ok, Handle11} = O11,

    ?assertMatch({ok, #file_attr{size = 0}}, lfm_proxy:stat(W, SessId1, {path, <<"/test5">>})),

    ?assertMatch({ok, 3}, lfm_proxy:write(W, Handle11, 0, <<"abc">>)),
    wait_for_events(),
    ?assertMatch({ok, #file_attr{size = 3}}, lfm_proxy:stat(W, SessId1, {path, <<"/test5">>})),

    ?assertMatch({ok, 3}, lfm_proxy:write(W, Handle11, 3, <<"abc">>)),
    wait_for_events(),
    ?assertMatch({ok, #file_attr{size = 6}}, lfm_proxy:stat(W, SessId1, {path, <<"/test5">>})),

    ?assertMatch({ok, 3}, lfm_proxy:write(W, Handle11, 2, <<"abc">>)),
    wait_for_events(),
    ?assertMatch({ok, #file_attr{size = 6}}, lfm_proxy:stat(W, SessId1, {path, <<"/test5">>})),

    ?assertMatch({ok, 9}, lfm_proxy:write(W, Handle11, 1, <<"123456789">>)),
    wait_for_events(),
    ?assertMatch({ok, #file_attr{size = 10}}, lfm_proxy:stat(W, SessId1, {path, <<"/test5">>})).

lfm_truncate_test(Config) ->
    [W | _] = ?config(op_worker_nodes, Config),

    {SessId1, UserId1} = {?config({session_id, 1}, Config), ?config({user_id, 1}, Config)},
    {SessId2, UserId2} = {?config({session_id, 2}, Config), ?config({user_id, 2}, Config)},

    ?assertMatch({ok, _}, lfm_proxy:create(W, SessId1, <<"/test6">>, 8#755)),

    O11 = lfm_proxy:open(W, SessId1, {path, <<"/test6">>}, rdwr),

    ?assertMatch({ok, _}, O11),
    {ok, Handle11} = O11,

    ?assertMatch({ok, #file_attr{size = 0}}, lfm_proxy:stat(W, SessId1, {path, <<"/test6">>})),

    ?assertMatch({ok, 3}, lfm_proxy:write(W, Handle11, 0, <<"abc">>)),
    wait_for_events(),
    ?assertMatch({ok, #file_attr{size = 3}}, lfm_proxy:stat(W, SessId1, {path, <<"/test6">>})),

    ?assertMatch(ok, lfm_proxy:truncate(W, SessId1, {path, <<"/test6">>}, 1)),
    wait_for_events(),
    ?assertMatch({ok, #file_attr{size = 1}}, lfm_proxy:stat(W, SessId1, {path, <<"/test6">>})),
    ?assertMatch({ok, <<"a">>}, lfm_proxy:read(W, Handle11, 0, 10)),

    ?assertMatch(ok, lfm_proxy:truncate(W, SessId1, {path, <<"/test6">>}, 10)),
    wait_for_events(),
    ?assertMatch({ok, #file_attr{size = 10}}, lfm_proxy:stat(W, SessId1, {path, <<"/test6">>})),
    ?assertMatch({ok, <<"a">>}, lfm_proxy:read(W, Handle11, 0, 1)),

    ?assertMatch({ok, 3}, lfm_proxy:write(W, Handle11, 1, <<"abc">>)),
    wait_for_events(),
    ?assertMatch({ok, #file_attr{size = 10}}, lfm_proxy:stat(W, SessId1, {path, <<"/test6">>})),

    ?assertMatch(ok, lfm_proxy:truncate(W, SessId1, {path, <<"/test6">>}, 5)),
    wait_for_events(),
    ?assertMatch({ok, #file_attr{size = 5}}, lfm_proxy:stat(W, SessId1, {path, <<"/test6">>})),
    ?assertMatch({ok, <<"aabc">>}, lfm_proxy:read(W, Handle11, 0, 4)).

%% Get uuid of given by path file. Possible as root to bypass permissions checks.
get_uuid_privileged(Worker, SessId, Path) ->
    get_uuid(Worker, SessId, Path).

get_uuid(Worker, SessId, Path) ->
    RootFileAttr = ?req(Worker, SessId, #get_file_attr{entry = {path, Path}}),
    ?assertMatch(#fuse_response{status = #status{code = ?OK}}, RootFileAttr),
    #fuse_response{fuse_response = #file_attr{uuid = UUID}} = RootFileAttr,
    UUID.

%%%===================================================================
%%% SetUp and TearDown functions
%%%===================================================================

init_per_suite(Config) ->
    ConfigWithNodes = ?TEST_INIT(Config, ?TEST_FILE(Config, "env_desc.json")),
    initializer:setup_storage(ConfigWithNodes).

end_per_suite(Config) ->
    initializer:teardown_storage(Config),
    test_node_starter:clean_environment(Config).

init_per_testcase(_, Config) ->
    ConfigWithSessionInfo = initializer:create_test_users_and_spaces(Config),
    lfm_proxy:init(ConfigWithSessionInfo).

end_per_testcase(_, Config) ->
    lfm_proxy:teardown(Config),
    initializer:clean_test_users_and_spaces(Config),
    timer:sleep(timer:seconds(10)).

%%%===================================================================
%%% Internal functions
%%%===================================================================

for(From, To, Fun) ->
    for(From, To, 1, Fun).
for(From, To, Step, Fun) ->
    [Fun(I) || I <- lists:seq(From, To, Step)].

wait_for_events() ->
    timer:sleep(timer:seconds(2)).<|MERGE_RESOLUTION|>--- conflicted
+++ resolved
@@ -151,13 +151,8 @@
                     for(1, Offset + Size - I,
                         fun(J) ->
                             SubBytes = binary:part(Bytes, I - Offset, J),
-<<<<<<< HEAD
-                            ct:print("===== Offset ~p Size ~p Expected ~p", [I, J, SubBytes]),
-                            ?assertMatch({ok, SubBytes}, lfm_proxy:read(Worker, Handle, I, J))
-=======
 %%                             ct:print("===== Offset ~p Size ~p Expected ~p", [I, J, SubBytes]),
                             ?assertMatch({ok, SubBytes}, read(Worker, Handle, I, J))
->>>>>>> 670df4e8
                         end)
                 end)
 
