--- conflicted
+++ resolved
@@ -321,23 +321,11 @@
     lfm_proxy:init(ConfigWithSessionInfo).
 
 end_per_testcase(_, Config) ->
-<<<<<<< HEAD
-    [Worker | _] = Workers = ?config(op_worker_nodes, Config),
-
-    lists:foreach(fun(Pid) ->
-        Pid ! exit
-    end, ?config(servers, Config)),
-
-    session_teardown(Worker, Config),
-    test_utils:mock_validate_and_unload(Workers, [communicator, file_meta, gr_spaces]).
-
-=======
     Workers = ?config(op_worker_nodes, Config),
     lfm_proxy:teardown(Config),
     initializer:clean_test_users_and_spaces(Config),
-    test_utils:mock_validate(Workers, [communicator]),
-    test_utils:mock_unload(Workers, [communicator]).
->>>>>>> 185a7eeb
+    test_utils:mock_validate_and_unload(Workers, communicator).
+
 %%%===================================================================
 %%% Internal functions
 %%%===================================================================
