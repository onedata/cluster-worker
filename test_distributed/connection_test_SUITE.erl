--- conflicted
+++ resolved
@@ -168,16 +168,9 @@
     T2 = os:timestamp(),
 
     % then
-<<<<<<< HEAD
-    lists:foreach(
-        fun(N) ->
-            ?assertReceivedMatch(N, timer:seconds(5))
-        end, MsgNumbers),
-=======
     lists:foreach(fun(N) ->
         ?assertReceivedMatch(N, ?TIMEOUT)
     end, MsgNumbers),
->>>>>>> fa46b10b
     T3 = os:timestamp(),
     ok = ssl2:close(Sock),
     [
