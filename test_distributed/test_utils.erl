%% ===================================================================
%% @author Michal Wrzeszcz
%% @copyright (C): 2013 ACK CYFRONET AGH
%% This software is released under the MIT license
%% cited in 'LICENSE.txt'.
%% @end
%% ===================================================================
%% @doc: This module contains functions useful for distributed tests
%% e.g. function that sets environment before start, function that
%% synchronizes virtual machines etc.
%% @end
%% ===================================================================

-module(test_utils).

-include("registered_names.hrl").
-include_lib("ctool/include/global_registry/gr_openid.hrl").
-include("test_utils.hrl").
-include("modules_and_args.hrl").

-define(VIEW_REBUILDING_TIME, 2000).
-define(FUSE_SESSION_EXP_TIME, 8000).
-define(REQUEST_HANDLING_TIME, 1000).

%% Functions to use instead of timer
-export([ct_mock/4, wait_for_cluster_cast/0, wait_for_cluster_cast/1, wait_for_nodes_registration/1, wait_for_cluster_init/0,
         wait_for_cluster_init/1, wait_for_state_loading/0, wait_for_db_reaction/0, wait_for_fuse_session_exp/0, wait_for_request_handling/0]).

-export([add_user/4, add_user/7]).


%% add_user/4
%% ====================================================================
%% @doc Creates user with given Login, Cert path (for DN identification) and list of Spaces.
%%      First space on Spaces will be used as user's default space.
%%      Config shall be a proplist with at least {nodes, Nodes :: list()} entry.
%%      Returns #db_document with #user record that was just created or fails with exception.
%% @end
-spec add_user(Config :: list(), Login :: string(), Cert :: string(), Spaces :: [string() | binary()]) ->
    #db_document{} | no_return().
%% ====================================================================
add_user(Config, Login, Cert, Spaces) ->
    add_user(Config, Login, Cert, Spaces, <<"access_token">>, <<>>, 0).


%% add_user/5
%% ====================================================================
%% @doc Same as add_user/4 but also allows to explicitly set AccessToken for created user.
%% @end
-spec add_user(Config :: list(), Login :: string(), Cert :: string(), Spaces :: [string() | binary()],
    AccessToken :: binary(), RefreshToken :: binary(), AccessExpirationTime :: integer()) ->
    #db_document{} | no_return().
%% ====================================================================
add_user(Config, Login, Cert, Spaces, AccessToken, RefreshToken, AccessExpirationTime) ->

    [CCM | _] = ?config(nodes, Config),

    SpacesBinary = [utils:ensure_binary(Space) || Space <- Spaces],
    SpacesList = [utils:ensure_list(Space) || Space <- Spaces],

    {ReadFileAns, PemBin} = file:read_file(Cert),
    ?assertMatch({ok, _}, {ReadFileAns, PemBin}),
    {ExtractAns, RDNSequence} = rpc:call(CCM, user_logic, extract_dn_from_cert, [PemBin]),
    ?assertMatch({rdnSequence, _}, {ExtractAns, RDNSequence}),
    {ConvertAns, DN} = rpc:call(CCM, user_logic, rdn_sequence_to_dn_string, [RDNSequence]),
    ?assertMatch({ok, _}, {ConvertAns, DN}),

    DnList = [DN],
    Name = Login ++ " " ++ Login,
    Teams = SpacesList,
<<<<<<< HEAD
    Email = [Login ++ "@email.net"],
=======
    Email = Login ++ "@email.net",
    Logins = [#id_token_login{provider_id = plgrid, login = utils:ensure_binary(Login)}],
>>>>>>> 8bb44221

    rpc:call(CCM, user_logic, remove_user, [{dn, DN}]),

    AllSpaces = case get(ct_spaces) of
        undefined -> put(ct_spaces, SpacesBinary);
        Ctx -> put(ct_spaces, lists:usort(SpacesBinary ++ Ctx))
    end,

    {CreateUserAns, NewUserDoc} = rpc:call(CCM, user_logic, create_user,
        ["global_id_for_" ++ Login, Logins, Name, Teams, Email, DnList, AccessToken, RefreshToken, AccessExpirationTime]),
    ?assertMatch({ok, _}, {CreateUserAns, NewUserDoc}),

    test_utils:ct_mock(Config, gr_users, get_spaces, fun(_) -> {ok, #user_spaces{ids = SpacesBinary, default = lists:nth(1, SpacesBinary)}} end),
    test_utils:ct_mock(Config, gr_adapter, get_space_info, fun(SpaceId, _) -> {ok, #space_info{space_id = SpaceId, name = SpaceId, providers = [?LOCAL_PROVIDER_ID]}} end),
    test_utils:ct_mock(Config, gr_providers, get_spaces, fun(provider) -> {ok, AllSpaces} end),

    _UserDoc = rpc:call(CCM, user_logic, synchronize_spaces_info, [NewUserDoc, AccessToken]).


%% ct_mock/4
%% ====================================================================
%% @doc Evaluates meck:new(Module, [passthrough]) and meck:expect(Module, Method, Fun) on all
%%      cluster nodes from given test Config.
%%      For return value spac please see rpc:multicall/4.
%%      Config shall be a proplist with at least {nodes, Nodes :: list()} entry.
%% @end
-spec ct_mock(Config :: list(), Module :: atom(), Method :: atom(), Fun :: [term()]) ->
    {[term()], [term()]}.
%% ====================================================================
ct_mock(Config, Module, Method, Fun) ->
    NodesUp = ?config(nodes, Config),
    {_, []} = rpc:multicall(NodesUp, meck, new, [Module, [passthrough, non_strict, unstick, no_link]]),
    {_, []} = rpc:multicall(NodesUp, meck, expect, [Module, Method, Fun]).


%% wait_for_cluster_cast/0
%% ====================================================================
%% @doc Wait until cluster processes last cast.
%% @end
-spec wait_for_cluster_cast() -> ok | no_return().
%% ====================================================================
wait_for_cluster_cast() ->
  wait_for_cluster_cast({global, ?CCM}).

%% wait_for_cluster_cast/1
%% ====================================================================
%% @doc Wait until cluster processes last cast.
%% @end
-spec wait_for_cluster_cast(GenServ :: term()) -> ok | no_return().
%% ====================================================================
wait_for_cluster_cast(GenServ) ->
  timer:sleep(100),
  Ans = try
    gen_server:call(GenServ, check, 10000)
  catch
    E1:E2 ->
      {exception, E1, E2}
  end,
  ?assertEqual(ok, Ans).

%% wait_for_nodes_registration/1
%% ====================================================================
%% @doc Wait until all nodes will be registered.
%% @end
-spec wait_for_nodes_registration(NodesNum :: integer()) -> ok | no_return().
%% ====================================================================
wait_for_nodes_registration(NodesNum) ->
  wait_for_nodes_registration(NodesNum, 20).

%% wait_for_nodes_registration/2
%% ====================================================================
%% @doc Wait until all nodes will be registered.
%% @end
-spec wait_for_nodes_registration(NodesNum :: integer(), TriesNum :: integer()) -> ok | no_return().
%% ====================================================================
wait_for_nodes_registration(NodesNum, 0) ->
  ?assertEqual(NodesNum, check_nodes()),
  ok;

wait_for_nodes_registration(NodesNum, TriesNum) ->
  case check_nodes() of
    NodesNum -> ok;
    _ ->
      timer:sleep(500),
      wait_for_nodes_registration(NodesNum, TriesNum - 1)
  end.

%% check_nodes/0
%% ====================================================================
%% @doc Get number of registered nodes.
%% @end
-spec check_nodes() -> Ans when
  Ans :: integer() | {exception, E1, E2},
  E1 :: term(),
  E2 :: term().
%% ====================================================================
check_nodes() ->
  try
    length(gen_server:call({global, ?CCM}, get_nodes, 1000))
  catch
    E1:E2 ->
      {exception, E1, E2}
  end.

%% check_init/1
%% ====================================================================
%% @doc Check if cluster is initialized properly.
%% @end
-spec check_init(ModulesNum :: integer()) -> Ans when
  Ans :: boolean() | {exception, E1, E2},
  E1 :: term(),
  E2 :: term().
%% ====================================================================
check_init(ModulesNum) ->
  try
    {WList, StateNum} = gen_server:call({global, ?CCM}, get_workers, 1000),
    case length(WList) >= ModulesNum of
      true ->
        timer:sleep(500),
        Nodes = gen_server:call({global, ?CCM}, get_nodes, 1000),
        {_, CStateNum} = gen_server:call({global, ?CCM}, get_callbacks, 1000),
        CheckNode = fun(Node, TmpAns) ->
          StateNum2 = gen_server:call({?Dispatcher_Name, Node}, get_state_num, 1000),
          {_, CStateNum2} = gen_server:call({?Dispatcher_Name, Node}, get_callbacks, 1000),
          case (StateNum == StateNum2) and (CStateNum == CStateNum2) of
            true -> TmpAns;
            false -> false
          end
        end,
        lists:foldl(CheckNode, true, Nodes);
      false ->
        false
    end
  catch
    E1:E2 ->
      {exception, E1, E2}
  end.

%% wait_for_cluster_init/0
%% ====================================================================
%% @doc Wait until cluster is initialized properly.
%% @end
-spec wait_for_cluster_init() -> Ans when
  Ans :: boolean() | {exception, E1, E2},
  E1 :: term(),
  E2 :: term().
%% ====================================================================
wait_for_cluster_init() ->
  wait_for_cluster_init(0).

%% wait_for_cluster_init/1
%% ====================================================================
%% @doc Wait until cluster is initialized properly.
%% @end
-spec wait_for_cluster_init(ModulesNum :: integer()) -> Ans when
  Ans :: boolean() | {exception, E1, E2},
  E1 :: term(),
  E2 :: term().
%% ====================================================================
wait_for_cluster_init(ModulesNum) ->
  wait_for_cluster_init(ModulesNum + length(?Modules_With_Args), 20).

%% wait_for_cluster_init/2
%% ====================================================================
%% @doc Wait until cluster is initialized properly.
%% @end
-spec wait_for_cluster_init(ModulesNum :: integer(), TriesNum :: integer()) -> Ans when
  Ans :: boolean() | {exception, E1, E2},
  E1 :: term(),
  E2 :: term().
%% ====================================================================
wait_for_cluster_init(ModulesNum, 0) ->
  ?assert(check_init(ModulesNum));

wait_for_cluster_init(ModulesNum, TriesNum) ->
  case check_init(ModulesNum) of
    true -> true;
    _ ->
      timer:sleep(500),
      wait_for_cluster_init(ModulesNum, TriesNum - 1)
  end.

%% wait_for_db_reaction/0
%% ====================================================================
%% @doc Give DB time for processing request.
%% @end
-spec wait_for_db_reaction() -> ok.
%% ====================================================================
wait_for_db_reaction() ->
  timer:sleep(?VIEW_REBUILDING_TIME).

%% wait_for_fuse_session_exp/0
%% ====================================================================
%% @doc Give FUSE session time to expire.
%% @end
-spec wait_for_fuse_session_exp() -> ok.
%% ====================================================================
wait_for_fuse_session_exp() ->
  timer:sleep(?FUSE_SESSION_EXP_TIME).

%% wait_for_request_handling/0
%% ====================================================================
%% @doc Give cluster time for request handling.
%% @end
-spec wait_for_request_handling() -> ok.
%% ====================================================================
wait_for_request_handling() ->
  timer:sleep(?REQUEST_HANDLING_TIME).

%% check_state_loading/0
%% ====================================================================
%% @doc Check if state is loaded from DB.
%% @end
-spec check_state_loading() -> Ans when
  Ans :: boolean() | {exception, E1, E2},
  E1 :: term(),
  E2 :: term().
%% ====================================================================
check_state_loading() ->
  try
    gen_server:call({global, ?CCM}, check_state_loaded, 1000)
  catch
    E1:E2 ->
      {exception, E1, E2}
  end.

%% wait_for_state_loading/0
%% ====================================================================
%% @doc Wait until state is loaded from DB.
%% @end
-spec wait_for_state_loading() -> ok | no_return().
%% ====================================================================
wait_for_state_loading() ->
  wait_for_state_loading(20).

%% wait_for_state_loading/1
%% ====================================================================
%% @doc Wait until state is loaded from DB.
%% @end
-spec wait_for_state_loading(TriesNum :: integer()) -> ok | no_return().
%% ====================================================================
wait_for_state_loading(0) ->
  ?assert(check_state_loading());

wait_for_state_loading(TriesNum) ->
  case check_state_loading() of
    true -> true;
    _ ->
      timer:sleep(500),
      wait_for_state_loading(TriesNum - 1)
  end.<|MERGE_RESOLUTION|>--- conflicted
+++ resolved
@@ -68,12 +68,8 @@
     DnList = [DN],
     Name = Login ++ " " ++ Login,
     Teams = SpacesList,
-<<<<<<< HEAD
     Email = [Login ++ "@email.net"],
-=======
-    Email = Login ++ "@email.net",
     Logins = [#id_token_login{provider_id = plgrid, login = utils:ensure_binary(Login)}],
->>>>>>> 8bb44221
 
     rpc:call(CCM, user_logic, remove_user, [{dn, DN}]),
 
