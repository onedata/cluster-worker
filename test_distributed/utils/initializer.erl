--- conflicted
+++ resolved
@@ -138,13 +138,8 @@
     Iden = #identity{user_id = UserId},
     UserName = Name("username", UserNum),
 
-<<<<<<< HEAD
-    ?assertEqual({ok, created}, rpc:call(Worker, session_manager,
-        reuse_or_create_fuse_session, [SessId, Iden, Self])),
-=======
     ?assertMatch({ok, _}, rpc:call(Worker, session_manager,
         reuse_or_create_session, [SessId, Iden, Self])),
->>>>>>> 9f6709b1
     {ok, #document{value = Session}} = rpc:call(Worker, session, get, [SessId]),
     {ok, _} = rpc:call(Worker, onedata_user, create, [
         #document{key = UserId, value = #onedata_user{
