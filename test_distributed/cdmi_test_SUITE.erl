%%%-------------------------------------------------------------------
%%% @author Tomasz Lichon
%%% @copyright (C) 2015 ACK CYFRONET AGH
%%% This software is released under the MIT license
%%% cited in 'LICENSE.txt'.
%%% @end
%%%-------------------------------------------------------------------
%%% @doc
%%% CDMI tests
%%% @end
%%%-------------------------------------------------------------------
-module(cdmi_test_SUITE).
-author("Tomasz Lichon").

-include("global_definitions.hrl").
-include("modules/http_worker/rest/cdmi/cdmi_errors.hrl").
-include("modules/http_worker/rest/cdmi/cdmi_capabilities.hrl").
-include_lib("ctool/include/logging.hrl").
-include_lib("ctool/include/test/test_utils.hrl").
-include_lib("ctool/include/test/assertions.hrl").
-include_lib("ctool/include/posix/file_attr.hrl").
-include_lib("ctool/include/posix/errors.hrl").
-include_lib("annotations/include/annotations.hrl").

%% API
-export([all/0, init_per_suite/1, end_per_suite/1, init_per_testcase/2,
    end_per_testcase/2]).

<<<<<<< HEAD
-export([list_dir_test/1, get_file_test/1, delete_file_test/1, create_file_test/1, 
    update_file_test/1, create_dir_test/1, capabilities_test/1, choose_adequate_handler/1,
=======
-export([get_file_test/1, metadata_test/1, delete_file_test/1, create_file_test/1, update_file_test/1,
    create_dir_test/1, capabilities_test/1, choose_adequate_handler/1,
>>>>>>> bb3633a1
    use_supported_cdmi_version/1, use_unsupported_cdmi_version/1]).

-performance({test_cases, []}).
all() ->
    [
<<<<<<< HEAD
        list_dir_test, get_file_test, delete_file_test, create_file_test, 
        update_file_test, create_dir_test, capabilities_test, 
        choose_adequate_handler, use_supported_cdmi_version, 
        use_unsupported_cdmi_version
=======
        get_file_test, metadata_test, delete_file_test, create_file_test, update_file_test,
        create_dir_test, capabilities_test, choose_adequate_handler,
        use_supported_cdmi_version, use_unsupported_cdmi_version
>>>>>>> bb3633a1
    ].

-define(MACAROON, "macaroon").
-define(TIMEOUT, timer:seconds(5)).

-define(USER_1_TOKEN_HEADER, {<<"X-Auth-Token">>, <<"1">>}).
-define(CDMI_VERSION_HEADER, {<<"X-CDMI-Specification-Version">>, <<"1.1.1">>}).
-define(CONTAINER_CONTENT_TYPE_HEADER, {<<"content-type">>, <<"application/cdmi-container">>}).
-define(OBJECT_CONTENT_TYPE_HEADER, {<<"content-type">>, <<"application/cdmi-object">>}).

-define(TEST_DIR_NAME, "dir").
-define(TEST_FILE_NAME, "file.txt").
-define(TEST_FILE_CONTENT, <<"test_file_content">>).

-define(FILE_BEGINNING, 0).
-define(INFINITY, 9999).


%%%===================================================================
%%% Test functions
%%%===================================================================

% Tests cdmi container GET request (also refered as LIST)
list_dir_test(Config) ->
    [Worker | _] = ?config(op_worker_nodes, Config),
    mkdir(Config, ?TEST_DIR_NAME ++ "/"),
    ?assertEqual(true, object_exists(Config, ?TEST_DIR_NAME ++ "/")),
    create_file(Config, filename:join(?TEST_DIR_NAME, ?TEST_FILE_NAME)),
    ?assertEqual(true,
        object_exists(Config, filename:join(?TEST_DIR_NAME, ?TEST_FILE_NAME))),

    %%------ list basic dir --------
    {ok, Code1, Headers1, Response1} =
        do_request(Worker, ?TEST_DIR_NAME++"/", get,
            [?USER_1_TOKEN_HEADER, ?CDMI_VERSION_HEADER], []),

    ?assertEqual(200, Code1),
    ?assertEqual(proplists:get_value(<<"content-type">>, Headers1),
        <<"application/cdmi-container">>),
    CdmiResponse1 = json_utils:decode(Response1),
    ?assertEqual(<<"application/cdmi-container">>,
        proplists:get_value(<<"objectType">>,CdmiResponse1)),
    ?assertEqual(<<"dir/">>,
        proplists:get_value(<<"objectName">>,CdmiResponse1)),
    ?assertEqual(<<"Complete">>,
        proplists:get_value(<<"completionStatus">>,CdmiResponse1)),
    ?assertEqual([<<"file.txt">>],
        proplists:get_value(<<"children">>,CdmiResponse1)),
    ?assert(proplists:get_value(<<"metadata">>,CdmiResponse1) =/= <<>>),
    %%------------------------------

    %%------ list root dir ---------
    {ok, Code2, _Headers2, Response2} =
        do_request(Worker, [], get,
            [?USER_1_TOKEN_HEADER, ?CDMI_VERSION_HEADER ], []),
    ?assertEqual(200, Code2),
    CdmiResponse2 = json_utils:decode(Response2),
    ?assertEqual(<<"/">>, proplists:get_value(<<"objectName">>,CdmiResponse2)),
    ?assertEqual([<<"spaces/">>,<<"dir/">>],
        proplists:get_value(<<"children">>,CdmiResponse2)),
    %%------------------------------

    %%--- list nonexisting dir -----
    {ok, Code3, _Headers3, _Response3} =
        do_request(Worker, "nonexisting_dir/",
            get, [?USER_1_TOKEN_HEADER, ?CDMI_VERSION_HEADER], []),
    ?assertEqual(404,Code3),
    %%------------------------------

    %%-- selective params list -----
    {ok, Code4, _Headers4, Response4} =
        do_request(Worker, ?TEST_DIR_NAME ++ "/?children;objectName",
            get, [?USER_1_TOKEN_HEADER, ?CDMI_VERSION_HEADER ], []),
    ?assertEqual(200, Code4),
    CdmiResponse4 = json_utils:decode(Response4),
    ?assertEqual(<<"dir/">>,
        proplists:get_value(<<"objectName">>,CdmiResponse4)),
    ?assertEqual([<<"file.txt">>],
        proplists:get_value(<<"children">>,CdmiResponse4)),
    ?assertEqual(2,length(CdmiResponse4)),
    %%------------------------------

    %%---- childrenrange list ------
    ChildrangeDir = "childrange/",
    mkdir(Config, ChildrangeDir),
    Childs = ["0", "1", "2", "3", "4", "5", "6", "7", "8", "9", "10", "11",
              "12", "13", "14"],
    ChildsBinaries = lists:map(fun(X) -> list_to_binary(X) end, Childs),
    lists:map(fun(FileName) ->
                create_file(Config, filename:join(ChildrangeDir, FileName))
              end, Childs),

    {ok, Code5, _Headers5, Response5} =
        do_request(Worker, ChildrangeDir ++ "?children;childrenrange",
            get, [?USER_1_TOKEN_HEADER, ?CDMI_VERSION_HEADER ], []),
    ?assertEqual(200, Code5),
    CdmiResponse5 = json_utils:decode(Response5),
    ChildrenResponse1 = proplists:get_value(<<"children">>, CdmiResponse5),
    ?assert(is_list(ChildrenResponse1)),
    lists:foreach(fun(Name) ->
                    ?assert(lists:member(Name, ChildrenResponse1))
                  end, ChildsBinaries),
    ?assertEqual(<<"0-14">>,
        proplists:get_value(<<"childrenrange">>, CdmiResponse5)),

    {ok, Code6, _, Response6} =
        do_request(Worker, ChildrangeDir ++ "?children:2-13;childrenrange", get,
            [?USER_1_TOKEN_HEADER, ?CDMI_VERSION_HEADER ], []),
    {ok, Code7, _, Response7} =
        do_request(Worker, ChildrangeDir ++ "?children:0-1;childrenrange", get,
            [?USER_1_TOKEN_HEADER, ?CDMI_VERSION_HEADER ], []),
    {ok, Code8, _, Response8} =
        do_request(Worker, ChildrangeDir ++ "?children:14-14;childrenrange", get,
            [?USER_1_TOKEN_HEADER, ?CDMI_VERSION_HEADER ], []),
    ?assertEqual(200, Code6),
    ?assertEqual(200, Code7),
    ?assertEqual(200, Code8),
    CdmiResponse6 = json_utils:decode(Response6),
    CdmiResponse7 = json_utils:decode(Response7),
    CdmiResponse8 = json_utils:decode(Response8),
    ChildrenResponse6 = proplists:get_value(<<"children">>,CdmiResponse6),
    ChildrenResponse7 = proplists:get_value(<<"children">>,CdmiResponse7),
    ChildrenResponse8 = proplists:get_value(<<"children">>,CdmiResponse8),

    ?assert(is_list(ChildrenResponse6)),
    ?assert(is_list(ChildrenResponse7)),
    ?assert(is_list(ChildrenResponse8)),
    ?assertEqual(12, length(ChildrenResponse6)),
    ?assertEqual(2, length(ChildrenResponse7)),
    ?assertEqual(1, length(ChildrenResponse8)),
    ?assertEqual(<<"2-13">>,
        proplists:get_value(<<"childrenrange">>, CdmiResponse6)),
    ?assertEqual(<<"0-1">>,
        proplists:get_value(<<"childrenrange">>, CdmiResponse7)),
    ?assertEqual(<<"14-14">>,
        proplists:get_value(<<"childrenrange">>, CdmiResponse8)),
    lists:foreach(
        fun(Name) ->
            ?assert(lists:member(Name,
                ChildrenResponse6 ++ ChildrenResponse7 ++ ChildrenResponse8))
        end, ChildsBinaries).
%%------------------------------

%%  Tests cdmi object GET request. Request can be done without cdmi header (in that case
%%  file conent is returned as response body), or with cdmi header (the response
%%  contains json string of type: application/cdmi-object, and we can specify what
%%  parameters we need by listing then as ';' separated list after '?' in URL )
get_file_test(Config) ->
    FileName = "toRead.txt",
    FileContent = <<"Some content...">>,
    [Worker | _] = ?config(op_worker_nodes, Config),

    {ok, _} = create_file(Config, FileName),
    ?assert(object_exists(Config, FileName)),
    {ok, _} = write_to_file(Config, FileName,FileContent, ?FILE_BEGINNING),
    ?assertEqual(FileContent, get_file_content(Config, FileName)),

    %%-------- basic read ----------
    RequestHeaders1 = [?CDMI_VERSION_HEADER, ?USER_1_TOKEN_HEADER],
    {ok, Code1, _Headers1, Response1} = do_request(Worker, FileName, get, RequestHeaders1, []),
    ?assertEqual(200, Code1),
    CdmiResponse1 = json_utils:decode(Response1),

    ?assertEqual(<<"application/cdmi-object">>, proplists:get_value(<<"objectType">>, CdmiResponse1)),
    ?assertEqual(<<"toRead.txt">>, proplists:get_value(<<"objectName">>, CdmiResponse1)),
    ?assertEqual(<<"/">>, proplists:get_value(<<"parentURI">>, CdmiResponse1)),
    ?assertEqual(<<"Complete">>, proplists:get_value(<<"completionStatus">>, CdmiResponse1)),
    ?assertEqual(<<"base64">>, proplists:get_value(<<"valuetransferencoding">>, CdmiResponse1)),
    ?assertEqual(<<"application/octet-stream">>, proplists:get_value(<<"mimetype">>, CdmiResponse1)),
    ?assertEqual(<<"0-14">>, proplists:get_value(<<"valuerange">>, CdmiResponse1)),
    ?assert(proplists:get_value(<<"metadata">>, CdmiResponse1) =/= <<>>),
    ?assertEqual(FileContent, base64:decode(proplists:get_value(<<"value">>, CdmiResponse1))),
    %%------------------------------

    %%-- selective params read -----
    RequestHeaders2 = [?CDMI_VERSION_HEADER, ?USER_1_TOKEN_HEADER],
    {ok, Code2, _Headers2, Response2} = do_request(Worker, FileName ++ "?parentURI;completionStatus", get, RequestHeaders2, []),
    ?assertEqual(200, Code2),
    CdmiResponse2 = json_utils:decode(Response2),

    ?assertEqual(<<"/">>, proplists:get_value(<<"parentURI">>, CdmiResponse2)),
    ?assertEqual(<<"Complete">>, proplists:get_value(<<"completionStatus">>, CdmiResponse2)),
    ?assertEqual(2, length(CdmiResponse2)),
    %%------------------------------

    %%--- selective value read -----
    RequestHeaders3 = [?CDMI_VERSION_HEADER, ?USER_1_TOKEN_HEADER],
    {ok, Code3, _Headers3, Response3} = do_request(Worker, FileName ++ "?value:1-3;valuerange", get, RequestHeaders3, []),
    ?assertEqual(200, Code3),
    CdmiResponse3 = json_utils:decode(Response3),

    ?assertEqual(<<"1-3">>, proplists:get_value(<<"valuerange">>, CdmiResponse3)),
    ?assertEqual(<<"ome">>, base64:decode(proplists:get_value(<<"value">>, CdmiResponse3))), % 1-3 from FileContent = <<"Some content...">>
    %%------------------------------

    %%------- noncdmi read --------
    {ok, Code4, Headers4, Response4} = 
        do_request(Worker, FileName, get, [?USER_1_TOKEN_HEADER]),
    ?assertEqual(200,Code4),

    ?assertEqual(<<"application/octet-stream">>, proplists:get_value(<<"content-type">>, Headers4)),
    ?assertEqual(FileContent, Response4),
    %%------------------------------

    %% selective value read non-cdmi
    RequestHeaders7 = [{<<"Range">>,<<"1-3,5-5,-3">>}],
    {ok, Code7, _Headers7, Response7} = 
        do_request(Worker, FileName, get, [?USER_1_TOKEN_HEADER | RequestHeaders7]),
    ?assertEqual(206,Code7),
    ?assertEqual(<<"omec...">>, Response7), % 1-3,5-5,12-14  from FileContent = <<"Some content...">>
    %%------------------------------

    %% selective value read non-cdmi error
    RequestHeaders8 = [{<<"Range">>,<<"1-3,6-4,-3">>}],
    {ok, Code8, _Headers8, _Response8} = 
        do_request(Worker, FileName, get, [?USER_1_TOKEN_HEADER | RequestHeaders8]),
    ?assertEqual(400, Code8).
    %%------------------------------

% Tests cdmi metadata read on object GET request.
metadata_test(Config) ->
    [Worker | _] = ?config(op_worker_nodes, Config),
    FileName = "metadataTest.txt",
    FileContent = <<"Some content...">>,
    DirName = "metadataTestDir/",
    {SessId, _UserId} = {?config({session_id, 1}, Config), ?config({user_id, 1}, Config)},

    %%-------- create file with user metadata --------
    ?assert(not object_exists(Config, FileName)),

    RequestHeaders1 = [?OBJECT_CONTENT_TYPE_HEADER, ?CDMI_VERSION_HEADER, ?USER_1_TOKEN_HEADER],
    RequestBody1 = [
        {<<"value">>, FileContent}, {<<"valuetransferencoding">>, <<"utf-8">>}, {<<"mimetype">>, <<"text/plain">>},
        {<<"metadata">>, [{<<"my_metadata">>, <<"my_value">>}, {<<"cdmi_not_allowed">>, <<"my_value">>}]}],
    RawRequestBody1 = json_utils:encode(RequestBody1),
    Before = now_in_secs(),
    {ok, Code1, _Headers1, Response1} = do_request(Worker, FileName, put, RequestHeaders1, RawRequestBody1),
    After = now_in_secs(),

    ?assertEqual(201, Code1),
    CdmiResponse1 = json_utils:decode(Response1),
    Metadata1 = proplists:get_value(<<"metadata">>, CdmiResponse1),
%%     ?assertEqual(<<"15">>, proplists:get_value(<<"cdmi_size">>, Metadata1)), todo fix wrong size (0) in attrs
    CTime1 = binary_to_integer(proplists:get_value(<<"cdmi_ctime">>, Metadata1)),
    ATime1 = binary_to_integer(proplists:get_value(<<"cdmi_atime">>, Metadata1)),
    MTime1 = binary_to_integer(proplists:get_value(<<"cdmi_mtime">>, Metadata1)),
    ?assert(Before =< CTime1),
    ?assert(CTime1 =< After),
    ?assert(CTime1 =< ATime1),
    ?assert(CTime1 =< MTime1),
    ?assertMatch(<<_/binary>>, proplists:get_value(<<"cdmi_owner">>, Metadata1)),
    ?assertEqual(<<"my_value">>, proplists:get_value(<<"my_metadata">>, Metadata1)),
    ?assertEqual(6, length(Metadata1)),

    %%-- selective metadata read -----
    {ok, 200, _Headers2, Response2} = do_request(Worker, FileName ++ "?metadata", get, RequestHeaders1, []),
    CdmiResponse2 = json_utils:decode(Response2),
    ?assertEqual(1, length(CdmiResponse2)),
    Metadata2 = proplists:get_value(<<"metadata">>, CdmiResponse2),
    ?assertEqual(6, length(Metadata2)),

    %%-- selective metadata read with prefix -----
    {ok, 200, _Headers3, Response3} = do_request(Worker, FileName ++ "?metadata:cdmi_", get, RequestHeaders1, []),
    CdmiResponse3 = json_utils:decode(Response3),
    ?assertEqual(1, length(CdmiResponse3)),
    Metadata3 = proplists:get_value(<<"metadata">>, CdmiResponse3),
    ?assertEqual(5, length(Metadata3)),

    {ok, 200, _Headers4, Response4} = do_request(Worker, FileName ++ "?metadata:cdmi_o", get, RequestHeaders1, []),
    CdmiResponse4 = json_utils:decode(Response4),
    ?assertEqual(1, length(CdmiResponse4)),
    Metadata4 = proplists:get_value(<<"metadata">>, CdmiResponse4),
    ?assertMatch(<<_/binary>>, proplists:get_value(<<"cdmi_owner">>, Metadata4)),
    ?assertEqual(1, length(Metadata4)),

    {ok, 200, _Headers5, Response5} = do_request(Worker, FileName ++ "?metadata:cdmi_size", get, RequestHeaders1, []),
    CdmiResponse5 = json_utils:decode(Response5),
    ?assertEqual(1, length(CdmiResponse5)),
    Metadata5 = proplists:get_value(<<"metadata">>, CdmiResponse5),
    ?assertEqual(<<"15">>, proplists:get_value(<<"cdmi_size">>, Metadata5)),
    ?assertEqual(1, length(Metadata5)),

    {ok, 200, _Headers6, Response6} = do_request(Worker, FileName ++ "?metadata:cdmi_no_such_metadata", get, RequestHeaders1, []),
    CdmiResponse6 = json_utils:decode(Response6),
    ?assertEqual(1, length(CdmiResponse6)),
    ?assertEqual([], proplists:get_value(<<"metadata">>, CdmiResponse6)),

    %%------ update user metadata of a file ----------
    RequestBody7 = [{<<"metadata">>, [{<<"my_new_metadata">>, <<"my_new_value">>}]}],
    RawRequestBody7 = json_utils:encode(RequestBody7),
    {ok, 204, _, _} = do_request(Worker, FileName, put, RequestHeaders1, RawRequestBody7),
    {ok, 200, _Headers7, Response7} = do_request(Worker, FileName ++ "?metadata:my", get, RequestHeaders1, []),
    CdmiResponse7 = json_utils:decode(Response7),
    ?assertEqual(1, length(CdmiResponse7)),
    Metadata7 = proplists:get_value(<<"metadata">>, CdmiResponse7),
    ?assertEqual(<<"my_new_value">>, proplists:get_value(<<"my_new_metadata">>, Metadata7)),
    ?assertEqual(1, length(Metadata7)),

    RequestBody8 = [{<<"metadata">>, [{<<"my_new_metadata_add">>, <<"my_new_value_add">>},
        {<<"my_new_metadata">>, <<"my_new_value_update">>}, {<<"cdmi_not_allowed">>, <<"my_value">>}]}],
    RawRequestBody8 = json_utils:encode(RequestBody8),
    {ok, 204, _, _} = do_request(Worker, FileName ++ "?metadata:my_new_metadata_add;metadata:my_new_metadata;metadata:cdmi_not_allowed",
        put, RequestHeaders1, RawRequestBody8),
    {ok, 200, _Headers8, Response8} = do_request(Worker, FileName ++ "?metadata:my", get, RequestHeaders1, []),
    CdmiResponse8 = json_utils:decode(Response8),
    ?assertEqual(1, length(CdmiResponse8)),
    Metadata8 = proplists:get_value(<<"metadata">>, CdmiResponse8),
    ?assertEqual(<<"my_new_value_add">>, proplists:get_value(<<"my_new_metadata_add">>, Metadata8)),
    ?assertEqual(<<"my_new_value_update">>, proplists:get_value(<<"my_new_metadata">>, Metadata8)),
    ?assertEqual(2, length(Metadata8)),
    {ok, 200, _Headers9, Response9} = do_request(Worker, FileName ++ "?metadata:cdmi_", get, RequestHeaders1, []),
    CdmiResponse9 = json_utils:decode(Response9),
    ?assertEqual(1, length(CdmiResponse9)),
    Metadata9 = proplists:get_value(<<"metadata">>, CdmiResponse9),
    ?assertEqual(5, length(Metadata9)),

    RequestBody10 = [{<<"metadata">>, [{<<"my_new_metadata">>, <<"my_new_value_ignore">>}]}],
    RawRequestBody10 = json_utils:encode(RequestBody10),
    {ok, 204, _, _} = do_request(Worker, FileName ++ "?metadata:my_new_metadata_add", put, RequestHeaders1,
        RawRequestBody10),
    {ok, 200, _Headers10, Response10} = do_request(Worker, FileName ++ "?metadata:my", get, RequestHeaders1, []),
    CdmiResponse10 = json_utils:decode(Response10),
    ?assertEqual(1, length(CdmiResponse10)),
    Metadata10 = proplists:get_value(<<"metadata">>, CdmiResponse10),
    ?assertEqual(<<"my_new_value_update">>, proplists:get_value(<<"my_new_metadata">>, Metadata10)),
    ?assertEqual(1, length(Metadata10)),

    %%------ create directory with user metadata  ----------
    RequestHeaders2 =[?CONTAINER_CONTENT_TYPE_HEADER, ?CDMI_VERSION_HEADER, ?USER_1_TOKEN_HEADER],
    RequestBody11 = [{<<"metadata">>, [{<<"my_metadata">>, <<"my_dir_value">>}]}],
    RawRequestBody11 = json_utils:encode(RequestBody11),
    {ok, 201, _Headers11, Response11} = do_request(Worker, DirName, put, RequestHeaders2, RawRequestBody11),
    ct:print("~p", [Response11]),
    CdmiResponse11 = json_utils:decode(Response11),
    Metadata11 = proplists:get_value(<<"metadata">>, CdmiResponse11),
    ?assertEqual(<<"my_dir_value">>, proplists:get_value(<<"my_metadata">>, Metadata11)),

    %%------ update user metadata of a directory ----------
    RequestBody12 = [{<<"metadata">>, [{<<"my_metadata">>, <<"my_dir_value_update">>}]}],
    RawRequestBody12 = json_utils:encode(RequestBody12),
    {ok, 204, _, _} = do_request(Worker, DirName, put, RequestHeaders2, RawRequestBody12).
%%     {ok, 200, _Headers13, Response13} = do_request(Worker, DirName ++ "?metadata:my", get, RequestHeaders1, []), todo uncomment when cdmi get will be implemented
%%     CdmiResponse13 = json_utils:decode(Response13),
%%     ?assertEqual(1, length(CdmiResponse13)),
%%     Metadata13 = proplists:get_value(<<"metadata">>, CdmiResponse13),
%%     ?assertEqual(<<"my_dir_value_update">>, proplists:get_value(<<"my_metadata">>, Metadata13)),
%%     ?assertEqual(1, length(Metadata13)).
    %%------------------------------

% Tests cdmi object DELETE requests
delete_file_test(Config) ->
    FileName = "toDelete",
    [Worker | _] = ?config(op_worker_nodes, Config),
    [{_SpaceId, SpaceName} | _] = ?config({spaces, 1}, Config),
    GroupFileName =
        filename:join(["spaces", binary_to_list(SpaceName),"groupFile"]),

    %%----- basic delete -----------
    {ok, _} = create_file(Config, "/" ++ FileName),
    ?assert(object_exists(Config, FileName)),
    RequestHeaders1 = [?CDMI_VERSION_HEADER],
    {ok, Code1, _Headers1, _Response1} = 
        do_request(
            Worker, FileName, delete, [?USER_1_TOKEN_HEADER | RequestHeaders1]),
    ?assertEqual(204,Code1),

    ?assert(not object_exists(Config, FileName)),
    %%------------------------------

    %%----- delete group file ------
    {ok, _} = create_file(Config, GroupFileName),

    RequestHeaders2 = [?CDMI_VERSION_HEADER],
    {ok, Code2, _Headers2, _Response2} = 
        do_request(Worker, GroupFileName, delete, 
            [?USER_1_TOKEN_HEADER | RequestHeaders2]),
    ?assertEqual(204,Code2),

    ?assert(not object_exists(Config, GroupFileName)).
    %%------------------------------

% Tests file creation (cdmi object PUT), It can be done with cdmi header (when file data is provided as cdmi-object
% json string), or without (when we treat request body as new file content)
create_file_test(Config) ->
    [Worker | _] = ?config(op_worker_nodes, Config),
    [{_SpaceId, SpaceName} | _] = ?config({spaces, 1}, Config),
    ToCreate = "file.txt",
    ToCreate2 = filename:join(["spaces", binary_to_list(SpaceName), "file1.txt"]),
    ToCreate4 = "file2",
    ToCreate5 = "file3",
    FileContent = <<"File content!">>,

    %%-------- basic create --------
    ?assert(not object_exists(Config, ToCreate)),

    RequestHeaders1 = [?OBJECT_CONTENT_TYPE_HEADER, ?CDMI_VERSION_HEADER, ?USER_1_TOKEN_HEADER],
    RequestBody1 = [{<<"value">>, FileContent}],
    RawRequestBody1 = json_utils:encode(RequestBody1),
    {ok, Code1, _Headers1, Response1} = do_request(Worker, ToCreate, put, RequestHeaders1, RawRequestBody1),

    ?assertEqual(201, Code1),
    CdmiResponse1 = json_utils:decode(Response1),
    ?assertEqual(<<"application/cdmi-object">>, proplists:get_value(<<"objectType">>, CdmiResponse1)),
    ?assertEqual(<<"file.txt">>, proplists:get_value(<<"objectName">>, CdmiResponse1)),
    ?assertEqual(<<"/">>, proplists:get_value(<<"parentURI">>, CdmiResponse1)),
    ?assertEqual(<<"Complete">>, proplists:get_value(<<"completionStatus">>, CdmiResponse1)),
    Metadata1 = proplists:get_value(<<"metadata">>, CdmiResponse1),
    ?assertNotEqual([], Metadata1),

    ?assert(object_exists(Config, ToCreate)),
    ?assertEqual(FileContent, get_file_content(Config, ToCreate)),
    %%------------------------------

    %%------ base64 create ---------
    ?assert(not object_exists(Config, ToCreate2)),

    RequestHeaders2 = [?OBJECT_CONTENT_TYPE_HEADER, ?CDMI_VERSION_HEADER, ?USER_1_TOKEN_HEADER],
    RequestBody2 = [{<<"valuetransferencoding">>, <<"base64">>}, {<<"value">>, base64:encode(FileContent)}],
    RawRequestBody2 = json_utils:encode(RequestBody2),
    {ok, Code2, _Headers2, Response2} = do_request(Worker, ToCreate2, put, RequestHeaders2, RawRequestBody2),

    ?assertEqual(201, Code2),
    CdmiResponse2 = json_utils:decode(Response2),
    ?assertEqual(<<"application/cdmi-object">>, proplists:get_value(<<"objectType">>, CdmiResponse2)),
    ?assertEqual(<<"file1.txt">>, proplists:get_value(<<"objectName">>, CdmiResponse2)),
    ?assertEqual(<<"/spaces/", SpaceName/binary, "/">>, proplists:get_value(<<"parentURI">>, CdmiResponse2)),
    ?assertEqual(<<"Complete">>, proplists:get_value(<<"completionStatus">>, CdmiResponse2)),
    ?assert(proplists:get_value(<<"metadata">>, CdmiResponse2) =/= <<>>),

    ?assert(object_exists(Config, ToCreate2)),
    ?assertEqual(FileContent, get_file_content(Config, ToCreate2)),
    %%------------------------------

    %%------- create empty ---------
    ?assert(not object_exists(Config, ToCreate4)),

    RequestHeaders4 = [?OBJECT_CONTENT_TYPE_HEADER, ?CDMI_VERSION_HEADER, ?USER_1_TOKEN_HEADER],
    {ok, Code4, _Headers4, _Response4} = do_request(Worker, ToCreate4, put, RequestHeaders4, []),
    ?assertEqual(201, Code4),

    ?assert(object_exists(Config, ToCreate4)),
    ?assertEqual(<<>>, get_file_content(Config, ToCreate4)),
    %%------------------------------

    %%------ create noncdmi --------
    ?assert(not object_exists(Config, ToCreate5)),

    RequestHeaders5 = [{<<"content-type">>, <<"application/binary">>}],
    {ok, Code5, _Headers5, _Response5} =
        do_request(Worker, ToCreate5, put,
            [?USER_1_TOKEN_HEADER | RequestHeaders5], FileContent),

    ?assertEqual(201,Code5),

    ?assert(object_exists(Config, ToCreate5)),
    ?assertEqual(FileContent, get_file_content(Config, ToCreate5)).
    %%------------------------------

% Tests cdmi object PUT requests (updating content)
update_file_test(Config) ->
    [Worker | _] = ?config(op_worker_nodes, Config),
    TestDirName = "dir",
    TestFileName = "file.txt",
    TestFileContent = <<"test_file_content">>,
    FullName = filename:join(["/", TestDirName, TestFileName]),
    NewValue = <<"New Value!">>,
    UpdatedValue = <<"123 Value!">>,

    ok = mkdir(Config, TestDirName),
    ?assert(object_exists(Config, TestDirName)),
    {ok, _} = create_file(Config, FullName),
    ?assert(object_exists(Config, FullName)),
    {ok, _} = write_to_file(Config, FullName, TestFileContent, 0),
    ?assertEqual(TestFileContent, get_file_content(Config, FullName)),

    %%--- value replace, cdmi ------
    ?assert(object_exists(Config, FullName)),
    ?assertEqual(TestFileContent, get_file_content(Config, FullName)),

    RequestHeaders1 = [?OBJECT_CONTENT_TYPE_HEADER, ?CDMI_VERSION_HEADER, ?USER_1_TOKEN_HEADER],
    RequestBody1 = [{<<"value">>, NewValue}],
    RawRequestBody1 = json_utils:encode(RequestBody1),
    {ok, Code1, _Headers1, _Response1} = do_request(Worker, FullName, put, RequestHeaders1, RawRequestBody1),
    ?assertEqual(204, Code1),

    ?assert(object_exists(Config, FullName)),
    ?assertEqual(NewValue, get_file_content(Config, FullName)),
    %%------------------------------

    %%---- value update, cdmi ------
    UpdateValue = <<"123">>,
    RequestHeaders2 = [?OBJECT_CONTENT_TYPE_HEADER, ?CDMI_VERSION_HEADER, ?USER_1_TOKEN_HEADER],
    RequestBody2 = [{<<"value">>, base64:encode(UpdateValue)}],
    RawRequestBody2 = json_utils:encode(RequestBody2),
    {ok, Code2, _Headers2, _Response2} = do_request(Worker, FullName ++ "?value:0-2", put, RequestHeaders2, RawRequestBody2),
    ?assertEqual(204, Code2),

    ?assert(object_exists(Config, FullName)),
    ?assertEqual(UpdatedValue, get_file_content(Config, FullName)),
    %%------------------------------

    %%--- value replace, http ------
    RequestBody3 = ?TEST_FILE_CONTENT,
    {ok, Code3, _Headers3, _Response3} =
        do_request(Worker, FullName, put, [?USER_1_TOKEN_HEADER ], RequestBody3),
    ?assertEqual(204,Code3),

    ?assert(object_exists(Config, FullName)),
    ?assertEqual(?TEST_FILE_CONTENT,
        get_file_content(Config, FullName)),
    %%------------------------------

    %%---- value update, http ------
    UpdateValue = <<"123">>,
    RequestHeaders4 = [{<<"content-range">>, <<"0-2">>}],
    {ok, Code4, _Headers4, _Response4} =
        do_request(Worker, FullName,
            put, [?USER_1_TOKEN_HEADER | RequestHeaders4], UpdateValue),
    ?assertEqual(204,Code4),

    ?assert(object_exists(Config, FullName)),
    ?assertEqual(<<"123t_file_content">>,
        get_file_content(Config, FullName)),
    %%------------------------------

    %%---- value update, http error ------
    UpdateValue = <<"123">>,
    RequestHeaders5 = [{<<"content-range">>, <<"0-2,3-4">>}],
    {ok, Code5, _Headers5, _Response5} =
        do_request(Worker, FullName, put, [?USER_1_TOKEN_HEADER | RequestHeaders5],
            UpdateValue),
    ?assertEqual(400,Code5),

    ?assert(object_exists(Config, FullName)),
    ?assertEqual(<<"123t_file_content">>,
        get_file_content(Config, FullName)).
    %%------------------------------

choose_adequate_handler(Config) ->
    % given
    [Worker | _] = ?config(op_worker_nodes, Config),
    File = "file",
    Dir = "dir/",

    % when
    {ok, _, _, _} = do_request(Worker, File, get, [], []),
    % then
    ?assert(rpc:call(Worker, meck, called, [cdmi_object_handler, rest_init, '_'])),

    % when
    {ok, _, _, _} = do_request(Worker, Dir, get, [], []),
    % then
    ?assert(rpc:call(Worker, meck, called, [cdmi_container_handler, rest_init, '_'])).

use_supported_cdmi_version(Config) ->
    % given
    [Worker | _] = ?config(op_worker_nodes, Config),
    RequestHeaders = [?CDMI_VERSION_HEADER, ?USER_1_TOKEN_HEADER],

    % when
    {ok, Code, _ResponseHeaders, _Response} =
        do_request(Worker, "/random", get, RequestHeaders),

    % then
    ?assertEqual(404, Code).

use_unsupported_cdmi_version(Config) ->
    % given
    [Worker | _] = ?config(op_worker_nodes, Config),
    RequestHeaders = [{<<"X-CDMI-Specification-Version">>, <<"1.0.2">>}],

    % when
    {ok, Code, _ResponseHeaders, _Response} =
        do_request(Worker, "/random", get, RequestHeaders),

    % then
    ?assertEqual(400, Code).

% Tests dir creation (cdmi container PUT), remember that every container URI ends
% with '/'
create_dir_test(Config) ->
    [Worker | _] = ?config(op_worker_nodes, Config),
    DirName = "toCreate/",
    DirName2 = "toCreate2/",
    MissingParentName="unknown/",
    DirWithoutParentName = filename:join(MissingParentName,"dir")++"/",

    %%------ non-cdmi create -------
    ?assert(not object_exists(Config, DirName)),

    {ok, Code1, _Headers1, _Response1} = 
        do_request(Worker, DirName, put, [?USER_1_TOKEN_HEADER]),
    ?assertEqual(201,Code1),

    ?assert(object_exists(Config, DirName)),
    %%------------------------------

    %%------ basic create ----------
    ?assert(not object_exists(Config, DirName2)),

    RequestHeaders2 = [?USER_1_TOKEN_HEADER, ?CDMI_VERSION_HEADER, ?CONTAINER_CONTENT_TYPE_HEADER],
    {ok, Code2, _Headers2, Response2} = do_request(Worker, DirName2, put, RequestHeaders2, []),
    
    ?assertEqual(201,Code2),
    CdmiResponse2 = json_utils:decode(Response2),
    ?assertEqual(<<"application/cdmi-container">>, proplists:get_value(<<"objectType">>,CdmiResponse2)),
    ?assertEqual(list_to_binary(DirName2), proplists:get_value(<<"objectName">>,CdmiResponse2)),
    ?assertEqual(<<"/">>, proplists:get_value(<<"parentURI">>,CdmiResponse2)),
    ?assertEqual(<<"Complete">>, proplists:get_value(<<"completionStatus">>,CdmiResponse2)),
    ?assertEqual([], proplists:get_value(<<"children">>,CdmiResponse2)),
    ?assert(proplists:get_value(<<"metadata">>,CdmiResponse2) =/= <<>>),

    ?assert(object_exists(Config, DirName2)),
    %%------------------------------

    %%---------- update ------------
    ?assert(object_exists(Config, DirName)),

    RequestHeaders3 = [
        ?USER_1_TOKEN_HEADER, ?CDMI_VERSION_HEADER, ?CONTAINER_CONTENT_TYPE_HEADER
    ],
    {ok, Code3, _Headers3, _Response3} = 
        do_request(Worker, DirName, put, RequestHeaders3, []),
    ?assertEqual(204,Code3),

    ?assert(object_exists(Config, DirName)),
    %%------------------------------

    %%----- missing parent ---------
    ?assert(not object_exists(Config, MissingParentName)),

    RequestHeaders4 = [?USER_1_TOKEN_HEADER, ?CDMI_VERSION_HEADER, ?CONTAINER_CONTENT_TYPE_HEADER],
    {ok, Code4, _Headers4, _Response4} = do_request(Worker, DirWithoutParentName, put, RequestHeaders4, []),
    ?assertEqual(500,Code4). %todo handle this error in lfm
    %%------------------------------

% tests if capabilities of objects, containers, and whole storage system are set properly
capabilities_test(Config) ->
%%   todo uncomment tests with IDs
    [Worker | _] = ?config(op_worker_nodes, Config),

    %%--- system capabilities ------
    RequestHeaders8 = [?CDMI_VERSION_HEADER],
    {ok, Code8, Headers8, Response8} = 
        do_request(Worker, "cdmi_capabilities/", get, RequestHeaders8, []),
    ?assertEqual(200, Code8),

    ?assertEqual(<<"application/cdmi-capability">>, 
        proplists:get_value(<<"content-type">>, Headers8)),
    CdmiResponse8 = json_utils:decode(Response8),
%%   ?assertEqual(?root_capability_id, proplists:get_value(<<"objectID">>,CdmiResponse8)),
    ?assertEqual(?root_capability_path,
        proplists:get_value(<<"objectName">>, CdmiResponse8)),
    ?assertEqual(<<"0-1">>,
        proplists:get_value(<<"childrenrange">>, CdmiResponse8)),
    ?assertEqual([<<"container/">>, <<"dataobject/">>],
        proplists:get_value(<<"children">>, CdmiResponse8)),
    Capabilities = proplists:get_value(<<"capabilities">>, CdmiResponse8),
    ?assertEqual(?root_capability_list, Capabilities),
    %%------------------------------

    %%-- container capabilities ----
    RequestHeaders9 = [?CDMI_VERSION_HEADER],
    {ok, Code9, _Headers9, Response9} = 
        do_request(Worker, "cdmi_capabilities/container/", get, RequestHeaders9, []),
    ?assertEqual(200, Code9),
%%   ?assertMatch({ok, Code9, _, Response9},do_request("cdmi_objectid/"++binary_to_list(?container_capability_id)++"/", get, RequestHeaders9, [])),

    CdmiResponse9 = json_utils:decode(Response9),
    ?assertEqual(?root_capability_path, 
        proplists:get_value(<<"parentURI">>, CdmiResponse9)),
%%   ?assertEqual(?root_capability_id, proplists:get_value(<<"parentID">>,CdmiResponse9)),
%%   ?assertEqual(?container_capability_id, proplists:get_value(<<"objectID">>,CdmiResponse9)),
    ?assertEqual(<<"container/">>,
        proplists:get_value(<<"objectName">>, CdmiResponse9)),
    Capabilities2 = proplists:get_value(<<"capabilities">>, CdmiResponse9),
    ?assertEqual(?container_capability_list, Capabilities2),
    %%------------------------------

    %%-- dataobject capabilities ---
    RequestHeaders10 = [?CDMI_VERSION_HEADER],
    {ok, Code10, _Headers10, Response10} = 
        do_request(Worker, "cdmi_capabilities/dataobject/", get, RequestHeaders10, []),
    ?assertEqual(200, Code10),
%%   ?assertMatch({ok, Code10, _, Response10},do_request("cdmi_objectid/"++binary_to_list(?dataobject_capability_id)++"/", get, RequestHeaders10, [])),

    CdmiResponse10 = json_utils:decode(Response10),
    ?assertEqual(?root_capability_path, 
        proplists:get_value(<<"parentURI">>, CdmiResponse10)),
%%   ?assertEqual(?root_capability_id, proplists:get_value(<<"parentID">>,CdmiResponse10)),
%%   ?assertEqual(?dataobject_capability_id, proplists:get_value(<<"objectID">>,CdmiResponse10)),
    ?assertEqual(<<"dataobject/">>,
        proplists:get_value(<<"objectName">>, CdmiResponse10)),
    Capabilities3 = proplists:get_value(<<"capabilities">>, CdmiResponse10),
    ?assertEqual(?dataobject_capability_list, Capabilities3).
%%------------------------------

%%%===================================================================
%%% SetUp and TearDown functions
%%%===================================================================

init_per_suite(Config) ->
    ConfigWithNodes = ?TEST_INIT(Config, ?TEST_FILE(Config, "env_desc.json")),
    initializer:setup_storage(ConfigWithNodes).
end_per_suite(Config) ->
    initializer:teardown_storage(Config),
    test_node_starter:clean_environment(Config).

init_per_testcase(choose_adequate_handler, Config) ->
    Workers = ?config(op_worker_nodes, Config),
    test_utils:mock_new(Workers, [cdmi_object_handler, cdmi_container_handler]),
    init_per_testcase(default, Config);
init_per_testcase(_, Config) ->
    application:start(ssl2),
    hackney:start(),
    ConfigWithSessionInfo = initializer:create_test_users_and_spaces(Config),
    mock_user_auth(ConfigWithSessionInfo),
    lfm_proxy:init(ConfigWithSessionInfo).

end_per_testcase(choose_adequate_handler, Config) ->
    Workers = ?config(op_worker_nodes, Config),
    test_utils:mock_unload(Workers, [cdmi_object_handler, cdmi_container_handler]),
    end_per_testcase(default, Config);
end_per_testcase(_, Config) ->
    lfm_proxy:teardown(Config),
    unmock_user_auth(Config),
    initializer:clean_test_users_and_spaces(Config),
    hackney:stop(),
    application:stop(ssl2).

%%%===================================================================
%%% Internal functions
%%%===================================================================

% Performs a single request using http_client
do_request(Node, RestSubpath, Method, Headers) ->
    do_request(Node, RestSubpath, Method, Headers, []).

% Performs a single request using http_client
do_request(Node, RestSubpath, Method, Headers, Body) ->
    http_client:request(
        Method,
        cdmi_endpoint(Node) ++ RestSubpath,
        Headers,
        Body,
        [insecure]
    ).

cdmi_endpoint(Node) ->
    Port =
        case get(port) of
            undefined ->
                {ok, P} = test_utils:get_env(Node, ?APP_NAME, http_worker_rest_port),
                PStr = integer_to_list(P),
                put(port, PStr),
                PStr;
            P -> P
        end,
    string:join(["https://", utils:get_host(Node), ":", Port, "/cdmi/"], "").

mock_user_auth(Config) ->
    Workers = ?config(op_worker_nodes, Config),
    test_utils:mock_new(Workers, identity),
    test_utils:mock_expect(Workers, identity, get_or_fetch,
        fun
            (#auth{macaroon = Token}) when size(Token) == 1 ->
                UserId = ?config({user_id, binary_to_integer(Token)}, Config),
                {ok, #document{value = #identity{user_id = UserId}}};
            (Auth) ->
                meck:passthrough(Auth)
        end
    ).

unmock_user_auth(Config) ->
    Workers = ?config(op_worker_nodes, Config),
    test_utils:mock_validate_and_unload(Workers, identity).

object_exists(Config, Path) ->
    [Worker | _] = ?config(op_worker_nodes, Config),
    SessionId = ?config({session_id, 1}, Config),

    case lfm_proxy:stat(Worker, SessionId, 
        {path, absolute_binary_path(Path)}) of
        {ok, _} ->
            true;
        {error, ?ENOENT} ->
            false
    end.

create_file(Config, Path) ->
    [Worker | _] = ?config(op_worker_nodes, Config),
    SessionId = ?config({session_id, 1}, Config),

%%     TODO application:get_env doesn't work in ct_test
%%     {ok, Mode} = application:get_env(?APP_NAME, default_file_mode),
    Mode = 8#664,
    lfm_proxy:create(Worker, SessionId, absolute_binary_path(Path), Mode).

open_file(Config, Path, OpenMode) ->
    [Worker | _] = ?config(op_worker_nodes, Config),
    SessionId = ?config({session_id, 1}, Config),
    lfm_proxy:open(Worker, SessionId, {path, absolute_binary_path(Path)}, OpenMode).

write_to_file(Config, Path, Data, Offset) ->
    [Worker | _] = ?config(op_worker_nodes, Config),
    {ok, FileHandle} = open_file(Config, Path, write),
    lfm_proxy:write(Worker, FileHandle, Offset, Data).

get_file_content(Config, Path) ->
    [Worker | _] = ?config(op_worker_nodes, Config),
    {ok, FileHandle} = open_file(Config, Path, write),
    case lfm_proxy:read(Worker, FileHandle, ?FILE_BEGINNING, ?INFINITY) of
        {error, Error} -> {error, Error};
        {ok, Content} -> Content
    end.

mkdir(Config, Path) ->
    [Worker | _] = ?config(op_worker_nodes, Config),
    SessionId = ?config({session_id, 1}, Config),
    lfm_proxy:mkdir(Worker, SessionId, absolute_binary_path(Path)).

absolute_binary_path(Path) ->
    list_to_binary(ensure_begins_with_slash(Path)).

ensure_begins_with_slash(Path) ->
    ReversedBinary = list_to_binary(lists:reverse(Path)),
    lists:reverse(binary_to_list(str_utils:ensure_ends_with_slash(ReversedBinary))).

% Returns current time in seconds
now_in_secs() ->
    {MegaSecs, Secs, _MicroSecs} = erlang:now(),
    MegaSecs * 1000000 + Secs.<|MERGE_RESOLUTION|>--- conflicted
+++ resolved
@@ -26,28 +26,17 @@
 -export([all/0, init_per_suite/1, end_per_suite/1, init_per_testcase/2,
     end_per_testcase/2]).
 
-<<<<<<< HEAD
--export([list_dir_test/1, get_file_test/1, delete_file_test/1, create_file_test/1, 
+-export([list_dir_test/1, get_file_test/1, metadata_test/1, delete_file_test/1, create_file_test/1, 
     update_file_test/1, create_dir_test/1, capabilities_test/1, choose_adequate_handler/1,
-=======
--export([get_file_test/1, metadata_test/1, delete_file_test/1, create_file_test/1, update_file_test/1,
-    create_dir_test/1, capabilities_test/1, choose_adequate_handler/1,
->>>>>>> bb3633a1
     use_supported_cdmi_version/1, use_unsupported_cdmi_version/1]).
 
 -performance({test_cases, []}).
 all() ->
     [
-<<<<<<< HEAD
-        list_dir_test, get_file_test, delete_file_test, create_file_test, 
+        list_dir_test, get_file_test, metadata_test, delete_file_test, create_file_test, 
         update_file_test, create_dir_test, capabilities_test, 
         choose_adequate_handler, use_supported_cdmi_version, 
         use_unsupported_cdmi_version
-=======
-        get_file_test, metadata_test, delete_file_test, create_file_test, update_file_test,
-        create_dir_test, capabilities_test, choose_adequate_handler,
-        use_supported_cdmi_version, use_unsupported_cdmi_version
->>>>>>> bb3633a1
     ].
 
 -define(MACAROON, "macaroon").
@@ -841,8 +830,6 @@
     [Worker | _] = ?config(op_worker_nodes, Config),
     SessionId = ?config({session_id, 1}, Config),
 
-%%     TODO application:get_env doesn't work in ct_test
-%%     {ok, Mode} = application:get_env(?APP_NAME, default_file_mode),
     Mode = 8#664,
     lfm_proxy:create(Worker, SessionId, absolute_binary_path(Path), Mode).
 
