%%%-------------------------------------------------------------------
%%% @author Tomasz Lichon
%%% @copyright (C) 2015 ACK CYFRONET AGH
%%% This software is released under the MIT license
%%% cited in 'LICENSE.txt'.
%%% @end
%%%-------------------------------------------------------------------
%%% @doc
%%% CDMI tests
%%% @end
%%%-------------------------------------------------------------------
-module(cdmi_test_SUITE).
-author("Tomasz Lichon").

-include("global_definitions.hrl").
-include("modules/http_worker/rest/cdmi/cdmi_errors.hrl").
-include("modules/http_worker/rest/cdmi/cdmi.hrl").
-include("modules/http_worker/rest/cdmi/cdmi_capabilities.hrl").
-include_lib("ctool/include/logging.hrl").
-include_lib("ctool/include/test/test_utils.hrl").
-include_lib("ctool/include/test/assertions.hrl").
-include_lib("ctool/include/posix/file_attr.hrl").
-include_lib("ctool/include/posix/errors.hrl").
-include_lib("annotations/include/annotations.hrl").

%% API
-export([all/0, init_per_suite/1, end_per_suite/1, init_per_testcase/2, 
    end_per_testcase/2]).

-export([get_file_test/1, delete_file_test/1, choose_adequate_handler/1, use_supported_cdmi_version/1,
    use_unsupported_cdmi_version/1, create_dir_test/1, capabilities_test/1]).

-performance({test_cases, []}).
all() ->
    [
%%         get_file_test,
%%         TODO turn on this test after fixing:
%%         TODO onedata_file_api:read/3 -> {error,{badmatch, {error, {not_found, event_manager}}}}
        delete_file_test, choose_adequate_handler, use_supported_cdmi_version,
        use_unsupported_cdmi_version, create_dir_test, capabilities_test
    ].

-define(MACAROON, "macaroon").
-define(TIMEOUT, timer:seconds(5)).

-define(USER_1_TOKEN_HEADER, {"X-Auth-Token", "1"}).
-define(CDMI_VERSION_HEADER, {"X-CDMI-Specification-Version", "1.1.1"}).

-define(FILE_PERMISSIONS, 8#664).

-define(FILE_BEGINNING, 0).


%%%===================================================================
%%% Test functions
%%%===================================================================

%%  Tests cdmi object GET request. Request can be done without cdmi header (in that case
%%  file conent is returned as response body), or with cdmi header (the response
%%  contains json string of type: application/cdmi-object, and we can specify what
%%  parameters we need by listing then as ';' separated list after '?' in URL )
get_file_test(Config) ->
    FileName = "toRead.txt",
    FileContent = <<"Some content...">>,
    Size = string:len(binary_to_list(FileContent)),
    [Worker | _] = ?config(op_worker_nodes, Config),

    create_file(Config, FileName),
    ?assert(object_exists(Config, FileName)),
    write_to_file(Config, FileName,FileContent, ?FILE_BEGINNING),
    ?assertEqual(FileContent,get_file_content(Config, FileName, Size, ?FILE_BEGINNING)),

    %%------- noncdmi read --------

<<<<<<< HEAD
list_basic_dir_test(Config) ->
    % given
    [Worker | _] = ?config(op_worker_nodes, Config),
    RequestHeaders = [{<<"X-CDMI-Specification-Version">>, <<"1.0.2">>}],
    TestDir = "dir",
    %todo create TestDir
=======
    {ok, Code4, Headers4, Response4} = do_request(Worker, FileName, get, [?USER_1_TOKEN_HEADER]),
    ?assertEqual("200",Code4),
>>>>>>> 892350a2

    ?assertEqual(binary_to_list(?MIMETYPE_DEFAULT_VALUE), proplists:get_value("content-type",Headers4)),
    ?assertEqual(binary_to_list(FileContent), Response4),
    %%------------------------------

<<<<<<< HEAD
    % then
    ?assertEqual(200, Code),
    ContentType = proplists:get_value(<<"content-type">>, ResponseHeaders),
    CdmiResponse = json_utils:decode(Response),
    ObjectType = proplists:get_value(<<"objectType">>, CdmiResponse),
    ObjectName = proplists:get_value(<<"objectName">>, CdmiResponse),
    CompletionStatus = proplists:get_value(<<"completionStatus">>, CdmiResponse),
    Children = proplists:get_value(<<"children">>, CdmiResponse),
    Metadata = proplists:get_value(<<"metadata">>, CdmiResponse),
    ?assertEqual(<<"application/cdmi-container">>, ContentType),
    ?assertEqual(<<"application/cdmi-container">>, ObjectType),
    ?assertEqual(<<"dir/">>, ObjectName),
    ?assertEqual(<<"Complete">>, CompletionStatus),
    ?assertEqual([], Children),
    ?assertNotEqual(<<>>, Metadata).

list_root_dir_test(Config) ->
    % given
    [Worker | _] = ?config(op_worker_nodes, Config),
    RequestHeaders = [{<<"X-CDMI-Specification-Version">>, <<"1.0.2">>}],
=======
    %% selective value read non-cdmi
    RequestHeaders7 = [{"Range","1-3,5-5,-3"}],
    {ok, Code7, _Headers7, Response7} = do_request(Worker, FileName, get, [?USER_1_TOKEN_HEADER | RequestHeaders7]),
    ?assertEqual("206",Code7),
    ?assertEqual("omec...", Response7), % 1-3,5-5,12-14  from FileContent = <<"Some content...">>
    %%------------------------------
>>>>>>> 892350a2

    %% selective value read non-cdmi error
    RequestHeaders8 = [{"Range","1-3,6-4,-3"}],
    {ok, Code8, _Headers8, _Response8} = do_request(Worker, FileName, get, [?USER_1_TOKEN_HEADER | RequestHeaders8]),
    ?assertEqual("400",Code8).
    %%------------------------------

<<<<<<< HEAD
    % then
    ?assertEqual(200, Code),
    CdmiResponse = json_utils:decode(Response),
    ObjectName = proplists:get_value(<<"objectName">>, CdmiResponse),
    Children = proplists:get_value(<<"children">>, CdmiResponse),
    ?assertEqual(<<"/">>, ObjectName),
    ?assertEqual([<<"spaces/">>], Children).

list_nonexisting_dir_test(Config) ->
    % given
    [Worker | _] = ?config(op_worker_nodes, Config),
    RequestHeaders = [{<<"X-CDMI-Specification-Version">>, <<"1.0.2">>}],
=======
% Tests cdmi object DELETE requests
delete_file_test(Config) ->
    FileName = "toDelete",
    [Worker | _] = ?config(op_worker_nodes, Config),
    [{_SpaceId, SpaceName} | _] = ?config({spaces, 1}, Config),
    GroupFileName = string:join(["spaces", binary_to_list(SpaceName),"groupFile"], "/"),
>>>>>>> 892350a2

    %%----- basic delete -----------
    create_file(Config, "/" ++ FileName),
    ?assert(object_exists(Config, FileName)),
    RequestHeaders1 = [?CDMI_VERSION_HEADER],
    {ok, Code1, _Headers1, _Response1} = do_request(Worker, FileName, delete, [?USER_1_TOKEN_HEADER | RequestHeaders1]),
    ?assertEqual("204",Code1),

<<<<<<< HEAD
    % then
    ?assertEqual(404, Code).
=======
    ?assert(not object_exists(Config, FileName)),

    %%------------------------------

    %%----- delete group file ------
    create_file(Config, GroupFileName),
    ?assert(object_exists(Config, GroupFileName)),
>>>>>>> 892350a2

    RequestHeaders2 = [?CDMI_VERSION_HEADER],
    {ok, Code2, _Headers2, _Response2} = do_request(Worker, GroupFileName, delete, [?USER_1_TOKEN_HEADER | RequestHeaders2]),
    ?assertEqual("204",Code2),

    ?assert(not object_exists(Config, GroupFileName)).
    %%------------------------------


choose_adequate_handler(Config) ->
    % given
    [Worker | _] = ?config(op_worker_nodes, Config),
<<<<<<< HEAD
    RequestHeaders = [{<<"X-CDMI-Specification-Version">>, <<"1.0.2">>}],
=======
    File = "file",
    Dir = "dir/",
>>>>>>> 892350a2

    % when
    {ok, _, _, _} = do_request(Worker, File, get, [], []),
    % then
    ?assert(rpc:call(Worker, meck, called, [cdmi_object_handler, rest_init, '_'])),

    % when
    {ok, _, _, _} = do_request(Worker, Dir, get, [], []),
    % then
<<<<<<< HEAD
    ?assertEqual(200, Code),
    CdmiResponse4 = json_utils:decode(Response),
    ?assertEqual(<<"dir/">>, proplists:get_value(<<"objectName">>, CdmiResponse4)),
    ?assertEqual([<<"file.txt">>], proplists:get_value(<<"children">>, CdmiResponse4)),
    ?assertEqual(2, length(CdmiResponse4)).
=======
    ?assert(rpc:call(Worker, meck, called, [cdmi_container_handler, rest_init, '_'])).
>>>>>>> 892350a2

use_supported_cdmi_version(Config) ->
    % given
    [Worker | _] = ?config(op_worker_nodes, Config),
<<<<<<< HEAD
    RequestHeaders = [{<<"X-CDMI-Specification-Version">>, <<"1.1.1">>}],
=======
    RequestHeaders = [?CDMI_VERSION_HEADER, ?USER_1_TOKEN_HEADER],
>>>>>>> 892350a2

    % when
    {ok, Code, _ResponseHeaders, _Response} = do_request(Worker, "/random", get, RequestHeaders),

    % then
<<<<<<< HEAD
    %% we are to get 404 because path "/" doesn't exist.
    ?assertEqual(404, Code).
=======
    ?assertEqual("404", Code).
>>>>>>> 892350a2

use_unsupported_cdmi_version(Config) ->
    % given
    [Worker | _] = ?config(op_worker_nodes, Config),
    RequestHeaders = [{<<"X-CDMI-Specification-Version">>, <<"1.0.2">>}],

    % when
    {ok, Code, _ResponseHeaders, _Response} = do_request(Worker, "/random", get, RequestHeaders),

    % then
    ?assertEqual(400, Code).

% Tests dir creation (cdmi container PUT), remember that every container URI ends
% with '/'
create_dir_test(Config) ->
    [Worker | _] = ?config(op_worker_nodes, Config),
    DirName = "toCreate/",

    %%------ non-cdmi create -------
    ?assert(not object_exists(Config, DirName)),

    {ok, Code1, _Headers1, _Response1} = do_request(Worker, DirName, put, [?USER_1_TOKEN_HEADER]),
    ?assertEqual("201",Code1),

    ?assert(object_exists(Config, DirName)).
    %%------------------------------

% tests if capabilities of objects, containers, and whole storage system are set properly
capabilities_test(Config) ->
%%   todo uncomment tests with IDs
    [Worker | _] = ?config(op_worker_nodes, Config),

    %%--- system capabilities ------
    RequestHeaders8 = [{"X-CDMI-Specification-Version", "1.1.1"}],
    {ok, Code8, Headers8, Response8} = do_request(Worker, "cdmi_capabilities/", get, RequestHeaders8, []),
    ?assertEqual("200", Code8),

    ?assertEqual("application/cdmi-capability", proplists:get_value("content-type", Headers8)),
    CdmiResponse8 = json:decode(Response8),
%%   ?assertEqual(?root_capability_id, proplists:get_value(<<"objectID">>,CdmiResponse8)),
    ?assertEqual(?root_capability_path, proplists:get_value(<<"objectName">>, CdmiResponse8)),
    ?assertEqual(<<"0-1">>, proplists:get_value(<<"childrenrange">>, CdmiResponse8)),
    ?assertEqual([<<"container/">>, <<"dataobject/">>], proplists:get_value(<<"children">>, CdmiResponse8)),
    Capabilities = proplists:get_value(<<"capabilities">>, CdmiResponse8),
    ?assertEqual(?root_capability_list, Capabilities),
    %%------------------------------

    %%-- container capabilities ----
    RequestHeaders9 = [{"X-CDMI-Specification-Version", "1.1.1"}],
    {ok, Code9, _Headers9, Response9} = do_request(Worker, "cdmi_capabilities/container/", get, RequestHeaders9, []),
    ?assertEqual("200", Code9),
%%   ?assertMatch({Code9, _, Response9},do_request("cdmi_objectid/"++binary_to_list(?container_capability_id)++"/", get, RequestHeaders9, [])),

    CdmiResponse9 = json:decode(Response9),
    ?assertEqual(?root_capability_path, proplists:get_value(<<"parentURI">>, CdmiResponse9)),
%%   ?assertEqual(?root_capability_id, proplists:get_value(<<"parentID">>,CdmiResponse9)),
%%   ?assertEqual(?container_capability_id, proplists:get_value(<<"objectID">>,CdmiResponse9)),
    ?assertEqual(<<"container/">>, proplists:get_value(<<"objectName">>, CdmiResponse9)),
    Capabilities2 = proplists:get_value(<<"capabilities">>, CdmiResponse9),
    ?assertEqual(?container_capability_list, Capabilities2),
    %%------------------------------

    %%-- dataobject capabilities ---
    RequestHeaders10 = [{"X-CDMI-Specification-Version", "1.1.1"}],
    {ok, Code10, _Headers10, Response10} = do_request(Worker, "cdmi_capabilities/dataobject/", get, RequestHeaders10, []),
    ?assertEqual("200", Code10),
%%   ?assertMatch({Code10, _, Response10},do_request("cdmi_objectid/"++binary_to_list(?dataobject_capability_id)++"/", get, RequestHeaders10, [])),

    CdmiResponse10 = json:decode(Response10),
    ?assertEqual(?root_capability_path, proplists:get_value(<<"parentURI">>, CdmiResponse10)),
%%   ?assertEqual(?root_capability_id, proplists:get_value(<<"parentID">>,CdmiResponse10)),
%%   ?assertEqual(?dataobject_capability_id, proplists:get_value(<<"objectID">>,CdmiResponse10)),
    ?assertEqual(<<"dataobject/">>, proplists:get_value(<<"objectName">>, CdmiResponse10)),
    Capabilities3 = proplists:get_value(<<"capabilities">>, CdmiResponse10),
    ?assertEqual(?dataobject_capability_list, Capabilities3).
%%------------------------------

%%%===================================================================
%%% SetUp and TearDown functions
%%%===================================================================

init_per_suite(Config) ->
    ConfigWithNodes = ?TEST_INIT(Config, ?TEST_FILE(Config, "env_desc.json")),
    initializer:setup_storage(ConfigWithNodes).
end_per_suite(Config) ->
    initializer:teardown_storage(Config),
    test_node_starter:clean_environment(Config).

init_per_testcase(choose_adequate_handler, Config) ->
    Workers = ?config(op_worker_nodes, Config),
    test_utils:mock_new(Workers, [cdmi_object_handler, cdmi_container_handler]),
    init_per_testcase(default, Config);
init_per_testcase(_, Config) ->
<<<<<<< HEAD
    application:start(ssl2),
    hackney:start(),
    Config.
=======
    ssl:start(),
    ibrowse:start(),
    ConfigWithSessionInfo = initializer:create_test_users_and_spaces(Config),
    mock_user_auth(ConfigWithSessionInfo),
    lfm_proxy:init(ConfigWithSessionInfo).
>>>>>>> 892350a2

end_per_testcase(choose_adequate_handler, Config) ->
    Workers = ?config(op_worker_nodes, Config),
    test_utils:mock_validate(Workers, [cdmi_object_handler, cdmi_container_handler]),
    test_utils:mock_unload(Workers, [cdmi_object_handler, cdmi_container_handler]),
    end_per_testcase(default, Config);
<<<<<<< HEAD
end_per_testcase(_, _Config) ->
    hackney:stop(),
    application:stop(ssl2).
=======
end_per_testcase(_, Config) ->
    lfm_proxy:teardown(Config),
    unmock_user_auth(Config),
    initializer:clean_test_users_and_spaces(Config),
    ibrowse:stop(),
    ssl:stop().
>>>>>>> 892350a2

%%%===================================================================
%%% Internal functions
%%%===================================================================

<<<<<<< HEAD
% Performs a single request using http_client
do_request(Node, RestSubpath, Method, Headers, Body) ->
    {ok, Code, RespHeaders, Response} =
        http_client:request(
            Method,
=======
% Performs a single request using ibrowse
do_request(Node, RestSubpath, Method, Headers) ->
    do_request(Node, RestSubpath, Method, Headers, []).

do_request(Node, RestSubpath, Method, Headers, Body) ->
    ibrowse:send_req(
>>>>>>> 892350a2
            cdmi_endpoint(Node) ++ RestSubpath,
            Headers,
            Body,
<<<<<<< HEAD
            [insecure]
        ),
    {Code, RespHeaders, Response}.
=======
            [{ssl_options, [{reuse_sessions, false}]}]
        ).
>>>>>>> 892350a2

cdmi_endpoint(Node) ->
    Port =
        case get(port) of
            undefined ->
                {ok, P} = test_utils:get_env(Node, ?APP_NAME, http_worker_rest_port),
                PStr = integer_to_list(P),
                put(port, PStr),
                PStr;
            P -> P
        end,
    string:join(["https://", utils:get_host(Node), ":", Port, "/cdmi/"], "").

mock_user_auth(Config) ->
    Workers = ?config(op_worker_nodes, Config),
    test_utils:mock_new(Workers, rest_auth),
    test_utils:mock_expect(Workers, rest_auth, is_authorized,
        fun(Req, State) ->
            case cowboy_req:header(<<"x-auth-token">>, Req) of
                {undefined, NewReq} ->
                    {{false, <<"authentication_error">>}, NewReq, State};
                {Token, NewReq} ->
                    UserId = ?config({user_id, binary_to_integer(Token)}, Config),
                    {true, NewReq, State#{identity => #identity{user_id = UserId}}}
            end
        end
    ).

unmock_user_auth(Config) ->
    Workers = ?config(op_worker_nodes, Config),
    test_utils:mock_validate(Workers, rest_auth),
    test_utils:mock_unload(Workers, rest_auth).

object_exists(Config, Path) ->
    [Worker | _] = ?config(op_worker_nodes, Config),
    SessionId = ?config({session_id, 1}, Config),

    case lfm_proxy:stat(Worker, SessionId, {path, utils:ensure_unicode_binary("/" ++ Path)}) of
        {ok, _} ->
            true;
        {error, ?ENOENT} ->
            false
    end.

create_file(Config, Path) ->
    [Worker | _] = ?config(op_worker_nodes, Config),
    SessionId = ?config({session_id, 1}, Config),

    case lfm_proxy:create(Worker, SessionId, utils:ensure_unicode_binary("/" ++ Path), ?FILE_PERMISSIONS) of
        {ok, UUID} -> UUID;
        {error, Code} -> {error, Code}
    end.

open_file(Config, Path, OpenMode) ->
    [Worker | _] = ?config(op_worker_nodes, Config),
    SessionId = ?config({session_id, 1}, Config),

    case lfm_proxy:open(Worker, SessionId, {path, utils:ensure_unicode_binary("/" ++ Path)}, OpenMode) of
        {error, Error} -> {error, Error};
        FileHandle -> FileHandle
    end.

write_to_file(Config, Path, Data, Offset) ->
    [Worker | _] = ?config(op_worker_nodes, Config),

    {ok, FileHandle} = open_file(Config, Path, write),
    case lfm_proxy:write(Worker, FileHandle, Offset, Data) of
        {error, Error} -> {error, Error};
        {ok, Bytes} -> Bytes
    end.

get_file_content(Config, Path, Size, Offset) ->
    [Worker | _] = ?config(op_worker_nodes, Config),

    {ok, FileHandle} = open_file(Config, Path, write),
    case lfm_proxy:read(Worker, FileHandle, Offset, Size) of
        {error, Error} -> {error, Error};
        {ok, Content} -> Content
    end.<|MERGE_RESOLUTION|>--- conflicted
+++ resolved
@@ -43,8 +43,8 @@
 -define(MACAROON, "macaroon").
 -define(TIMEOUT, timer:seconds(5)).
 
--define(USER_1_TOKEN_HEADER, {"X-Auth-Token", "1"}).
--define(CDMI_VERSION_HEADER, {"X-CDMI-Specification-Version", "1.1.1"}).
+-define(USER_1_TOKEN_HEADER, {<<"X-Auth-Token">>, <<"1">>}).
+-define(CDMI_VERSION_HEADER, {<<"X-CDMI-Specification-Version">>, <<"1.1.1">>}).
 
 -define(FILE_PERMISSIONS, 8#664).
 
@@ -72,91 +72,40 @@
 
     %%------- noncdmi read --------
 
-<<<<<<< HEAD
-list_basic_dir_test(Config) ->
-    % given
-    [Worker | _] = ?config(op_worker_nodes, Config),
-    RequestHeaders = [{<<"X-CDMI-Specification-Version">>, <<"1.0.2">>}],
-    TestDir = "dir",
-    %todo create TestDir
-=======
     {ok, Code4, Headers4, Response4} = do_request(Worker, FileName, get, [?USER_1_TOKEN_HEADER]),
-    ?assertEqual("200",Code4),
->>>>>>> 892350a2
-
-    ?assertEqual(binary_to_list(?MIMETYPE_DEFAULT_VALUE), proplists:get_value("content-type",Headers4)),
+    ?assertEqual(200,Code4),
+
+    ?assertEqual(binary_to_list(?MIMETYPE_DEFAULT_VALUE), proplists:get_value(<<"content-type">>,Headers4)),
     ?assertEqual(binary_to_list(FileContent), Response4),
     %%------------------------------
 
-<<<<<<< HEAD
-    % then
-    ?assertEqual(200, Code),
-    ContentType = proplists:get_value(<<"content-type">>, ResponseHeaders),
-    CdmiResponse = json_utils:decode(Response),
-    ObjectType = proplists:get_value(<<"objectType">>, CdmiResponse),
-    ObjectName = proplists:get_value(<<"objectName">>, CdmiResponse),
-    CompletionStatus = proplists:get_value(<<"completionStatus">>, CdmiResponse),
-    Children = proplists:get_value(<<"children">>, CdmiResponse),
-    Metadata = proplists:get_value(<<"metadata">>, CdmiResponse),
-    ?assertEqual(<<"application/cdmi-container">>, ContentType),
-    ?assertEqual(<<"application/cdmi-container">>, ObjectType),
-    ?assertEqual(<<"dir/">>, ObjectName),
-    ?assertEqual(<<"Complete">>, CompletionStatus),
-    ?assertEqual([], Children),
-    ?assertNotEqual(<<>>, Metadata).
-
-list_root_dir_test(Config) ->
-    % given
-    [Worker | _] = ?config(op_worker_nodes, Config),
-    RequestHeaders = [{<<"X-CDMI-Specification-Version">>, <<"1.0.2">>}],
-=======
     %% selective value read non-cdmi
-    RequestHeaders7 = [{"Range","1-3,5-5,-3"}],
+    RequestHeaders7 = [{<<"Range">>,<<"1-3,5-5,-3">>}],
     {ok, Code7, _Headers7, Response7} = do_request(Worker, FileName, get, [?USER_1_TOKEN_HEADER | RequestHeaders7]),
-    ?assertEqual("206",Code7),
+    ?assertEqual(206,Code7),
     ?assertEqual("omec...", Response7), % 1-3,5-5,12-14  from FileContent = <<"Some content...">>
     %%------------------------------
->>>>>>> 892350a2
 
     %% selective value read non-cdmi error
-    RequestHeaders8 = [{"Range","1-3,6-4,-3"}],
+    RequestHeaders8 = [{<<"Range">>,<<"1-3,6-4,-3">>}],
     {ok, Code8, _Headers8, _Response8} = do_request(Worker, FileName, get, [?USER_1_TOKEN_HEADER | RequestHeaders8]),
-    ?assertEqual("400",Code8).
-    %%------------------------------
-
-<<<<<<< HEAD
-    % then
-    ?assertEqual(200, Code),
-    CdmiResponse = json_utils:decode(Response),
-    ObjectName = proplists:get_value(<<"objectName">>, CdmiResponse),
-    Children = proplists:get_value(<<"children">>, CdmiResponse),
-    ?assertEqual(<<"/">>, ObjectName),
-    ?assertEqual([<<"spaces/">>], Children).
-
-list_nonexisting_dir_test(Config) ->
-    % given
-    [Worker | _] = ?config(op_worker_nodes, Config),
-    RequestHeaders = [{<<"X-CDMI-Specification-Version">>, <<"1.0.2">>}],
-=======
+    ?assertEqual(400,Code8).
+    %%------------------------------
+
 % Tests cdmi object DELETE requests
 delete_file_test(Config) ->
     FileName = "toDelete",
     [Worker | _] = ?config(op_worker_nodes, Config),
     [{_SpaceId, SpaceName} | _] = ?config({spaces, 1}, Config),
     GroupFileName = string:join(["spaces", binary_to_list(SpaceName),"groupFile"], "/"),
->>>>>>> 892350a2
 
     %%----- basic delete -----------
     create_file(Config, "/" ++ FileName),
     ?assert(object_exists(Config, FileName)),
     RequestHeaders1 = [?CDMI_VERSION_HEADER],
     {ok, Code1, _Headers1, _Response1} = do_request(Worker, FileName, delete, [?USER_1_TOKEN_HEADER | RequestHeaders1]),
-    ?assertEqual("204",Code1),
-
-<<<<<<< HEAD
-    % then
-    ?assertEqual(404, Code).
-=======
+    ?assertEqual(204,Code1),
+
     ?assert(not object_exists(Config, FileName)),
 
     %%------------------------------
@@ -164,11 +113,10 @@
     %%----- delete group file ------
     create_file(Config, GroupFileName),
     ?assert(object_exists(Config, GroupFileName)),
->>>>>>> 892350a2
 
     RequestHeaders2 = [?CDMI_VERSION_HEADER],
     {ok, Code2, _Headers2, _Response2} = do_request(Worker, GroupFileName, delete, [?USER_1_TOKEN_HEADER | RequestHeaders2]),
-    ?assertEqual("204",Code2),
+    ?assertEqual(204,Code2),
 
     ?assert(not object_exists(Config, GroupFileName)).
     %%------------------------------
@@ -177,12 +125,8 @@
 choose_adequate_handler(Config) ->
     % given
     [Worker | _] = ?config(op_worker_nodes, Config),
-<<<<<<< HEAD
-    RequestHeaders = [{<<"X-CDMI-Specification-Version">>, <<"1.0.2">>}],
-=======
     File = "file",
     Dir = "dir/",
->>>>>>> 892350a2
 
     % when
     {ok, _, _, _} = do_request(Worker, File, get, [], []),
@@ -192,35 +136,18 @@
     % when
     {ok, _, _, _} = do_request(Worker, Dir, get, [], []),
     % then
-<<<<<<< HEAD
-    ?assertEqual(200, Code),
-    CdmiResponse4 = json_utils:decode(Response),
-    ?assertEqual(<<"dir/">>, proplists:get_value(<<"objectName">>, CdmiResponse4)),
-    ?assertEqual([<<"file.txt">>], proplists:get_value(<<"children">>, CdmiResponse4)),
-    ?assertEqual(2, length(CdmiResponse4)).
-=======
     ?assert(rpc:call(Worker, meck, called, [cdmi_container_handler, rest_init, '_'])).
->>>>>>> 892350a2
 
 use_supported_cdmi_version(Config) ->
     % given
     [Worker | _] = ?config(op_worker_nodes, Config),
-<<<<<<< HEAD
-    RequestHeaders = [{<<"X-CDMI-Specification-Version">>, <<"1.1.1">>}],
-=======
     RequestHeaders = [?CDMI_VERSION_HEADER, ?USER_1_TOKEN_HEADER],
->>>>>>> 892350a2
 
     % when
     {ok, Code, _ResponseHeaders, _Response} = do_request(Worker, "/random", get, RequestHeaders),
 
     % then
-<<<<<<< HEAD
-    %% we are to get 404 because path "/" doesn't exist.
     ?assertEqual(404, Code).
-=======
-    ?assertEqual("404", Code).
->>>>>>> 892350a2
 
 use_unsupported_cdmi_version(Config) ->
     % given
@@ -243,7 +170,7 @@
     ?assert(not object_exists(Config, DirName)),
 
     {ok, Code1, _Headers1, _Response1} = do_request(Worker, DirName, put, [?USER_1_TOKEN_HEADER]),
-    ?assertEqual("201",Code1),
+    ?assertEqual(201,Code1),
 
     ?assert(object_exists(Config, DirName)).
     %%------------------------------
@@ -254,11 +181,11 @@
     [Worker | _] = ?config(op_worker_nodes, Config),
 
     %%--- system capabilities ------
-    RequestHeaders8 = [{"X-CDMI-Specification-Version", "1.1.1"}],
+    RequestHeaders8 = [?CDMI_VERSION_HEADER],
     {ok, Code8, Headers8, Response8} = do_request(Worker, "cdmi_capabilities/", get, RequestHeaders8, []),
-    ?assertEqual("200", Code8),
-
-    ?assertEqual("application/cdmi-capability", proplists:get_value("content-type", Headers8)),
+    ?assertEqual(200, Code8),
+
+    ?assertEqual(<<"application/cdmi-capability">>, proplists:get_value(<<"content-type">>, Headers8)),
     CdmiResponse8 = json:decode(Response8),
 %%   ?assertEqual(?root_capability_id, proplists:get_value(<<"objectID">>,CdmiResponse8)),
     ?assertEqual(?root_capability_path, proplists:get_value(<<"objectName">>, CdmiResponse8)),
@@ -269,9 +196,9 @@
     %%------------------------------
 
     %%-- container capabilities ----
-    RequestHeaders9 = [{"X-CDMI-Specification-Version", "1.1.1"}],
+    RequestHeaders9 = [?CDMI_VERSION_HEADER],
     {ok, Code9, _Headers9, Response9} = do_request(Worker, "cdmi_capabilities/container/", get, RequestHeaders9, []),
-    ?assertEqual("200", Code9),
+    ?assertEqual(200, Code9),
 %%   ?assertMatch({Code9, _, Response9},do_request("cdmi_objectid/"++binary_to_list(?container_capability_id)++"/", get, RequestHeaders9, [])),
 
     CdmiResponse9 = json:decode(Response9),
@@ -284,9 +211,9 @@
     %%------------------------------
 
     %%-- dataobject capabilities ---
-    RequestHeaders10 = [{"X-CDMI-Specification-Version", "1.1.1"}],
+    RequestHeaders10 = [?CDMI_VERSION_HEADER],
     {ok, Code10, _Headers10, Response10} = do_request(Worker, "cdmi_capabilities/dataobject/", get, RequestHeaders10, []),
-    ?assertEqual("200", Code10),
+    ?assertEqual(200, Code10),
 %%   ?assertMatch({Code10, _, Response10},do_request("cdmi_objectid/"++binary_to_list(?dataobject_capability_id)++"/", get, RequestHeaders10, [])),
 
     CdmiResponse10 = json:decode(Response10),
@@ -314,65 +241,41 @@
     test_utils:mock_new(Workers, [cdmi_object_handler, cdmi_container_handler]),
     init_per_testcase(default, Config);
 init_per_testcase(_, Config) ->
-<<<<<<< HEAD
     application:start(ssl2),
     hackney:start(),
-    Config.
-=======
-    ssl:start(),
-    ibrowse:start(),
     ConfigWithSessionInfo = initializer:create_test_users_and_spaces(Config),
     mock_user_auth(ConfigWithSessionInfo),
     lfm_proxy:init(ConfigWithSessionInfo).
->>>>>>> 892350a2
 
 end_per_testcase(choose_adequate_handler, Config) ->
     Workers = ?config(op_worker_nodes, Config),
     test_utils:mock_validate(Workers, [cdmi_object_handler, cdmi_container_handler]),
     test_utils:mock_unload(Workers, [cdmi_object_handler, cdmi_container_handler]),
     end_per_testcase(default, Config);
-<<<<<<< HEAD
-end_per_testcase(_, _Config) ->
-    hackney:stop(),
-    application:stop(ssl2).
-=======
 end_per_testcase(_, Config) ->
     lfm_proxy:teardown(Config),
     unmock_user_auth(Config),
     initializer:clean_test_users_and_spaces(Config),
-    ibrowse:stop(),
-    ssl:stop().
->>>>>>> 892350a2
+    hackney:stop(),
+    application:stop(ssl2).
 
 %%%===================================================================
 %%% Internal functions
 %%%===================================================================
 
-<<<<<<< HEAD
-% Performs a single request using http_client
-do_request(Node, RestSubpath, Method, Headers, Body) ->
-    {ok, Code, RespHeaders, Response} =
-        http_client:request(
-            Method,
-=======
 % Performs a single request using ibrowse
 do_request(Node, RestSubpath, Method, Headers) ->
     do_request(Node, RestSubpath, Method, Headers, []).
 
+% Performs a single request using http_client
 do_request(Node, RestSubpath, Method, Headers, Body) ->
-    ibrowse:send_req(
->>>>>>> 892350a2
-            cdmi_endpoint(Node) ++ RestSubpath,
-            Headers,
-            Body,
-<<<<<<< HEAD
-            [insecure]
-        ),
-    {Code, RespHeaders, Response}.
-=======
-            [{ssl_options, [{reuse_sessions, false}]}]
-        ).
->>>>>>> 892350a2
+    http_client:request(
+        Method,
+        cdmi_endpoint(Node) ++ RestSubpath,
+        Headers,
+        Body,
+        [insecure, {ssl_options, [{reuse_sessions, false}]}]
+    ).
 
 cdmi_endpoint(Node) ->
     Port =
