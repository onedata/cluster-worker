%%%-------------------------------------------------------------------
%%% @author Tomasz Lichon
%%% @copyright (C) 2015 ACK CYFRONET AGH
%%% This software is released under the MIT license
%%% cited in 'LICENSE.txt'.
%%% @end
%%%-------------------------------------------------------------------
%%% @doc
%%% CDMI tests
%%% @end
%%%-------------------------------------------------------------------
-module(cdmi_test_SUITE).
-author("Tomasz Lichon").

-include("global_definitions.hrl").
-include("modules/http_worker/rest/cdmi/cdmi_errors.hrl").
-include("modules/http_worker/rest/cdmi/cdmi_capabilities.hrl").
-include_lib("ctool/include/logging.hrl").
-include_lib("ctool/include/test/test_utils.hrl").
-include_lib("ctool/include/test/assertions.hrl").
-include_lib("ctool/include/posix/file_attr.hrl").
-include_lib("ctool/include/posix/errors.hrl").
-include_lib("annotations/include/annotations.hrl").

%% API
-export([all/0, init_per_suite/1, end_per_suite/1, init_per_testcase/2,
    end_per_testcase/2]).

-export([get_file_test/1, delete_file_test/1, create_file_test/1, update_file_test/1,
    create_dir_test/1, capabilities_test/1, choose_adequate_handler/1,
    use_supported_cdmi_version/1, use_unsupported_cdmi_version/1]).

-performance({test_cases, []}).
all() ->
    [
        get_file_test, delete_file_test, create_file_test, update_file_test,
        create_dir_test, capabilities_test, choose_adequate_handler,
        use_supported_cdmi_version, use_unsupported_cdmi_version
    ].

-define(MACAROON, "macaroon").
-define(TIMEOUT, timer:seconds(5)).

-define(USER_1_TOKEN_HEADER, {<<"X-Auth-Token">>, <<"1">>}).
-define(CDMI_VERSION_HEADER, {<<"X-CDMI-Specification-Version">>, <<"1.1.1">>}).
-define(CONTAINER_CONTENT_TYPE_HEADER, {<<"content-type">>, <<"application/cdmi-container">>}).
-define(OBJECT_CONTENT_TYPE_HEADER, {<<"content-type">>, <<"application/cdmi-object">>}).

-define(FILE_PERMISSIONS, 8#664).

-define(FILE_BEGINNING, 0).
-define(INFINITY, 9999).


%%%===================================================================
%%% Test functions
%%%===================================================================

%%  Tests cdmi object GET request. Request can be done without cdmi header (in that case
%%  file conent is returned as response body), or with cdmi header (the response
%%  contains json string of type: application/cdmi-object, and we can specify what
%%  parameters we need by listing then as ';' separated list after '?' in URL )
get_file_test(Config) ->
    FileName = "toRead.txt",
    FileContent = <<"Some content...">>,
    [Worker | _] = ?config(op_worker_nodes, Config),

    {ok, _} = create_file(Config, FileName),
    ?assert(object_exists(Config, FileName)),
    {ok, _} = write_to_file(Config, FileName,FileContent, ?FILE_BEGINNING),
    ?assertEqual(FileContent, get_file_content(Config, FileName)),

    %%-------- basic read ----------
    RequestHeaders1 = [?CDMI_VERSION_HEADER, ?USER_1_TOKEN_HEADER],
    {ok, Code1, _Headers1, Response1} = do_request(Worker, FileName, get, RequestHeaders1, []),
    ?assertEqual(200, Code1),
    CdmiResponse1 = json_utils:decode(Response1),

    ?assertEqual(<<"application/cdmi-object">>, proplists:get_value(<<"objectType">>, CdmiResponse1)),
    ?assertEqual(<<"toRead.txt">>, proplists:get_value(<<"objectName">>, CdmiResponse1)),
    ?assertEqual(<<"/">>, proplists:get_value(<<"parentURI">>, CdmiResponse1)),
    ?assertEqual(<<"Complete">>, proplists:get_value(<<"completionStatus">>, CdmiResponse1)),
    ?assertEqual(<<"base64">>, proplists:get_value(<<"valuetransferencoding">>, CdmiResponse1)),
    ?assertEqual(<<"application/octet-stream">>, proplists:get_value(<<"mimetype">>, CdmiResponse1)),
    ?assertEqual(<<"0-14">>, proplists:get_value(<<"valuerange">>, CdmiResponse1)),
    ?assert(proplists:get_value(<<"metadata">>, CdmiResponse1) =/= <<>>),
    ?assertEqual(FileContent, base64:decode(proplists:get_value(<<"value">>, CdmiResponse1))),
    %%------------------------------

    %%-- selective params read -----
    RequestHeaders2 = [?CDMI_VERSION_HEADER, ?USER_1_TOKEN_HEADER],
    {ok, Code2, _Headers2, Response2} = do_request(Worker, FileName ++ "?parentURI;completionStatus", get, RequestHeaders2, []),
    ?assertEqual(200, Code2),
    CdmiResponse2 = json_utils:decode(Response2),

    ?assertEqual(<<"/">>, proplists:get_value(<<"parentURI">>, CdmiResponse2)),
    ?assertEqual(<<"Complete">>, proplists:get_value(<<"completionStatus">>, CdmiResponse2)),
    ?assertEqual(2, length(CdmiResponse2)),
    %%------------------------------

    %%--- selective value read -----
    RequestHeaders3 = [?CDMI_VERSION_HEADER, ?USER_1_TOKEN_HEADER],
    {ok, Code3, _Headers3, Response3} = do_request(Worker, FileName ++ "?value:1-3;valuerange", get, RequestHeaders3, []),
    ?assertEqual(200, Code3),
    CdmiResponse3 = json_utils:decode(Response3),

    ?assertEqual(<<"1-3">>, proplists:get_value(<<"valuerange">>, CdmiResponse3)),
    ?assertEqual(<<"ome">>, base64:decode(proplists:get_value(<<"value">>, CdmiResponse3))), % 1-3 from FileContent = <<"Some content...">>
    %%------------------------------

    %%------- noncdmi read --------
    {ok, Code4, Headers4, Response4} = do_request(Worker, FileName, get, [?USER_1_TOKEN_HEADER]),
    ?assertEqual(200,Code4),

    ?assertEqual(<<"application/octet-stream">>, proplists:get_value(<<"content-type">>, Headers4)),
    ?assertEqual(FileContent, Response4),
    %%------------------------------

    %% selective value read non-cdmi
    RequestHeaders7 = [{<<"Range">>,<<"1-3,5-5,-3">>}],
    {ok, Code7, _Headers7, Response7} = do_request(Worker, FileName, get, [?USER_1_TOKEN_HEADER | RequestHeaders7]),
    ?assertEqual(206,Code7),
    ?assertEqual(<<"omec...">>, Response7), % 1-3,5-5,12-14  from FileContent = <<"Some content...">>
    %%------------------------------

    %% selective value read non-cdmi error
    RequestHeaders8 = [{<<"Range">>,<<"1-3,6-4,-3">>}],
    {ok, Code8, _Headers8, _Response8} = do_request(Worker, FileName, get, [?USER_1_TOKEN_HEADER | RequestHeaders8]),
    ?assertEqual(400,Code8).
    %%------------------------------

% Tests cdmi object DELETE requests
delete_file_test(Config) ->
    FileName = "toDelete",
    [Worker | _] = ?config(op_worker_nodes, Config),
    [{_SpaceId, SpaceName} | _] = ?config({spaces, 1}, Config),
    GroupFileName = string:join(["spaces", binary_to_list(SpaceName),"groupFile"], "/"),

    %%----- basic delete -----------
    {ok, _} = create_file(Config, "/" ++ FileName),
    ?assert(object_exists(Config, FileName)),
    RequestHeaders1 = [?CDMI_VERSION_HEADER],
    {ok, Code1, _Headers1, _Response1} = do_request(Worker, FileName, delete, [?USER_1_TOKEN_HEADER | RequestHeaders1]),
    ?assertEqual(204,Code1),

    ?assert(not object_exists(Config, FileName)),
    %%------------------------------

    %%----- delete group file ------
    {ok, _} = create_file(Config, GroupFileName),
    ?assert(object_exists(Config, GroupFileName)),

    RequestHeaders2 = [?CDMI_VERSION_HEADER],
    {ok, Code2, _Headers2, _Response2} = do_request(Worker, GroupFileName, delete, [?USER_1_TOKEN_HEADER | RequestHeaders2]),
    ?assertEqual(204,Code2),

    ?assert(not object_exists(Config, GroupFileName)).
    %%------------------------------

% Tests file creation (cdmi object PUT), It can be done with cdmi header (when file data is provided as cdmi-object
% json string), or without (when we treat request body as new file content)
create_file_test(Config) ->
    [Worker | _] = ?config(op_worker_nodes, Config),
    [{_SpaceId, SpaceName} | _] = ?config({spaces, 1}, Config),
    ToCreate = "file.txt",
    ToCreate2 = filename:join(["spaces", binary_to_list(SpaceName), "file1.txt"]),
    ToCreate4 = "file2",
    FileContent = <<"File content!">>,

    %%-------- basic create --------
    ?assert(not object_exists(Config, ToCreate)),

    RequestHeaders1 = [?OBJECT_CONTENT_TYPE_HEADER, ?CDMI_VERSION_HEADER, ?USER_1_TOKEN_HEADER],
    RequestBody1 = [{<<"value">>, FileContent}],
    RawRequestBody1 = json_utils:encode(RequestBody1),
    {ok, Code1, _Headers1, Response1} = do_request(Worker, ToCreate, put, RequestHeaders1, RawRequestBody1),

    ?assertEqual(201, Code1),
    CdmiResponse1 = json_utils:decode(Response1),
    ?assertEqual(<<"application/cdmi-object">>, proplists:get_value(<<"objectType">>, CdmiResponse1)),
    ?assertEqual(<<"file.txt">>, proplists:get_value(<<"objectName">>, CdmiResponse1)),
    ?assertEqual(<<"/">>, proplists:get_value(<<"parentURI">>, CdmiResponse1)),
    ?assertEqual(<<"Complete">>, proplists:get_value(<<"completionStatus">>, CdmiResponse1)),
    Metadata1 = proplists:get_value(<<"metadata">>, CdmiResponse1),
    ?assertNotEqual([], Metadata1),

    ?assert(object_exists(Config, ToCreate)),
    ?assertEqual(FileContent, get_file_content(Config, ToCreate)),
    %%------------------------------

    %%------ base64 create ---------
    ?assert(not object_exists(Config, ToCreate2)),

    RequestHeaders2 = [?OBJECT_CONTENT_TYPE_HEADER, ?CDMI_VERSION_HEADER, ?USER_1_TOKEN_HEADER],
    RequestBody2 = [{<<"valuetransferencoding">>, <<"base64">>}, {<<"value">>, base64:encode(FileContent)}],
    RawRequestBody2 = json_utils:encode(RequestBody2),
    {ok, Code2, _Headers2, Response2} = do_request(Worker, ToCreate2, put, RequestHeaders2, RawRequestBody2),

    ?assertEqual(201, Code2),
    CdmiResponse2 = json_utils:decode(Response2),
    ?assertEqual(<<"application/cdmi-object">>, proplists:get_value(<<"objectType">>, CdmiResponse2)),
    ?assertEqual(<<"file1.txt">>, proplists:get_value(<<"objectName">>, CdmiResponse2)),
    ?assertEqual(<<"/spaces/", SpaceName/binary, "/">>, proplists:get_value(<<"parentURI">>, CdmiResponse2)),
    ?assertEqual(<<"Complete">>, proplists:get_value(<<"completionStatus">>, CdmiResponse2)),
    ?assert(proplists:get_value(<<"metadata">>, CdmiResponse2) =/= <<>>),

    ?assert(object_exists(Config, ToCreate2)),
    ?assertEqual(FileContent, get_file_content(Config, ToCreate2)),
    %%------------------------------

    %%------- create empty ---------
    ?assert(not object_exists(Config, ToCreate4)),

    RequestHeaders4 = [?OBJECT_CONTENT_TYPE_HEADER, ?CDMI_VERSION_HEADER, ?USER_1_TOKEN_HEADER],
    {ok, Code4, _Headers4, _Response4} = do_request(Worker, ToCreate4, put, RequestHeaders4, []),
    ?assertEqual(201, Code4),

    ?assert(object_exists(Config, ToCreate4)),
    ?assertEqual(<<>>, get_file_content(Config, ToCreate4)).
    %%------------------------------

% Tests cdmi object PUT requests (updating content)
update_file_test(Config) ->
    [Worker | _] = ?config(op_worker_nodes, Config),
    TestDirName = "dir",
    TestFileName = "file.txt",
    TestFileContent = <<"test_file_content">>,
    FullName = filename:join(["/", TestDirName, TestFileName]),
    NewValue = <<"New Value!">>,
    UpdatedValue = <<"123 Value!">>,

    ok = mkdir(Config, TestDirName),
    ?assert(object_exists(Config, TestDirName)),
    {ok, _} = create_file(Config, FullName),
    ?assert(object_exists(Config, FullName)),
    {ok, _} = write_to_file(Config, FullName, TestFileContent, 0),
    ?assertEqual(TestFileContent, get_file_content(Config, FullName)),

    %%--- value replace, cdmi ------
    ?assert(object_exists(Config, FullName)),
    ?assertEqual(TestFileContent, get_file_content(Config, FullName)),

    RequestHeaders1 = [?OBJECT_CONTENT_TYPE_HEADER, ?CDMI_VERSION_HEADER, ?USER_1_TOKEN_HEADER],
    RequestBody1 = [{<<"value">>, NewValue}],
    RawRequestBody1 = json_utils:encode(RequestBody1),
    {ok, Code1, _Headers1, _Response1} = do_request(Worker, FullName, put, RequestHeaders1, RawRequestBody1),
    ?assertEqual(204, Code1),

    ?assert(object_exists(Config, FullName)),
    ?assertEqual(NewValue, get_file_content(Config, FullName)),
    %%------------------------------

    %%---- value update, cdmi ------
    UpdateValue = <<"123">>,
    RequestHeaders2 = [?OBJECT_CONTENT_TYPE_HEADER, ?CDMI_VERSION_HEADER, ?USER_1_TOKEN_HEADER],
    RequestBody2 = [{<<"value">>, base64:encode(UpdateValue)}],
    RawRequestBody2 = json_utils:encode(RequestBody2),
    {ok, Code2, _Headers2, _Response2} = do_request(Worker, FullName ++ "?value:0-2", put, RequestHeaders2, RawRequestBody2),
    ?assertEqual(204, Code2),

    ?assert(object_exists(Config, FullName)),
    ?assertEqual(UpdatedValue, get_file_content(Config, FullName)).
    %%------------------------------

choose_adequate_handler(Config) ->
    % given
    [Worker | _] = ?config(op_worker_nodes, Config),
    File = "file",
    Dir = "dir/",

    % when
    {ok, _, _, _} = do_request(Worker, File, get, [], []),
    % then
    ?assert(rpc:call(Worker, meck, called, [cdmi_object_handler, rest_init, '_'])),

    % when
    {ok, _, _, _} = do_request(Worker, Dir, get, [], []),
    % then
    ?assert(rpc:call(Worker, meck, called, [cdmi_container_handler, rest_init, '_'])).

use_supported_cdmi_version(Config) ->
    % given
    [Worker | _] = ?config(op_worker_nodes, Config),
    RequestHeaders = [?CDMI_VERSION_HEADER, ?USER_1_TOKEN_HEADER],

    % when
    {ok, Code, _ResponseHeaders, _Response} = do_request(Worker, "/random", get, RequestHeaders),

    % then
    ?assertEqual(404, Code).

use_unsupported_cdmi_version(Config) ->
    % given
    [Worker | _] = ?config(op_worker_nodes, Config),
    RequestHeaders = [{<<"X-CDMI-Specification-Version">>, <<"1.0.2">>}],

    % when
    {ok, Code, _ResponseHeaders, _Response} = do_request(Worker, "/random", get, RequestHeaders),

    % then
    ?assertEqual(400, Code).

% Tests dir creation (cdmi container PUT), remember that every container URI ends
% with '/'
create_dir_test(Config) ->
    [Worker | _] = ?config(op_worker_nodes, Config),
    DirName = "toCreate/",
    DirName2 = "toCreate2/",
    MissingParentName="unknown/",
    DirWithoutParentName = filename:join(MissingParentName,"dir")++"/",

    %%------ non-cdmi create -------
    ?assert(not object_exists(Config, DirName)),

    {ok, Code1, _Headers1, _Response1} = do_request(Worker, DirName, put, [?USER_1_TOKEN_HEADER]),
    ?assertEqual(201,Code1),

    ?assert(object_exists(Config, DirName)),
    %%------------------------------

    %%------ basic create ----------
    ?assert(not object_exists(Config, DirName2)),

    RequestHeaders2 = [?USER_1_TOKEN_HEADER, ?CDMI_VERSION_HEADER, ?CONTAINER_CONTENT_TYPE_HEADER],
    {ok, Code2, _Headers2, Response2} = do_request(Worker, DirName2, put, RequestHeaders2, []),
    ?assertEqual(201,Code2),
    CdmiResponse2 = json_utils:decode(Response2),
    ?assertEqual(<<"application/cdmi-container">>, proplists:get_value(<<"objectType">>,CdmiResponse2)),
    ?assertEqual(list_to_binary(DirName2), proplists:get_value(<<"objectName">>,CdmiResponse2)),
    ?assertEqual(<<"/">>, proplists:get_value(<<"parentURI">>,CdmiResponse2)),
    ?assertEqual(<<"Complete">>, proplists:get_value(<<"completionStatus">>,CdmiResponse2)),
    ?assertEqual([], proplists:get_value(<<"children">>,CdmiResponse2)),
    ?assert(proplists:get_value(<<"metadata">>,CdmiResponse2) =/= <<>>),

    ?assert(object_exists(Config, DirName2)),
    %%------------------------------

    %%---------- update ------------
    ?assert(object_exists(Config, DirName)),

    RequestHeaders3 = [?USER_1_TOKEN_HEADER, ?CDMI_VERSION_HEADER, ?CONTAINER_CONTENT_TYPE_HEADER],
    {ok, Code3, _Headers3, _Response3} = do_request(Worker, DirName, put, RequestHeaders3, []),
    ?assertEqual(204,Code3),

    ?assert(object_exists(Config, DirName)),
    %%------------------------------

    %%----- missing parent ---------
    ?assert(not object_exists(Config, MissingParentName)),

    RequestHeaders4 = [?USER_1_TOKEN_HEADER, ?CDMI_VERSION_HEADER, ?CONTAINER_CONTENT_TYPE_HEADER],
    {ok, Code4, _Headers4, _Response4} = do_request(Worker, DirWithoutParentName, put, RequestHeaders4, []),
    ?assertEqual(500,Code4). %todo handle this error in lfm
    %%------------------------------

% tests if capabilities of objects, containers, and whole storage system are set properly
capabilities_test(Config) ->
%%   todo uncomment tests with IDs
    [Worker | _] = ?config(op_worker_nodes, Config),

    %%--- system capabilities ------
    RequestHeaders8 = [?CDMI_VERSION_HEADER],
    {ok, Code8, Headers8, Response8} = do_request(Worker, "cdmi_capabilities/", get, RequestHeaders8, []),
    ?assertEqual(200, Code8),

    ?assertEqual(<<"application/cdmi-capability">>, proplists:get_value(<<"content-type">>, Headers8)),
    CdmiResponse8 = json_utils:decode(Response8),
%%   ?assertEqual(?root_capability_id, proplists:get_value(<<"objectID">>,CdmiResponse8)),
    ?assertEqual(?root_capability_path, proplists:get_value(<<"objectName">>, CdmiResponse8)),
    ?assertEqual(<<"0-1">>, proplists:get_value(<<"childrenrange">>, CdmiResponse8)),
    ?assertEqual([<<"container/">>, <<"dataobject/">>], proplists:get_value(<<"children">>, CdmiResponse8)),
    Capabilities = proplists:get_value(<<"capabilities">>, CdmiResponse8),
    ?assertEqual(?root_capability_list, Capabilities),
    %%------------------------------

    %%-- container capabilities ----
    RequestHeaders9 = [?CDMI_VERSION_HEADER],
    {ok, Code9, _Headers9, Response9} = do_request(Worker, "cdmi_capabilities/container/", get, RequestHeaders9, []),
    ?assertEqual(200, Code9),
%%   ?assertMatch({ok, Code9, _, Response9},do_request("cdmi_objectid/"++binary_to_list(?container_capability_id)++"/", get, RequestHeaders9, [])),

    CdmiResponse9 = json_utils:decode(Response9),
    ?assertEqual(?root_capability_path, proplists:get_value(<<"parentURI">>, CdmiResponse9)),
%%   ?assertEqual(?root_capability_id, proplists:get_value(<<"parentID">>,CdmiResponse9)),
%%   ?assertEqual(?container_capability_id, proplists:get_value(<<"objectID">>,CdmiResponse9)),
    ?assertEqual(<<"container/">>, proplists:get_value(<<"objectName">>, CdmiResponse9)),
    Capabilities2 = proplists:get_value(<<"capabilities">>, CdmiResponse9),
    ?assertEqual(?container_capability_list, Capabilities2),
    %%------------------------------

    %%-- dataobject capabilities ---
    RequestHeaders10 = [?CDMI_VERSION_HEADER],
    {ok, Code10, _Headers10, Response10} = do_request(Worker, "cdmi_capabilities/dataobject/", get, RequestHeaders10, []),
    ?assertEqual(200, Code10),
%%   ?assertMatch({ok, Code10, _, Response10},do_request("cdmi_objectid/"++binary_to_list(?dataobject_capability_id)++"/", get, RequestHeaders10, [])),

    CdmiResponse10 = json_utils:decode(Response10),
    ?assertEqual(?root_capability_path, proplists:get_value(<<"parentURI">>, CdmiResponse10)),
%%   ?assertEqual(?root_capability_id, proplists:get_value(<<"parentID">>,CdmiResponse10)),
%%   ?assertEqual(?dataobject_capability_id, proplists:get_value(<<"objectID">>,CdmiResponse10)),
    ?assertEqual(<<"dataobject/">>, proplists:get_value(<<"objectName">>, CdmiResponse10)),
    Capabilities3 = proplists:get_value(<<"capabilities">>, CdmiResponse10),
    ?assertEqual(?dataobject_capability_list, Capabilities3).
%%------------------------------

%%%===================================================================
%%% SetUp and TearDown functions
%%%===================================================================

init_per_suite(Config) ->
    ConfigWithNodes = ?TEST_INIT(Config, ?TEST_FILE(Config, "env_desc.json")),
    initializer:setup_storage(ConfigWithNodes).
end_per_suite(Config) ->
    initializer:teardown_storage(Config),
    test_node_starter:clean_environment(Config).

init_per_testcase(choose_adequate_handler, Config) ->
    Workers = ?config(op_worker_nodes, Config),
    test_utils:mock_new(Workers, [cdmi_object_handler, cdmi_container_handler]),
    init_per_testcase(default, Config);
init_per_testcase(_, Config) ->
    application:start(ssl2),
    hackney:start(),
    ConfigWithSessionInfo = initializer:create_test_users_and_spaces(Config),
    mock_user_auth(ConfigWithSessionInfo),
    lfm_proxy:init(ConfigWithSessionInfo).

end_per_testcase(choose_adequate_handler, Config) ->
    Workers = ?config(op_worker_nodes, Config),
<<<<<<< HEAD
    test_utils:mock_unload(Workers, [cdmi_object_handler, cdmi_container_handler]),
=======
    test_utils:mock_validate_and_unload(Workers, [cdmi_object_handler, cdmi_container_handler]),
>>>>>>> d8b265d0
    end_per_testcase(default, Config);
end_per_testcase(_, Config) ->
    lfm_proxy:teardown(Config),
    unmock_user_auth(Config),
    initializer:clean_test_users_and_spaces(Config),
    hackney:stop(),
    application:stop(ssl2).

%%%===================================================================
%%% Internal functions
%%%===================================================================

% Performs a single request using http_client
do_request(Node, RestSubpath, Method, Headers) ->
    do_request(Node, RestSubpath, Method, Headers, []).

% Performs a single request using http_client
do_request(Node, RestSubpath, Method, Headers, Body) ->
    http_client:request(
        Method,
        cdmi_endpoint(Node) ++ RestSubpath,
        Headers,
        Body,
        [insecure]
    ).

cdmi_endpoint(Node) ->
    Port =
        case get(port) of
            undefined ->
                {ok, P} = test_utils:get_env(Node, ?APP_NAME, http_worker_rest_port),
                PStr = integer_to_list(P),
                put(port, PStr),
                PStr;
            P -> P
        end,
    string:join(["https://", utils:get_host(Node), ":", Port, "/cdmi/"], "").

mock_user_auth(Config) ->
    Workers = ?config(op_worker_nodes, Config),
    test_utils:mock_new(Workers, identity),
    test_utils:mock_expect(Workers, identity, get_or_fetch,
        fun
            (#auth{macaroon = Token}) when size(Token) == 1 ->
                UserId = ?config({user_id, binary_to_integer(Token)}, Config),
                {ok, #document{value = #identity{user_id = UserId}}};
            (Auth) ->
                meck:passthrough(Auth)
        end
    ).

unmock_user_auth(Config) ->
    Workers = ?config(op_worker_nodes, Config),
<<<<<<< HEAD
    test_utils:mock_validate(Workers, identity),
    test_utils:mock_unload(Workers, identity).
=======
    test_utils:mock_validate_and_unload(Workers, rest_auth).
>>>>>>> d8b265d0

object_exists(Config, Path) ->
    [Worker | _] = ?config(op_worker_nodes, Config),
    SessionId = ?config({session_id, 1}, Config),

    case lfm_proxy:stat(Worker, SessionId, {path, absolute_binary_path(Path)}) of
        {ok, _} ->
            true;
        {error, ?ENOENT} ->
            false
    end.

create_file(Config, Path) ->
    [Worker | _] = ?config(op_worker_nodes, Config),
    SessionId = ?config({session_id, 1}, Config),
    lfm_proxy:create(Worker, SessionId, absolute_binary_path(Path), ?FILE_PERMISSIONS).

open_file(Config, Path, OpenMode) ->
    [Worker | _] = ?config(op_worker_nodes, Config),
    SessionId = ?config({session_id, 1}, Config),
    lfm_proxy:open(Worker, SessionId, {path, absolute_binary_path(Path)}, OpenMode).

write_to_file(Config, Path, Data, Offset) ->
    [Worker | _] = ?config(op_worker_nodes, Config),
    {ok, FileHandle} = open_file(Config, Path, write),
    lfm_proxy:write(Worker, FileHandle, Offset, Data).

get_file_content(Config, Path) ->
    [Worker | _] = ?config(op_worker_nodes, Config),
    {ok, FileHandle} = open_file(Config, Path, write),
    case lfm_proxy:read(Worker, FileHandle, ?FILE_BEGINNING, ?INFINITY) of
        {error, Error} -> {error, Error};
        {ok, Content} -> Content
    end.

mkdir(Config, Path) ->
    [Worker | _] = ?config(op_worker_nodes, Config),
    SessionId = ?config({session_id, 1}, Config),
    lfm_proxy:mkdir(Worker, SessionId, absolute_binary_path(Path)).

absolute_binary_path(Path) ->
    list_to_binary(ensure_begins_with_slash(Path)).

ensure_begins_with_slash(Path) ->
    ReversedBinary = list_to_binary(lists:reverse(Path)),
    lists:reverse(binary_to_list(str_utils:ensure_ends_with_slash(ReversedBinary))).<|MERGE_RESOLUTION|>--- conflicted
+++ resolved
@@ -427,11 +427,7 @@
 
 end_per_testcase(choose_adequate_handler, Config) ->
     Workers = ?config(op_worker_nodes, Config),
-<<<<<<< HEAD
-    test_utils:mock_unload(Workers, [cdmi_object_handler, cdmi_container_handler]),
-=======
     test_utils:mock_validate_and_unload(Workers, [cdmi_object_handler, cdmi_container_handler]),
->>>>>>> d8b265d0
     end_per_testcase(default, Config);
 end_per_testcase(_, Config) ->
     lfm_proxy:teardown(Config),
@@ -485,12 +481,7 @@
 
 unmock_user_auth(Config) ->
     Workers = ?config(op_worker_nodes, Config),
-<<<<<<< HEAD
-    test_utils:mock_validate(Workers, identity),
-    test_utils:mock_unload(Workers, identity).
-=======
-    test_utils:mock_validate_and_unload(Workers, rest_auth).
->>>>>>> d8b265d0
+    test_utils:mock_validate_and_unload(Workers, identity).
 
 object_exists(Config, Path) ->
     [Worker | _] = ?config(op_worker_nodes, Config),
