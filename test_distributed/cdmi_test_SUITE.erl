%%%-------------------------------------------------------------------
%%% @author Tomasz Lichon
%%% @copyright (C) 2015 ACK CYFRONET AGH
%%% This software is released under the MIT license
%%% cited in 'LICENSE.txt'.
%%% @end
%%%-------------------------------------------------------------------
%%% @doc
%%% CDMI tests
%%% @end
%%%-------------------------------------------------------------------
-module(cdmi_test_SUITE).
-author("Tomasz Lichon").

-include("global_definitions.hrl").
-include("modules/http_worker/rest/cdmi/cdmi_errors.hrl").
-include("modules/http_worker/rest/cdmi/cdmi_capabilities.hrl").
-include_lib("ctool/include/logging.hrl").
-include_lib("ctool/include/test/test_utils.hrl").
-include_lib("ctool/include/test/assertions.hrl").
-include_lib("ctool/include/posix/file_attr.hrl").
-include_lib("ctool/include/posix/errors.hrl").
-include_lib("annotations/include/annotations.hrl").

%% API
-export([all/0, init_per_suite/1, end_per_suite/1, init_per_testcase/2,
    end_per_testcase/2]).

-export([list_dir_test/1, get_file_test/1, metadata_test/1, delete_file_test/1, create_file_test/1, 
    update_file_test/1, create_dir_test/1, capabilities_test/1, choose_adequate_handler/1,
    use_supported_cdmi_version/1, use_unsupported_cdmi_version/1]).

-performance({test_cases, []}).
all() ->
    [
        list_dir_test, get_file_test, metadata_test, delete_file_test, create_file_test, 
        update_file_test, create_dir_test, capabilities_test, 
        choose_adequate_handler, use_supported_cdmi_version, 
        use_unsupported_cdmi_version
    ].

-define(MACAROON, "macaroon").
-define(TIMEOUT, timer:seconds(5)).

-define(USER_1_TOKEN_HEADER, {<<"X-Auth-Token">>, <<"1">>}).
-define(CDMI_VERSION_HEADER, {<<"X-CDMI-Specification-Version">>, <<"1.1.1">>}).
-define(CONTAINER_CONTENT_TYPE_HEADER, {<<"content-type">>, <<"application/cdmi-container">>}).
-define(OBJECT_CONTENT_TYPE_HEADER, {<<"content-type">>, <<"application/cdmi-object">>}).

-define(TEST_DIR_NAME, "dir").
-define(TEST_FILE_NAME, "file.txt").
-define(TEST_FILE_CONTENT, <<"test_file_content">>).

-define(FILE_BEGINNING, 0).
-define(INFINITY, 9999).


%%%===================================================================
%%% Test functions
%%%===================================================================

% Tests cdmi container GET request (also refered as LIST)
list_dir_test(Config) ->
    [Worker | _] = ?config(op_worker_nodes, Config),
    mkdir(Config, ?TEST_DIR_NAME ++ "/"),
    ?assertEqual(true, object_exists(Config, ?TEST_DIR_NAME ++ "/")),
    create_file(Config, filename:join(?TEST_DIR_NAME, ?TEST_FILE_NAME)),
    ?assertEqual(true,
        object_exists(Config, filename:join(?TEST_DIR_NAME, ?TEST_FILE_NAME))),

    %%------ list basic dir --------
    {ok, Code1, Headers1, Response1} =
        do_request(Worker, ?TEST_DIR_NAME++"/", get,
            [?USER_1_TOKEN_HEADER, ?CDMI_VERSION_HEADER], []),

    ?assertEqual(200, Code1),
    ?assertEqual(proplists:get_value(<<"content-type">>, Headers1),
        <<"application/cdmi-container">>),
    CdmiResponse1 = json_utils:decode(Response1),
    ?assertEqual(<<"application/cdmi-container">>,
        proplists:get_value(<<"objectType">>,CdmiResponse1)),
    ?assertEqual(<<"dir/">>,
        proplists:get_value(<<"objectName">>,CdmiResponse1)),
    ?assertEqual(<<"Complete">>,
        proplists:get_value(<<"completionStatus">>,CdmiResponse1)),
    ?assertEqual([<<"file.txt">>],
        proplists:get_value(<<"children">>,CdmiResponse1)),
    ?assert(proplists:get_value(<<"metadata">>,CdmiResponse1) =/= <<>>),
    %%------------------------------

    %%------ list root dir ---------
    {ok, Code2, _Headers2, Response2} =
        do_request(Worker, [], get,
            [?USER_1_TOKEN_HEADER, ?CDMI_VERSION_HEADER ], []),
    ?assertEqual(200, Code2),
    CdmiResponse2 = json_utils:decode(Response2),
    ?assertEqual(<<"/">>, proplists:get_value(<<"objectName">>,CdmiResponse2)),
    ?assertEqual([<<"spaces/">>,<<"dir/">>],
        proplists:get_value(<<"children">>,CdmiResponse2)),
    %%------------------------------

    %%--- list nonexisting dir -----
    {ok, Code3, _Headers3, _Response3} =
        do_request(Worker, "nonexisting_dir/",
            get, [?USER_1_TOKEN_HEADER, ?CDMI_VERSION_HEADER], []),
    ?assertEqual(404,Code3),
    %%------------------------------

    %%-- selective params list -----
    {ok, Code4, _Headers4, Response4} =
        do_request(Worker, ?TEST_DIR_NAME ++ "/?children;objectName",
            get, [?USER_1_TOKEN_HEADER, ?CDMI_VERSION_HEADER ], []),
    ?assertEqual(200, Code4),
    CdmiResponse4 = json_utils:decode(Response4),
    ?assertEqual(<<"dir/">>,
        proplists:get_value(<<"objectName">>,CdmiResponse4)),
    ?assertEqual([<<"file.txt">>],
        proplists:get_value(<<"children">>,CdmiResponse4)),
    ?assertEqual(2,length(CdmiResponse4)),
    %%------------------------------

    %%---- childrenrange list ------
    ChildrangeDir = "childrange/",
    mkdir(Config, ChildrangeDir),
    Childs = ["0", "1", "2", "3", "4", "5", "6", "7", "8", "9", "10", "11",
              "12", "13", "14"],
    ChildsBinaries = lists:map(fun(X) -> list_to_binary(X) end, Childs),
    lists:map(fun(FileName) ->
                create_file(Config, filename:join(ChildrangeDir, FileName))
              end, Childs),

    {ok, Code5, _Headers5, Response5} =
        do_request(Worker, ChildrangeDir ++ "?children;childrenrange",
            get, [?USER_1_TOKEN_HEADER, ?CDMI_VERSION_HEADER ], []),
    ?assertEqual(200, Code5),
    CdmiResponse5 = json_utils:decode(Response5),
    ChildrenResponse1 = proplists:get_value(<<"children">>, CdmiResponse5),
    ?assert(is_list(ChildrenResponse1)),
    lists:foreach(fun(Name) ->
                    ?assert(lists:member(Name, ChildrenResponse1))
                  end, ChildsBinaries),
    ?assertEqual(<<"0-14">>,
        proplists:get_value(<<"childrenrange">>, CdmiResponse5)),

    {ok, Code6, _, Response6} =
        do_request(Worker, ChildrangeDir ++ "?children:2-13;childrenrange", get,
            [?USER_1_TOKEN_HEADER, ?CDMI_VERSION_HEADER ], []),
    {ok, Code7, _, Response7} =
        do_request(Worker, ChildrangeDir ++ "?children:0-1;childrenrange", get,
            [?USER_1_TOKEN_HEADER, ?CDMI_VERSION_HEADER ], []),
    {ok, Code8, _, Response8} =
        do_request(Worker, ChildrangeDir ++ "?children:14-14;childrenrange", get,
            [?USER_1_TOKEN_HEADER, ?CDMI_VERSION_HEADER ], []),
    ?assertEqual(200, Code6),
    ?assertEqual(200, Code7),
    ?assertEqual(200, Code8),
    CdmiResponse6 = json_utils:decode(Response6),
    CdmiResponse7 = json_utils:decode(Response7),
    CdmiResponse8 = json_utils:decode(Response8),
    ChildrenResponse6 = proplists:get_value(<<"children">>,CdmiResponse6),
    ChildrenResponse7 = proplists:get_value(<<"children">>,CdmiResponse7),
    ChildrenResponse8 = proplists:get_value(<<"children">>,CdmiResponse8),

    ?assert(is_list(ChildrenResponse6)),
    ?assert(is_list(ChildrenResponse7)),
    ?assert(is_list(ChildrenResponse8)),
    ?assertEqual(12, length(ChildrenResponse6)),
    ?assertEqual(2, length(ChildrenResponse7)),
    ?assertEqual(1, length(ChildrenResponse8)),
    ?assertEqual(<<"2-13">>,
        proplists:get_value(<<"childrenrange">>, CdmiResponse6)),
    ?assertEqual(<<"0-1">>,
        proplists:get_value(<<"childrenrange">>, CdmiResponse7)),
    ?assertEqual(<<"14-14">>,
        proplists:get_value(<<"childrenrange">>, CdmiResponse8)),
    lists:foreach(
        fun(Name) ->
            ?assert(lists:member(Name,
                ChildrenResponse6 ++ ChildrenResponse7 ++ ChildrenResponse8))
        end, ChildsBinaries).
%%------------------------------

%%  Tests cdmi object GET request. Request can be done without cdmi header (in that case
%%  file conent is returned as response body), or with cdmi header (the response
%%  contains json string of type: application/cdmi-object, and we can specify what
%%  parameters we need by listing then as ';' separated list after '?' in URL )
get_file_test(Config) ->
    FileName = "toRead.txt",
    FileContent = <<"Some content...">>,
    [Worker | _] = ?config(op_worker_nodes, Config),

    {ok, _} = create_file(Config, FileName),
    ?assert(object_exists(Config, FileName)),
<<<<<<< HEAD
    write_to_file(Config, FileName, FileContent, ?FILE_BEGINNING),
    ?assertEqual(FileContent, get_file_content(Config, FileName, Size, ?FILE_BEGINNING)),
=======
    {ok, _} = write_to_file(Config, FileName,FileContent, ?FILE_BEGINNING),
    ?assertEqual(FileContent, get_file_content(Config, FileName)),

    %%-------- basic read ----------
    RequestHeaders1 = [?CDMI_VERSION_HEADER, ?USER_1_TOKEN_HEADER],
    {ok, Code1, _Headers1, Response1} = do_request(Worker, FileName, get, RequestHeaders1, []),
    ?assertEqual(200, Code1),
    CdmiResponse1 = json_utils:decode(Response1),

    ?assertEqual(<<"application/cdmi-object">>, proplists:get_value(<<"objectType">>, CdmiResponse1)),
    ?assertEqual(<<"toRead.txt">>, proplists:get_value(<<"objectName">>, CdmiResponse1)),
    ?assertEqual(<<"/">>, proplists:get_value(<<"parentURI">>, CdmiResponse1)),
    ?assertEqual(<<"Complete">>, proplists:get_value(<<"completionStatus">>, CdmiResponse1)),
    ?assertEqual(<<"base64">>, proplists:get_value(<<"valuetransferencoding">>, CdmiResponse1)),
    ?assertEqual(<<"application/octet-stream">>, proplists:get_value(<<"mimetype">>, CdmiResponse1)),
    ?assertEqual(<<"0-14">>, proplists:get_value(<<"valuerange">>, CdmiResponse1)),
    ?assert(proplists:get_value(<<"metadata">>, CdmiResponse1) =/= <<>>),
    ?assertEqual(FileContent, base64:decode(proplists:get_value(<<"value">>, CdmiResponse1))),
    %%------------------------------
>>>>>>> 9f6709b1

    %%-- selective params read -----
    RequestHeaders2 = [?CDMI_VERSION_HEADER, ?USER_1_TOKEN_HEADER],
    {ok, Code2, _Headers2, Response2} = do_request(Worker, FileName ++ "?parentURI;completionStatus", get, RequestHeaders2, []),
    ?assertEqual(200, Code2),
    CdmiResponse2 = json_utils:decode(Response2),

    ?assertEqual(<<"/">>, proplists:get_value(<<"parentURI">>, CdmiResponse2)),
    ?assertEqual(<<"Complete">>, proplists:get_value(<<"completionStatus">>, CdmiResponse2)),
    ?assertEqual(2, length(CdmiResponse2)),
    %%------------------------------

    %%--- selective value read -----
    RequestHeaders3 = [?CDMI_VERSION_HEADER, ?USER_1_TOKEN_HEADER],
    {ok, Code3, _Headers3, Response3} = do_request(Worker, FileName ++ "?value:1-3;valuerange", get, RequestHeaders3, []),
    ?assertEqual(200, Code3),
    CdmiResponse3 = json_utils:decode(Response3),

<<<<<<< HEAD
    {ok, Code4, Headers4, Response4} = do_request(Worker, FileName, get, [?USER_1_TOKEN_HEADER]),
    ?assertEqual(200, Code4),

    ?assertEqual(binary_to_list(?MIMETYPE_DEFAULT_VALUE), proplists:get_value(<<"content-type">>, Headers4)),
    ?assertEqual(binary_to_list(FileContent), Response4),
    %%------------------------------

    %% selective value read non-cdmi
    RequestHeaders7 = [{<<"Range">>, <<"1-3,5-5,-3">>}],
    {ok, Code7, _Headers7, Response7} = do_request(Worker, FileName, get, [?USER_1_TOKEN_HEADER | RequestHeaders7]),
    ?assertEqual(206, Code7),
    ?assertEqual("omec...", Response7), % 1-3,5-5,12-14  from FileContent = <<"Some content...">>
    %%------------------------------

    %% selective value read non-cdmi error
    RequestHeaders8 = [{<<"Range">>, <<"1-3,6-4,-3">>}],
    {ok, Code8, _Headers8, _Response8} = do_request(Worker, FileName, get, [?USER_1_TOKEN_HEADER | RequestHeaders8]),
    ?assertEqual(400, Code8).
%%------------------------------
=======
    ?assertEqual(<<"1-3">>, proplists:get_value(<<"valuerange">>, CdmiResponse3)),
    ?assertEqual(<<"ome">>, base64:decode(proplists:get_value(<<"value">>, CdmiResponse3))), % 1-3 from FileContent = <<"Some content...">>
    %%------------------------------

    %%------- noncdmi read --------
    {ok, Code4, Headers4, Response4} = 
        do_request(Worker, FileName, get, [?USER_1_TOKEN_HEADER]),
    ?assertEqual(200,Code4),

    ?assertEqual(<<"application/octet-stream">>, proplists:get_value(<<"content-type">>, Headers4)),
    ?assertEqual(FileContent, Response4),
    %%------------------------------

    %% selective value read non-cdmi
    RequestHeaders7 = [{<<"Range">>,<<"1-3,5-5,-3">>}],
    {ok, Code7, _Headers7, Response7} = 
        do_request(Worker, FileName, get, [?USER_1_TOKEN_HEADER | RequestHeaders7]),
    ?assertEqual(206,Code7),
    ?assertEqual(<<"omec...">>, Response7), % 1-3,5-5,12-14  from FileContent = <<"Some content...">>
    %%------------------------------

    %% selective value read non-cdmi error
    RequestHeaders8 = [{<<"Range">>,<<"1-3,6-4,-3">>}],
    {ok, Code8, _Headers8, _Response8} = 
        do_request(Worker, FileName, get, [?USER_1_TOKEN_HEADER | RequestHeaders8]),
    ?assertEqual(400, Code8).
    %%------------------------------

% Tests cdmi metadata read on object GET request.
metadata_test(Config) ->
    [Worker | _] = ?config(op_worker_nodes, Config),
    FileName = "metadataTest.txt",
    FileContent = <<"Some content...">>,
    DirName = "metadataTestDir/",
    {SessId, _UserId} = {?config({session_id, 1}, Config), ?config({user_id, 1}, Config)},

    %%-------- create file with user metadata --------
    ?assert(not object_exists(Config, FileName)),

    RequestHeaders1 = [?OBJECT_CONTENT_TYPE_HEADER, ?CDMI_VERSION_HEADER, ?USER_1_TOKEN_HEADER],
    RequestBody1 = [
        {<<"value">>, FileContent}, {<<"valuetransferencoding">>, <<"utf-8">>}, {<<"mimetype">>, <<"text/plain">>},
        {<<"metadata">>, [{<<"my_metadata">>, <<"my_value">>}, {<<"cdmi_not_allowed">>, <<"my_value">>}]}],
    RawRequestBody1 = json_utils:encode(RequestBody1),
    Before = now_in_secs(),
    {ok, Code1, _Headers1, Response1} = do_request(Worker, FileName, put, RequestHeaders1, RawRequestBody1),
    After = now_in_secs(),

    ?assertEqual(201, Code1),
    CdmiResponse1 = json_utils:decode(Response1),
    Metadata1 = proplists:get_value(<<"metadata">>, CdmiResponse1),
%%     ?assertEqual(<<"15">>, proplists:get_value(<<"cdmi_size">>, Metadata1)), todo fix wrong size (0) in attrs
    CTime1 = binary_to_integer(proplists:get_value(<<"cdmi_ctime">>, Metadata1)),
    ATime1 = binary_to_integer(proplists:get_value(<<"cdmi_atime">>, Metadata1)),
    MTime1 = binary_to_integer(proplists:get_value(<<"cdmi_mtime">>, Metadata1)),
    ?assert(Before =< CTime1),
    ?assert(CTime1 =< After),
    ?assert(CTime1 =< ATime1),
    ?assert(CTime1 =< MTime1),
    ?assertMatch(<<_/binary>>, proplists:get_value(<<"cdmi_owner">>, Metadata1)),
    ?assertEqual(<<"my_value">>, proplists:get_value(<<"my_metadata">>, Metadata1)),
    ?assertEqual(6, length(Metadata1)),

    %%-- selective metadata read -----
    {ok, 200, _Headers2, Response2} = do_request(Worker, FileName ++ "?metadata", get, RequestHeaders1, []),
    CdmiResponse2 = json_utils:decode(Response2),
    ?assertEqual(1, length(CdmiResponse2)),
    Metadata2 = proplists:get_value(<<"metadata">>, CdmiResponse2),
    ?assertEqual(6, length(Metadata2)),

    %%-- selective metadata read with prefix -----
    {ok, 200, _Headers3, Response3} = do_request(Worker, FileName ++ "?metadata:cdmi_", get, RequestHeaders1, []),
    CdmiResponse3 = json_utils:decode(Response3),
    ?assertEqual(1, length(CdmiResponse3)),
    Metadata3 = proplists:get_value(<<"metadata">>, CdmiResponse3),
    ?assertEqual(5, length(Metadata3)),

    {ok, 200, _Headers4, Response4} = do_request(Worker, FileName ++ "?metadata:cdmi_o", get, RequestHeaders1, []),
    CdmiResponse4 = json_utils:decode(Response4),
    ?assertEqual(1, length(CdmiResponse4)),
    Metadata4 = proplists:get_value(<<"metadata">>, CdmiResponse4),
    ?assertMatch(<<_/binary>>, proplists:get_value(<<"cdmi_owner">>, Metadata4)),
    ?assertEqual(1, length(Metadata4)),

    {ok, 200, _Headers5, Response5} = do_request(Worker, FileName ++ "?metadata:cdmi_size", get, RequestHeaders1, []),
    CdmiResponse5 = json_utils:decode(Response5),
    ?assertEqual(1, length(CdmiResponse5)),
    Metadata5 = proplists:get_value(<<"metadata">>, CdmiResponse5),
    ?assertEqual(<<"15">>, proplists:get_value(<<"cdmi_size">>, Metadata5)),
    ?assertEqual(1, length(Metadata5)),

    {ok, 200, _Headers6, Response6} = do_request(Worker, FileName ++ "?metadata:cdmi_no_such_metadata", get, RequestHeaders1, []),
    CdmiResponse6 = json_utils:decode(Response6),
    ?assertEqual(1, length(CdmiResponse6)),
    ?assertEqual([], proplists:get_value(<<"metadata">>, CdmiResponse6)),

    %%------ update user metadata of a file ----------
    RequestBody7 = [{<<"metadata">>, [{<<"my_new_metadata">>, <<"my_new_value">>}]}],
    RawRequestBody7 = json_utils:encode(RequestBody7),
    {ok, 204, _, _} = do_request(Worker, FileName, put, RequestHeaders1, RawRequestBody7),
    {ok, 200, _Headers7, Response7} = do_request(Worker, FileName ++ "?metadata:my", get, RequestHeaders1, []),
    CdmiResponse7 = json_utils:decode(Response7),
    ?assertEqual(1, length(CdmiResponse7)),
    Metadata7 = proplists:get_value(<<"metadata">>, CdmiResponse7),
    ?assertEqual(<<"my_new_value">>, proplists:get_value(<<"my_new_metadata">>, Metadata7)),
    ?assertEqual(1, length(Metadata7)),

    RequestBody8 = [{<<"metadata">>, [{<<"my_new_metadata_add">>, <<"my_new_value_add">>},
        {<<"my_new_metadata">>, <<"my_new_value_update">>}, {<<"cdmi_not_allowed">>, <<"my_value">>}]}],
    RawRequestBody8 = json_utils:encode(RequestBody8),
    {ok, 204, _, _} = do_request(Worker, FileName ++ "?metadata:my_new_metadata_add;metadata:my_new_metadata;metadata:cdmi_not_allowed",
        put, RequestHeaders1, RawRequestBody8),
    {ok, 200, _Headers8, Response8} = do_request(Worker, FileName ++ "?metadata:my", get, RequestHeaders1, []),
    CdmiResponse8 = json_utils:decode(Response8),
    ?assertEqual(1, length(CdmiResponse8)),
    Metadata8 = proplists:get_value(<<"metadata">>, CdmiResponse8),
    ?assertEqual(<<"my_new_value_add">>, proplists:get_value(<<"my_new_metadata_add">>, Metadata8)),
    ?assertEqual(<<"my_new_value_update">>, proplists:get_value(<<"my_new_metadata">>, Metadata8)),
    ?assertEqual(2, length(Metadata8)),
    {ok, 200, _Headers9, Response9} = do_request(Worker, FileName ++ "?metadata:cdmi_", get, RequestHeaders1, []),
    CdmiResponse9 = json_utils:decode(Response9),
    ?assertEqual(1, length(CdmiResponse9)),
    Metadata9 = proplists:get_value(<<"metadata">>, CdmiResponse9),
    ?assertEqual(5, length(Metadata9)),

    RequestBody10 = [{<<"metadata">>, [{<<"my_new_metadata">>, <<"my_new_value_ignore">>}]}],
    RawRequestBody10 = json_utils:encode(RequestBody10),
    {ok, 204, _, _} = do_request(Worker, FileName ++ "?metadata:my_new_metadata_add", put, RequestHeaders1,
        RawRequestBody10),
    {ok, 200, _Headers10, Response10} = do_request(Worker, FileName ++ "?metadata:my", get, RequestHeaders1, []),
    CdmiResponse10 = json_utils:decode(Response10),
    ?assertEqual(1, length(CdmiResponse10)),
    Metadata10 = proplists:get_value(<<"metadata">>, CdmiResponse10),
    ?assertEqual(<<"my_new_value_update">>, proplists:get_value(<<"my_new_metadata">>, Metadata10)),
    ?assertEqual(1, length(Metadata10)),

    %%------ create directory with user metadata  ----------
    RequestHeaders2 =[?CONTAINER_CONTENT_TYPE_HEADER, ?CDMI_VERSION_HEADER, ?USER_1_TOKEN_HEADER],
    RequestBody11 = [{<<"metadata">>, [{<<"my_metadata">>, <<"my_dir_value">>}]}],
    RawRequestBody11 = json_utils:encode(RequestBody11),
    {ok, 201, _Headers11, Response11} = do_request(Worker, DirName, put, RequestHeaders2, RawRequestBody11),
    ct:print("~p", [Response11]),
    CdmiResponse11 = json_utils:decode(Response11),
    Metadata11 = proplists:get_value(<<"metadata">>, CdmiResponse11),
    ?assertEqual(<<"my_dir_value">>, proplists:get_value(<<"my_metadata">>, Metadata11)),

    %%------ update user metadata of a directory ----------
    RequestBody12 = [{<<"metadata">>, [{<<"my_metadata">>, <<"my_dir_value_update">>}]}],
    RawRequestBody12 = json_utils:encode(RequestBody12),
    {ok, 204, _, _} = do_request(Worker, DirName, put, RequestHeaders2, RawRequestBody12).
%%     {ok, 200, _Headers13, Response13} = do_request(Worker, DirName ++ "?metadata:my", get, RequestHeaders1, []), todo uncomment when cdmi get will be implemented
%%     CdmiResponse13 = json_utils:decode(Response13),
%%     ?assertEqual(1, length(CdmiResponse13)),
%%     Metadata13 = proplists:get_value(<<"metadata">>, CdmiResponse13),
%%     ?assertEqual(<<"my_dir_value_update">>, proplists:get_value(<<"my_metadata">>, Metadata13)),
%%     ?assertEqual(1, length(Metadata13)).
    %%------------------------------
>>>>>>> 9f6709b1

% Tests cdmi object DELETE requests
delete_file_test(Config) ->
    FileName = "toDelete",
    [Worker | _] = ?config(op_worker_nodes, Config),
    [{_SpaceId, SpaceName} | _] = ?config({spaces, 1}, Config),
<<<<<<< HEAD
    GroupFileName = string:join(["spaces", binary_to_list(SpaceName), "groupFile"], "/"),
=======
    GroupFileName =
        filename:join(["spaces", binary_to_list(SpaceName),"groupFile"]),
>>>>>>> 9f6709b1

    %%----- basic delete -----------
    {ok, _} = create_file(Config, "/" ++ FileName),
    ?assert(object_exists(Config, FileName)),
    RequestHeaders1 = [?CDMI_VERSION_HEADER],
<<<<<<< HEAD
    {ok, Code1, _Headers1, _Response1} = do_request(Worker, FileName, delete, [?USER_1_TOKEN_HEADER | RequestHeaders1]),
    ?assertEqual(204, Code1),
=======
    {ok, Code1, _Headers1, _Response1} = 
        do_request(
            Worker, FileName, delete, [?USER_1_TOKEN_HEADER | RequestHeaders1]),
    ?assertEqual(204,Code1),
>>>>>>> 9f6709b1

    ?assert(not object_exists(Config, FileName)),
    %%------------------------------

    %%----- delete group file ------
    {ok, _} = create_file(Config, GroupFileName),

    RequestHeaders2 = [?CDMI_VERSION_HEADER],
<<<<<<< HEAD
    {ok, Code2, _Headers2, _Response2} = do_request(Worker, GroupFileName, delete, [?USER_1_TOKEN_HEADER | RequestHeaders2]),
    ?assertEqual(204, Code2),
=======
    {ok, Code2, _Headers2, _Response2} = 
        do_request(Worker, GroupFileName, delete, 
            [?USER_1_TOKEN_HEADER | RequestHeaders2]),
    ?assertEqual(204,Code2),
>>>>>>> 9f6709b1

    ?assert(not object_exists(Config, GroupFileName)).
%%------------------------------

% Tests file creation (cdmi object PUT), It can be done with cdmi header (when file data is provided as cdmi-object
% json string), or without (when we treat request body as new file content)
create_file_test(Config) ->
    [Worker | _] = ?config(op_worker_nodes, Config),
    [{_SpaceId, SpaceName} | _] = ?config({spaces, 1}, Config),
    ToCreate = "file.txt",
    ToCreate2 = filename:join(["spaces", binary_to_list(SpaceName), "file1.txt"]),
    ToCreate4 = "file2",
    ToCreate5 = "file3",
    FileContent = <<"File content!">>,

    %%-------- basic create --------
    ?assert(not object_exists(Config, ToCreate)),

    RequestHeaders1 = [?OBJECT_CONTENT_TYPE_HEADER, ?CDMI_VERSION_HEADER, ?USER_1_TOKEN_HEADER],
    RequestBody1 = [{<<"value">>, FileContent}],
    RawRequestBody1 = json_utils:encode(RequestBody1),
    {ok, Code1, _Headers1, Response1} = do_request(Worker, ToCreate, put, RequestHeaders1, RawRequestBody1),

    ?assertEqual(201, Code1),
    CdmiResponse1 = json_utils:decode(Response1),
    ?assertEqual(<<"application/cdmi-object">>, proplists:get_value(<<"objectType">>, CdmiResponse1)),
    ?assertEqual(<<"file.txt">>, proplists:get_value(<<"objectName">>, CdmiResponse1)),
    ?assertEqual(<<"/">>, proplists:get_value(<<"parentURI">>, CdmiResponse1)),
    ?assertEqual(<<"Complete">>, proplists:get_value(<<"completionStatus">>, CdmiResponse1)),
    Metadata1 = proplists:get_value(<<"metadata">>, CdmiResponse1),
    ?assertNotEqual([], Metadata1),

    ?assert(object_exists(Config, ToCreate)),
    ?assertEqual(FileContent, get_file_content(Config, ToCreate)),
    %%------------------------------

    %%------ base64 create ---------
    ?assert(not object_exists(Config, ToCreate2)),

    RequestHeaders2 = [?OBJECT_CONTENT_TYPE_HEADER, ?CDMI_VERSION_HEADER, ?USER_1_TOKEN_HEADER],
    RequestBody2 = [{<<"valuetransferencoding">>, <<"base64">>}, {<<"value">>, base64:encode(FileContent)}],
    RawRequestBody2 = json_utils:encode(RequestBody2),
    {ok, Code2, _Headers2, Response2} = do_request(Worker, ToCreate2, put, RequestHeaders2, RawRequestBody2),

    ?assertEqual(201, Code2),
    CdmiResponse2 = json_utils:decode(Response2),
    ?assertEqual(<<"application/cdmi-object">>, proplists:get_value(<<"objectType">>, CdmiResponse2)),
    ?assertEqual(<<"file1.txt">>, proplists:get_value(<<"objectName">>, CdmiResponse2)),
    ?assertEqual(<<"/spaces/", SpaceName/binary, "/">>, proplists:get_value(<<"parentURI">>, CdmiResponse2)),
    ?assertEqual(<<"Complete">>, proplists:get_value(<<"completionStatus">>, CdmiResponse2)),
    ?assert(proplists:get_value(<<"metadata">>, CdmiResponse2) =/= <<>>),

    ?assert(object_exists(Config, ToCreate2)),
    ?assertEqual(FileContent, get_file_content(Config, ToCreate2)),
    %%------------------------------

    %%------- create empty ---------
    ?assert(not object_exists(Config, ToCreate4)),

    RequestHeaders4 = [?OBJECT_CONTENT_TYPE_HEADER, ?CDMI_VERSION_HEADER, ?USER_1_TOKEN_HEADER],
    {ok, Code4, _Headers4, _Response4} = do_request(Worker, ToCreate4, put, RequestHeaders4, []),
    ?assertEqual(201, Code4),

    ?assert(object_exists(Config, ToCreate4)),
    ?assertEqual(<<>>, get_file_content(Config, ToCreate4)),
    %%------------------------------

    %%------ create noncdmi --------
    ?assert(not object_exists(Config, ToCreate5)),

    RequestHeaders5 = [{<<"content-type">>, <<"application/binary">>}],
    {ok, Code5, _Headers5, _Response5} =
        do_request(Worker, ToCreate5, put,
            [?USER_1_TOKEN_HEADER | RequestHeaders5], FileContent),

    ?assertEqual(201,Code5),

    ?assert(object_exists(Config, ToCreate5)),
    ?assertEqual(FileContent, get_file_content(Config, ToCreate5)).
    %%------------------------------

% Tests cdmi object PUT requests (updating content)
update_file_test(Config) ->
    [Worker | _] = ?config(op_worker_nodes, Config),
    TestDirName = "dir",
    TestFileName = "file.txt",
    TestFileContent = <<"test_file_content">>,
    FullName = filename:join(["/", TestDirName, TestFileName]),
    NewValue = <<"New Value!">>,
    UpdatedValue = <<"123 Value!">>,

    ok = mkdir(Config, TestDirName),
    ?assert(object_exists(Config, TestDirName)),
    {ok, _} = create_file(Config, FullName),
    ?assert(object_exists(Config, FullName)),
    {ok, _} = write_to_file(Config, FullName, TestFileContent, 0),
    ?assertEqual(TestFileContent, get_file_content(Config, FullName)),

    %%--- value replace, cdmi ------
    ?assert(object_exists(Config, FullName)),
    ?assertEqual(TestFileContent, get_file_content(Config, FullName)),

    RequestHeaders1 = [?OBJECT_CONTENT_TYPE_HEADER, ?CDMI_VERSION_HEADER, ?USER_1_TOKEN_HEADER],
    RequestBody1 = [{<<"value">>, NewValue}],
    RawRequestBody1 = json_utils:encode(RequestBody1),
    {ok, Code1, _Headers1, _Response1} = do_request(Worker, FullName, put, RequestHeaders1, RawRequestBody1),
    ?assertEqual(204, Code1),

    ?assert(object_exists(Config, FullName)),
    ?assertEqual(NewValue, get_file_content(Config, FullName)),
    %%------------------------------

    %%---- value update, cdmi ------
    UpdateValue = <<"123">>,
    RequestHeaders2 = [?OBJECT_CONTENT_TYPE_HEADER, ?CDMI_VERSION_HEADER, ?USER_1_TOKEN_HEADER],
    RequestBody2 = [{<<"value">>, base64:encode(UpdateValue)}],
    RawRequestBody2 = json_utils:encode(RequestBody2),
    {ok, Code2, _Headers2, _Response2} = do_request(Worker, FullName ++ "?value:0-2", put, RequestHeaders2, RawRequestBody2),
    ?assertEqual(204, Code2),

    ?assert(object_exists(Config, FullName)),
    ?assertEqual(UpdatedValue, get_file_content(Config, FullName)),
    %%------------------------------

    %%--- value replace, http ------
    RequestBody3 = ?TEST_FILE_CONTENT,
    {ok, Code3, _Headers3, _Response3} =
        do_request(Worker, FullName, put, [?USER_1_TOKEN_HEADER ], RequestBody3),
    ?assertEqual(204,Code3),

    ?assert(object_exists(Config, FullName)),
    ?assertEqual(?TEST_FILE_CONTENT,
        get_file_content(Config, FullName)),
    %%------------------------------

    %%---- value update, http ------
    UpdateValue = <<"123">>,
    RequestHeaders4 = [{<<"content-range">>, <<"0-2">>}],
    {ok, Code4, _Headers4, _Response4} =
        do_request(Worker, FullName,
            put, [?USER_1_TOKEN_HEADER | RequestHeaders4], UpdateValue),
    ?assertEqual(204,Code4),

    ?assert(object_exists(Config, FullName)),
    ?assertEqual(<<"123t_file_content">>,
        get_file_content(Config, FullName)),
    %%------------------------------

    %%---- value update, http error ------
    UpdateValue = <<"123">>,
    RequestHeaders5 = [{<<"content-range">>, <<"0-2,3-4">>}],
    {ok, Code5, _Headers5, _Response5} =
        do_request(Worker, FullName, put, [?USER_1_TOKEN_HEADER | RequestHeaders5],
            UpdateValue),
    ?assertEqual(400,Code5),

    ?assert(object_exists(Config, FullName)),
    ?assertEqual(<<"123t_file_content">>,
        get_file_content(Config, FullName)).
    %%------------------------------

choose_adequate_handler(Config) ->
    % given
    [Worker | _] = ?config(op_worker_nodes, Config),
    File = "file",
    Dir = "dir/",

    % when
    {ok, _, _, _} = do_request(Worker, File, get, [], []),
    % then
    ?assert(rpc:call(Worker, meck, called, [cdmi_object_handler, rest_init, '_'])),

    % when
    {ok, _, _, _} = do_request(Worker, Dir, get, [], []),
    % then
    ?assert(rpc:call(Worker, meck, called, [cdmi_container_handler, rest_init, '_'])).

use_supported_cdmi_version(Config) ->
    % given
    [Worker | _] = ?config(op_worker_nodes, Config),
    RequestHeaders = [?CDMI_VERSION_HEADER, ?USER_1_TOKEN_HEADER],

    % when
    {ok, Code, _ResponseHeaders, _Response} =
        do_request(Worker, "/random", get, RequestHeaders),

    % then
    ?assertEqual(404, Code).

use_unsupported_cdmi_version(Config) ->
    % given
    [Worker | _] = ?config(op_worker_nodes, Config),
    RequestHeaders = [{<<"X-CDMI-Specification-Version">>, <<"1.0.2">>}],

    % when
    {ok, Code, _ResponseHeaders, _Response} =
        do_request(Worker, "/random", get, RequestHeaders),

    % then
    ?assertEqual(400, Code).

% Tests dir creation (cdmi container PUT), remember that every container URI ends
% with '/'
create_dir_test(Config) ->
    [Worker | _] = ?config(op_worker_nodes, Config),
    DirName = "toCreate/",
    DirName2 = "toCreate2/",
    MissingParentName="unknown/",
    DirWithoutParentName = filename:join(MissingParentName,"dir")++"/",

    %%------ non-cdmi create -------
    ?assert(not object_exists(Config, DirName)),

<<<<<<< HEAD
    {ok, Code1, _Headers1, _Response1} = do_request(Worker, DirName, put, [?USER_1_TOKEN_HEADER]),
    ?assertEqual(201, Code1),

    ?assert(object_exists(Config, DirName)).
%%------------------------------
=======
    {ok, Code1, _Headers1, _Response1} = 
        do_request(Worker, DirName, put, [?USER_1_TOKEN_HEADER]),
    ?assertEqual(201,Code1),

    ?assert(object_exists(Config, DirName)),
    %%------------------------------

    %%------ basic create ----------
    ?assert(not object_exists(Config, DirName2)),

    RequestHeaders2 = [?USER_1_TOKEN_HEADER, ?CDMI_VERSION_HEADER, ?CONTAINER_CONTENT_TYPE_HEADER],
    {ok, Code2, _Headers2, Response2} = do_request(Worker, DirName2, put, RequestHeaders2, []),
    
    ?assertEqual(201,Code2),
    CdmiResponse2 = json_utils:decode(Response2),
    ?assertEqual(<<"application/cdmi-container">>, proplists:get_value(<<"objectType">>,CdmiResponse2)),
    ?assertEqual(list_to_binary(DirName2), proplists:get_value(<<"objectName">>,CdmiResponse2)),
    ?assertEqual(<<"/">>, proplists:get_value(<<"parentURI">>,CdmiResponse2)),
    ?assertEqual(<<"Complete">>, proplists:get_value(<<"completionStatus">>,CdmiResponse2)),
    ?assertEqual([], proplists:get_value(<<"children">>,CdmiResponse2)),
    ?assert(proplists:get_value(<<"metadata">>,CdmiResponse2) =/= <<>>),

    ?assert(object_exists(Config, DirName2)),
    %%------------------------------

    %%---------- update ------------
    ?assert(object_exists(Config, DirName)),

    RequestHeaders3 = [
        ?USER_1_TOKEN_HEADER, ?CDMI_VERSION_HEADER, ?CONTAINER_CONTENT_TYPE_HEADER
    ],
    {ok, Code3, _Headers3, _Response3} = 
        do_request(Worker, DirName, put, RequestHeaders3, []),
    ?assertEqual(204,Code3),

    ?assert(object_exists(Config, DirName)),
    %%------------------------------

    %%----- missing parent ---------
    ?assert(not object_exists(Config, MissingParentName)),

    RequestHeaders4 = [?USER_1_TOKEN_HEADER, ?CDMI_VERSION_HEADER, ?CONTAINER_CONTENT_TYPE_HEADER],
    {ok, Code4, _Headers4, _Response4} = do_request(Worker, DirWithoutParentName, put, RequestHeaders4, []),
    ?assertEqual(500,Code4). %todo handle this error in lfm
    %%------------------------------
>>>>>>> 9f6709b1

% tests if capabilities of objects, containers, and whole storage system are set properly
capabilities_test(Config) ->
%%   todo uncomment tests with IDs
    [Worker | _] = ?config(op_worker_nodes, Config),

    %%--- system capabilities ------
    RequestHeaders8 = [?CDMI_VERSION_HEADER],
    {ok, Code8, Headers8, Response8} = 
        do_request(Worker, "cdmi_capabilities/", get, RequestHeaders8, []),
    ?assertEqual(200, Code8),

    ?assertEqual(<<"application/cdmi-capability">>, 
        proplists:get_value(<<"content-type">>, Headers8)),
    CdmiResponse8 = json_utils:decode(Response8),
%%   ?assertEqual(?root_capability_id, proplists:get_value(<<"objectID">>,CdmiResponse8)),
    ?assertEqual(?root_capability_path,
        proplists:get_value(<<"objectName">>, CdmiResponse8)),
    ?assertEqual(<<"0-1">>,
        proplists:get_value(<<"childrenrange">>, CdmiResponse8)),
    ?assertEqual([<<"container/">>, <<"dataobject/">>],
        proplists:get_value(<<"children">>, CdmiResponse8)),
    Capabilities = proplists:get_value(<<"capabilities">>, CdmiResponse8),
    ?assertEqual(?root_capability_list, Capabilities),
    %%------------------------------

    %%-- container capabilities ----
    RequestHeaders9 = [?CDMI_VERSION_HEADER],
    {ok, Code9, _Headers9, Response9} = 
        do_request(Worker, "cdmi_capabilities/container/", get, RequestHeaders9, []),
    ?assertEqual(200, Code9),
%%   ?assertMatch({ok, Code9, _, Response9},do_request("cdmi_objectid/"++binary_to_list(?container_capability_id)++"/", get, RequestHeaders9, [])),

    CdmiResponse9 = json_utils:decode(Response9),
    ?assertEqual(?root_capability_path, 
        proplists:get_value(<<"parentURI">>, CdmiResponse9)),
%%   ?assertEqual(?root_capability_id, proplists:get_value(<<"parentID">>,CdmiResponse9)),
%%   ?assertEqual(?container_capability_id, proplists:get_value(<<"objectID">>,CdmiResponse9)),
    ?assertEqual(<<"container/">>,
        proplists:get_value(<<"objectName">>, CdmiResponse9)),
    Capabilities2 = proplists:get_value(<<"capabilities">>, CdmiResponse9),
    ?assertEqual(?container_capability_list, Capabilities2),
    %%------------------------------

    %%-- dataobject capabilities ---
    RequestHeaders10 = [?CDMI_VERSION_HEADER],
    {ok, Code10, _Headers10, Response10} = 
        do_request(Worker, "cdmi_capabilities/dataobject/", get, RequestHeaders10, []),
    ?assertEqual(200, Code10),
%%   ?assertMatch({ok, Code10, _, Response10},do_request("cdmi_objectid/"++binary_to_list(?dataobject_capability_id)++"/", get, RequestHeaders10, [])),

    CdmiResponse10 = json_utils:decode(Response10),
    ?assertEqual(?root_capability_path, 
        proplists:get_value(<<"parentURI">>, CdmiResponse10)),
%%   ?assertEqual(?root_capability_id, proplists:get_value(<<"parentID">>,CdmiResponse10)),
%%   ?assertEqual(?dataobject_capability_id, proplists:get_value(<<"objectID">>,CdmiResponse10)),
    ?assertEqual(<<"dataobject/">>,
        proplists:get_value(<<"objectName">>, CdmiResponse10)),
    Capabilities3 = proplists:get_value(<<"capabilities">>, CdmiResponse10),
    ?assertEqual(?dataobject_capability_list, Capabilities3).
%%------------------------------

%%%===================================================================
%%% SetUp and TearDown functions
%%%===================================================================

init_per_suite(Config) ->
    ConfigWithNodes = ?TEST_INIT(Config, ?TEST_FILE(Config, "env_desc.json")),
    [Worker | _] = ?config(op_worker_nodes, ConfigWithNodes),
    initializer:clear_models(Worker, [subscription]),
    initializer:setup_storage(ConfigWithNodes).

end_per_suite(Config) ->
    initializer:teardown_storage(Config),
    test_node_starter:clean_environment(Config).

init_per_testcase(choose_adequate_handler, Config) ->
    Workers = ?config(op_worker_nodes, Config),
    test_utils:mock_new(Workers, [cdmi_object_handler, cdmi_container_handler]),
    init_per_testcase(default, Config);
init_per_testcase(_, Config) ->
    application:start(ssl2),
    hackney:start(),
    ConfigWithSessionInfo = initializer:create_test_users_and_spaces(Config),
    mock_user_auth(ConfigWithSessionInfo),
    lfm_proxy:init(ConfigWithSessionInfo).

end_per_testcase(choose_adequate_handler, Config) ->
    Workers = ?config(op_worker_nodes, Config),
    test_utils:mock_unload(Workers, [cdmi_object_handler, cdmi_container_handler]),
    end_per_testcase(default, Config);
end_per_testcase(_, Config) ->
    lfm_proxy:teardown(Config),
    unmock_user_auth(Config),
    initializer:clean_test_users_and_spaces(Config),
    hackney:stop(),
    application:stop(ssl2).

%%%===================================================================
%%% Internal functions
%%%===================================================================

% Performs a single request using http_client
do_request(Node, RestSubpath, Method, Headers) ->
    do_request(Node, RestSubpath, Method, Headers, []).

% Performs a single request using http_client
do_request(Node, RestSubpath, Method, Headers, Body) ->
    http_client:request(
        Method,
        cdmi_endpoint(Node) ++ RestSubpath,
        Headers,
        Body,
        [insecure]
    ).

cdmi_endpoint(Node) ->
    Port =
        case get(port) of
            undefined ->
                {ok, P} = test_utils:get_env(Node, ?APP_NAME, http_worker_rest_port),
                PStr = integer_to_list(P),
                put(port, PStr),
                PStr;
            P -> P
        end,
    string:join(["https://", utils:get_host(Node), ":", Port, "/cdmi/"], "").

mock_user_auth(Config) ->
    Workers = ?config(op_worker_nodes, Config),
    test_utils:mock_new(Workers, identity),
    test_utils:mock_expect(Workers, identity, get_or_fetch,
        fun
            (#auth{macaroon = Token}) when size(Token) == 1 ->
                UserId = ?config({user_id, binary_to_integer(Token)}, Config),
                {ok, #document{value = #identity{user_id = UserId}}};
            (Auth) ->
                meck:passthrough(Auth)
        end
    ).

unmock_user_auth(Config) ->
    Workers = ?config(op_worker_nodes, Config),
    test_utils:mock_validate_and_unload(Workers, identity).

object_exists(Config, Path) ->
    [Worker | _] = ?config(op_worker_nodes, Config),
    SessionId = ?config({session_id, 1}, Config),

    case lfm_proxy:stat(Worker, SessionId, 
        {path, absolute_binary_path(Path)}) of
        {ok, _} ->
            true;
        {error, ?ENOENT} ->
            false
    end.

create_file(Config, Path) ->
    [Worker | _] = ?config(op_worker_nodes, Config),
    SessionId = ?config({session_id, 1}, Config),

    Mode = 8#664,
    lfm_proxy:create(Worker, SessionId, absolute_binary_path(Path), Mode).

open_file(Config, Path, OpenMode) ->
    [Worker | _] = ?config(op_worker_nodes, Config),
    SessionId = ?config({session_id, 1}, Config),
    lfm_proxy:open(Worker, SessionId, {path, absolute_binary_path(Path)}, OpenMode).

write_to_file(Config, Path, Data, Offset) ->
    [Worker | _] = ?config(op_worker_nodes, Config),
    {ok, FileHandle} = open_file(Config, Path, write),
    lfm_proxy:write(Worker, FileHandle, Offset, Data).

get_file_content(Config, Path) ->
    [Worker | _] = ?config(op_worker_nodes, Config),
    {ok, FileHandle} = open_file(Config, Path, write),
    case lfm_proxy:read(Worker, FileHandle, ?FILE_BEGINNING, ?INFINITY) of
        {error, Error} -> {error, Error};
        {ok, Content} -> Content
    end.

mkdir(Config, Path) ->
    [Worker | _] = ?config(op_worker_nodes, Config),
    SessionId = ?config({session_id, 1}, Config),
    lfm_proxy:mkdir(Worker, SessionId, absolute_binary_path(Path)).

absolute_binary_path(Path) ->
    list_to_binary(ensure_begins_with_slash(Path)).

ensure_begins_with_slash(Path) ->
    ReversedBinary = list_to_binary(lists:reverse(Path)),
    lists:reverse(binary_to_list(str_utils:ensure_ends_with_slash(ReversedBinary))).

% Returns current time in seconds
now_in_secs() ->
    {MegaSecs, Secs, _MicroSecs} = erlang:now(),
    MegaSecs * 1000000 + Secs.<|MERGE_RESOLUTION|>--- conflicted
+++ resolved
@@ -26,16 +26,16 @@
 -export([all/0, init_per_suite/1, end_per_suite/1, init_per_testcase/2,
     end_per_testcase/2]).
 
--export([list_dir_test/1, get_file_test/1, metadata_test/1, delete_file_test/1, create_file_test/1, 
+-export([list_dir_test/1, get_file_test/1, metadata_test/1, delete_file_test/1, create_file_test/1,
     update_file_test/1, create_dir_test/1, capabilities_test/1, choose_adequate_handler/1,
     use_supported_cdmi_version/1, use_unsupported_cdmi_version/1]).
 
 -performance({test_cases, []}).
 all() ->
     [
-        list_dir_test, get_file_test, metadata_test, delete_file_test, create_file_test, 
-        update_file_test, create_dir_test, capabilities_test, 
-        choose_adequate_handler, use_supported_cdmi_version, 
+        list_dir_test, get_file_test, metadata_test, delete_file_test, create_file_test,
+        update_file_test, create_dir_test, capabilities_test,
+        choose_adequate_handler, use_supported_cdmi_version,
         use_unsupported_cdmi_version
     ].
 
@@ -191,10 +191,6 @@
 
     {ok, _} = create_file(Config, FileName),
     ?assert(object_exists(Config, FileName)),
-<<<<<<< HEAD
-    write_to_file(Config, FileName, FileContent, ?FILE_BEGINNING),
-    ?assertEqual(FileContent, get_file_content(Config, FileName, Size, ?FILE_BEGINNING)),
-=======
     {ok, _} = write_to_file(Config, FileName,FileContent, ?FILE_BEGINNING),
     ?assertEqual(FileContent, get_file_content(Config, FileName)),
 
@@ -214,7 +210,6 @@
     ?assert(proplists:get_value(<<"metadata">>, CdmiResponse1) =/= <<>>),
     ?assertEqual(FileContent, base64:decode(proplists:get_value(<<"value">>, CdmiResponse1))),
     %%------------------------------
->>>>>>> 9f6709b1
 
     %%-- selective params read -----
     RequestHeaders2 = [?CDMI_VERSION_HEADER, ?USER_1_TOKEN_HEADER],
@@ -233,33 +228,12 @@
     ?assertEqual(200, Code3),
     CdmiResponse3 = json_utils:decode(Response3),
 
-<<<<<<< HEAD
-    {ok, Code4, Headers4, Response4} = do_request(Worker, FileName, get, [?USER_1_TOKEN_HEADER]),
-    ?assertEqual(200, Code4),
-
-    ?assertEqual(binary_to_list(?MIMETYPE_DEFAULT_VALUE), proplists:get_value(<<"content-type">>, Headers4)),
-    ?assertEqual(binary_to_list(FileContent), Response4),
-    %%------------------------------
-
-    %% selective value read non-cdmi
-    RequestHeaders7 = [{<<"Range">>, <<"1-3,5-5,-3">>}],
-    {ok, Code7, _Headers7, Response7} = do_request(Worker, FileName, get, [?USER_1_TOKEN_HEADER | RequestHeaders7]),
-    ?assertEqual(206, Code7),
-    ?assertEqual("omec...", Response7), % 1-3,5-5,12-14  from FileContent = <<"Some content...">>
-    %%------------------------------
-
-    %% selective value read non-cdmi error
-    RequestHeaders8 = [{<<"Range">>, <<"1-3,6-4,-3">>}],
-    {ok, Code8, _Headers8, _Response8} = do_request(Worker, FileName, get, [?USER_1_TOKEN_HEADER | RequestHeaders8]),
-    ?assertEqual(400, Code8).
-%%------------------------------
-=======
     ?assertEqual(<<"1-3">>, proplists:get_value(<<"valuerange">>, CdmiResponse3)),
     ?assertEqual(<<"ome">>, base64:decode(proplists:get_value(<<"value">>, CdmiResponse3))), % 1-3 from FileContent = <<"Some content...">>
     %%------------------------------
 
     %%------- noncdmi read --------
-    {ok, Code4, Headers4, Response4} = 
+    {ok, Code4, Headers4, Response4} =
         do_request(Worker, FileName, get, [?USER_1_TOKEN_HEADER]),
     ?assertEqual(200,Code4),
 
@@ -269,7 +243,7 @@
 
     %% selective value read non-cdmi
     RequestHeaders7 = [{<<"Range">>,<<"1-3,5-5,-3">>}],
-    {ok, Code7, _Headers7, Response7} = 
+    {ok, Code7, _Headers7, Response7} =
         do_request(Worker, FileName, get, [?USER_1_TOKEN_HEADER | RequestHeaders7]),
     ?assertEqual(206,Code7),
     ?assertEqual(<<"omec...">>, Response7), % 1-3,5-5,12-14  from FileContent = <<"Some content...">>
@@ -277,7 +251,7 @@
 
     %% selective value read non-cdmi error
     RequestHeaders8 = [{<<"Range">>,<<"1-3,6-4,-3">>}],
-    {ok, Code8, _Headers8, _Response8} = 
+    {ok, Code8, _Headers8, _Response8} =
         do_request(Worker, FileName, get, [?USER_1_TOKEN_HEADER | RequestHeaders8]),
     ?assertEqual(400, Code8).
     %%------------------------------
@@ -411,33 +385,23 @@
 %%     ?assertEqual(<<"my_dir_value_update">>, proplists:get_value(<<"my_metadata">>, Metadata13)),
 %%     ?assertEqual(1, length(Metadata13)).
     %%------------------------------
->>>>>>> 9f6709b1
 
 % Tests cdmi object DELETE requests
 delete_file_test(Config) ->
     FileName = "toDelete",
     [Worker | _] = ?config(op_worker_nodes, Config),
     [{_SpaceId, SpaceName} | _] = ?config({spaces, 1}, Config),
-<<<<<<< HEAD
-    GroupFileName = string:join(["spaces", binary_to_list(SpaceName), "groupFile"], "/"),
-=======
     GroupFileName =
         filename:join(["spaces", binary_to_list(SpaceName),"groupFile"]),
->>>>>>> 9f6709b1
 
     %%----- basic delete -----------
     {ok, _} = create_file(Config, "/" ++ FileName),
     ?assert(object_exists(Config, FileName)),
     RequestHeaders1 = [?CDMI_VERSION_HEADER],
-<<<<<<< HEAD
-    {ok, Code1, _Headers1, _Response1} = do_request(Worker, FileName, delete, [?USER_1_TOKEN_HEADER | RequestHeaders1]),
-    ?assertEqual(204, Code1),
-=======
-    {ok, Code1, _Headers1, _Response1} = 
+    {ok, Code1, _Headers1, _Response1} =
         do_request(
             Worker, FileName, delete, [?USER_1_TOKEN_HEADER | RequestHeaders1]),
     ?assertEqual(204,Code1),
->>>>>>> 9f6709b1
 
     ?assert(not object_exists(Config, FileName)),
     %%------------------------------
@@ -446,18 +410,13 @@
     {ok, _} = create_file(Config, GroupFileName),
 
     RequestHeaders2 = [?CDMI_VERSION_HEADER],
-<<<<<<< HEAD
-    {ok, Code2, _Headers2, _Response2} = do_request(Worker, GroupFileName, delete, [?USER_1_TOKEN_HEADER | RequestHeaders2]),
-    ?assertEqual(204, Code2),
-=======
-    {ok, Code2, _Headers2, _Response2} = 
-        do_request(Worker, GroupFileName, delete, 
+    {ok, Code2, _Headers2, _Response2} =
+        do_request(Worker, GroupFileName, delete,
             [?USER_1_TOKEN_HEADER | RequestHeaders2]),
     ?assertEqual(204,Code2),
->>>>>>> 9f6709b1
 
     ?assert(not object_exists(Config, GroupFileName)).
-%%------------------------------
+    %%------------------------------
 
 % Tests file creation (cdmi object PUT), It can be done with cdmi header (when file data is provided as cdmi-object
 % json string), or without (when we treat request body as new file content)
@@ -668,14 +627,7 @@
     %%------ non-cdmi create -------
     ?assert(not object_exists(Config, DirName)),
 
-<<<<<<< HEAD
-    {ok, Code1, _Headers1, _Response1} = do_request(Worker, DirName, put, [?USER_1_TOKEN_HEADER]),
-    ?assertEqual(201, Code1),
-
-    ?assert(object_exists(Config, DirName)).
-%%------------------------------
-=======
-    {ok, Code1, _Headers1, _Response1} = 
+    {ok, Code1, _Headers1, _Response1} =
         do_request(Worker, DirName, put, [?USER_1_TOKEN_HEADER]),
     ?assertEqual(201,Code1),
 
@@ -687,7 +639,7 @@
 
     RequestHeaders2 = [?USER_1_TOKEN_HEADER, ?CDMI_VERSION_HEADER, ?CONTAINER_CONTENT_TYPE_HEADER],
     {ok, Code2, _Headers2, Response2} = do_request(Worker, DirName2, put, RequestHeaders2, []),
-    
+
     ?assertEqual(201,Code2),
     CdmiResponse2 = json_utils:decode(Response2),
     ?assertEqual(<<"application/cdmi-container">>, proplists:get_value(<<"objectType">>,CdmiResponse2)),
@@ -706,7 +658,7 @@
     RequestHeaders3 = [
         ?USER_1_TOKEN_HEADER, ?CDMI_VERSION_HEADER, ?CONTAINER_CONTENT_TYPE_HEADER
     ],
-    {ok, Code3, _Headers3, _Response3} = 
+    {ok, Code3, _Headers3, _Response3} =
         do_request(Worker, DirName, put, RequestHeaders3, []),
     ?assertEqual(204,Code3),
 
@@ -720,7 +672,6 @@
     {ok, Code4, _Headers4, _Response4} = do_request(Worker, DirWithoutParentName, put, RequestHeaders4, []),
     ?assertEqual(500,Code4). %todo handle this error in lfm
     %%------------------------------
->>>>>>> 9f6709b1
 
 % tests if capabilities of objects, containers, and whole storage system are set properly
 capabilities_test(Config) ->
@@ -729,11 +680,11 @@
 
     %%--- system capabilities ------
     RequestHeaders8 = [?CDMI_VERSION_HEADER],
-    {ok, Code8, Headers8, Response8} = 
+    {ok, Code8, Headers8, Response8} =
         do_request(Worker, "cdmi_capabilities/", get, RequestHeaders8, []),
     ?assertEqual(200, Code8),
 
-    ?assertEqual(<<"application/cdmi-capability">>, 
+    ?assertEqual(<<"application/cdmi-capability">>,
         proplists:get_value(<<"content-type">>, Headers8)),
     CdmiResponse8 = json_utils:decode(Response8),
 %%   ?assertEqual(?root_capability_id, proplists:get_value(<<"objectID">>,CdmiResponse8)),
@@ -749,13 +700,13 @@
 
     %%-- container capabilities ----
     RequestHeaders9 = [?CDMI_VERSION_HEADER],
-    {ok, Code9, _Headers9, Response9} = 
+    {ok, Code9, _Headers9, Response9} =
         do_request(Worker, "cdmi_capabilities/container/", get, RequestHeaders9, []),
     ?assertEqual(200, Code9),
 %%   ?assertMatch({ok, Code9, _, Response9},do_request("cdmi_objectid/"++binary_to_list(?container_capability_id)++"/", get, RequestHeaders9, [])),
 
     CdmiResponse9 = json_utils:decode(Response9),
-    ?assertEqual(?root_capability_path, 
+    ?assertEqual(?root_capability_path,
         proplists:get_value(<<"parentURI">>, CdmiResponse9)),
 %%   ?assertEqual(?root_capability_id, proplists:get_value(<<"parentID">>,CdmiResponse9)),
 %%   ?assertEqual(?container_capability_id, proplists:get_value(<<"objectID">>,CdmiResponse9)),
@@ -767,13 +718,13 @@
 
     %%-- dataobject capabilities ---
     RequestHeaders10 = [?CDMI_VERSION_HEADER],
-    {ok, Code10, _Headers10, Response10} = 
+    {ok, Code10, _Headers10, Response10} =
         do_request(Worker, "cdmi_capabilities/dataobject/", get, RequestHeaders10, []),
     ?assertEqual(200, Code10),
 %%   ?assertMatch({ok, Code10, _, Response10},do_request("cdmi_objectid/"++binary_to_list(?dataobject_capability_id)++"/", get, RequestHeaders10, [])),
 
     CdmiResponse10 = json_utils:decode(Response10),
-    ?assertEqual(?root_capability_path, 
+    ?assertEqual(?root_capability_path,
         proplists:get_value(<<"parentURI">>, CdmiResponse10)),
 %%   ?assertEqual(?root_capability_id, proplists:get_value(<<"parentID">>,CdmiResponse10)),
 %%   ?assertEqual(?dataobject_capability_id, proplists:get_value(<<"objectID">>,CdmiResponse10)),
@@ -870,7 +821,7 @@
     [Worker | _] = ?config(op_worker_nodes, Config),
     SessionId = ?config({session_id, 1}, Config),
 
-    case lfm_proxy:stat(Worker, SessionId, 
+    case lfm_proxy:stat(Worker, SessionId,
         {path, absolute_binary_path(Path)}) of
         {ok, _} ->
             true;
