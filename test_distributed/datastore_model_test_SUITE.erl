%%%-------------------------------------------------------------------
%%% @author Krzysztof Trzepla
%%% @copyright (C) 2017 ACK CYFRONET AGH
%%% This software is released under the MIT license
%%% cited in 'LICENSE.txt'.
%%% @end
%%%-------------------------------------------------------------------
%%% @doc
%%% This file contains datastore models tests.
%%% @end
%%%-------------------------------------------------------------------
-module(datastore_model_test_SUITE).
-author("Krzysztof Trzepla").

-include("datastore_test_utils.hrl").
-include("global_definitions.hrl").
-include("datastore_performance_tests_base.hrl").
-include_lib("ctool/include/aai/aai.hrl").

%% export for ct
-export([all/0, init_per_suite/1, end_per_suite/1, init_per_testcase/2,
    end_per_testcase/2]).

%% tests
-export([
    create_should_succeed/1,
    delete_all_should_succeed/1,
    create_should_return_already_exists_error/1,
    save_should_succeed/1,
    update_should_succeed/1,
    update_should_return_missing_error/1,
    update_should_save_default_when_missing/1,
    get_should_succeed/1,
    get_should_return_missing_error/1,
    exists_should_return_false/1,
    exists_should_return_true/1,
    delete_should_ignore_missing_value/1,
    delete_should_mark_value_deleted/1,
    fold_should_return_all_values/1,
    secure_fold_should_return_empty_list/1,
    secure_fold_should_return_not_empty_list/1,
    fold_should_return_all_values2/1,
    fold_keys_should_return_all_keys/1,
    add_links_should_succeed/1,
    check_and_add_links_test/1,
    get_links_should_succeed/1,
    get_links_after_expiration_time_should_succeed/1,
    disk_fetch_links_should_succeed/1,
    get_links_should_return_missing_error/1,
    delete_links_should_succeed/1,
    delete_links_should_ignore_missing_links/1,
    mark_links_deleted_should_succeed/1,
    fold_links_should_succeed/1,
    fold_links_token_should_succeed/1,
    fold_links_token_should_return_error_on_db_error/1,
    get_links_trees_should_return_all_trees/1,
    fold_links_token_should_succeed_after_token_timeout/1,
    links_performance/1,
    links_performance_base/1,
    create_get_performance/1,
    expired_doc_should_not_exist/1,
    deleted_doc_should_expire/1,
    link_doc_should_expire/1,
    link_del_should_delay_inactivate/1,
    fold_links_id_should_succeed/1,
    fold_links_token_and_id_should_succeed/1,
    stress_performance_test/1,
    stress_performance_test_base/1,
    memory_only_stress_performance_test/1,
    memory_only_stress_performance_test_base/1,
<<<<<<< HEAD
    infinite_log_append_test/1,
    infinite_log_append_test_base/1,
    infinite_log_list_test/1,
    infinite_log_list_test_base/1
=======
    infinite_log_create_test/1,
    infinite_log_destroy_test/1,
    infinite_log_operations_test/1,
    infinite_log_operations_direct_access_test/1,
    infinite_log_set_ttl_test/1,
    infinite_log_age_pruning_test/1
>>>>>>> 07722bf7
]).

% for rpc
-export([test_create_get/0, del_one_by_one/4]).

all() ->
    ?ALL([
        get_links_after_expiration_time_should_succeed,
        create_should_succeed,
        delete_all_should_succeed,
        create_should_return_already_exists_error,
        save_should_succeed,
        update_should_succeed,
        update_should_return_missing_error,
        update_should_save_default_when_missing,
        get_should_succeed,
        get_should_return_missing_error,
        exists_should_return_false,
        exists_should_return_true,
        delete_should_ignore_missing_value,
        delete_should_mark_value_deleted,
        fold_should_return_all_values,
        secure_fold_should_return_empty_list,
        secure_fold_should_return_not_empty_list,
        fold_should_return_all_values2,
        fold_keys_should_return_all_keys,
        add_links_should_succeed,
        check_and_add_links_test,
        get_links_should_succeed,
        disk_fetch_links_should_succeed,
        get_links_should_return_missing_error,
        delete_links_should_succeed,
        delete_links_should_ignore_missing_links,
        mark_links_deleted_should_succeed,
        fold_links_should_succeed,
        fold_links_token_should_succeed,
        fold_links_token_should_return_error_on_db_error,
        get_links_trees_should_return_all_trees,
        fold_links_token_should_succeed_after_token_timeout,
        links_performance,
        expired_doc_should_not_exist,
        deleted_doc_should_expire,
        link_doc_should_expire,
        link_del_should_delay_inactivate,
        fold_links_id_should_succeed,
        fold_links_token_and_id_should_succeed,
        memory_only_stress_performance_test,
        stress_performance_test,
        infinite_log_create_test,
        infinite_log_destroy_test,
        infinite_log_operations_test,
        infinite_log_operations_direct_access_test,
        infinite_log_set_ttl_test,
        infinite_log_age_pruning_test
    ], [
        links_performance,
        create_get_performance,
        memory_only_stress_performance_test,
        stress_performance_test,
        infinite_log_append_test,
        infinite_log_list_test
    ]).

-define(DOC(Model), ?DOC(?KEY, Model)).
-define(DOC(Key, Model), ?BASE_DOC(Key, ?MODEL_VALUE(Model))).

-define(ATTEMPTS, 30).

-define(REPEATS, 1).
-define(HA_REPEATS, 5).
-define(SUCCESS_RATE, 100).

%%%===================================================================
%%% Test functions
%%%===================================================================

create_should_succeed(Config) ->
    [Worker | _] = ?config(cluster_worker_nodes, Config),
    lists:foreach(fun(Model) ->
        {ok, #document{key = Key}} = ?assertMatch({ok, #document{}},
            rpc:call(Worker, Model, create, [?DOC(Model)])
        ),
        assert_in_memory(Worker, Model, Key),
        assert_on_disc(Worker, Model, Key)
    end, ?TEST_MODELS).

delete_all_should_succeed(Config) ->
    [Worker | _] = ?config(cluster_worker_nodes, Config),
    Model = ets_only_model,
    {ok, #document{key = Key}} = ?assertMatch({ok, #document{}},
        rpc:call(Worker, Model, create, [?DOC(Model)])
    ),
    ?assertMatch(ok, rpc:call(Worker, Model, delete_all, [])),
    assert_not_in_memory(Worker, Model, Key).


create_should_return_already_exists_error(Config) ->
    [Worker | _] = ?config(cluster_worker_nodes, Config),
    lists:foreach(fun(Model) ->
        {ok, #document{key = Key}} = ?assertMatch({ok, #document{}},
            rpc:call(Worker, Model, create, [?DOC(Model)])
        ),
        ?assertEqual({error, already_exists},
            rpc:call(Worker, Model, create, [?DOC(Key, Model)])
        )
    end, ?TEST_MODELS).

save_should_succeed(Config) ->
    [Worker | _] = ?config(cluster_worker_nodes, Config),
    lists:foreach(fun(Model) ->
        {ok, #document{key = Key}} = ?assertMatch({ok, #document{}},
            rpc:call(Worker, Model, save, [?DOC(Model)])
        ),
        assert_in_memory(Worker, Model, Key),
        assert_on_disc(Worker, Model, Key)
    end, ?TEST_MODELS).

update_should_succeed(Config) ->
    [Worker | _] = ?config(cluster_worker_nodes, Config),
    lists:foreach(fun(Model) ->
        {ok, #document{key = Key}} = ?assertMatch({ok, #document{}},
            rpc:call(Worker, Model, save, [?DOC(Model)])
        ),
        Value = ?MODEL_VALUE(Model, 2),
        Diff = fun(_) -> {ok, Value} end,
        {ok, #document{value = Value}} = ?assertMatch({ok, #document{}},
            rpc:call(Worker, Model, update, [Key, Diff])
        ),
        assert_in_memory(Worker, Model, Key),
        assert_on_disc(Worker, Model, Key)
    end, ?TEST_MODELS).

update_should_return_missing_error(Config) ->
    [Worker | _] = ?config(cluster_worker_nodes, Config),
    lists:foreach(fun(Model) ->
        ?assertEqual({error, not_found}, rpc:call(Worker, Model, update, [
            ?RND_KEY, fun(Value) -> {ok, Value} end
        ]))
    end, ?TEST_MODELS).

update_should_save_default_when_missing(Config) ->
    [Worker | _] = ?config(cluster_worker_nodes, Config),
    lists:foreach(fun(Model) ->
        Key = ?RND_KEY,
        ?assertMatch({ok, #document{}}, rpc:call(Worker, Model, update, [
            Key, fun(Value) -> {ok, Value} end, ?MODEL_VALUE(Model, 2)
        ]))
    end, ?TEST_MODELS).

get_should_succeed(Config) ->
    [Worker | _] = ?config(cluster_worker_nodes, Config),
    lists:foreach(fun(Model) ->
        {ok, #document{key = Key}} = ?assertMatch({ok, #document{}},
            rpc:call(Worker, Model, save, [?DOC(Model)])
        ),
        ?assertMatch({ok, #document{}}, rpc:call(Worker, Model, get, [Key]))
    end, ?TEST_MODELS).

get_should_return_missing_error(Config) ->
    [Worker | _] = ?config(cluster_worker_nodes, Config),
    lists:foreach(fun(Model) ->
        ?assertEqual({error, not_found}, rpc:call(Worker, Model, get, [
            ?RND_KEY
        ]))
    end, ?TEST_MODELS).

exists_should_return_true(Config) ->
    [Worker | _] = ?config(cluster_worker_nodes, Config),
    lists:foreach(fun(Model) ->
        {ok, #document{key = Key}} = ?assertMatch({ok, #document{}},
            rpc:call(Worker, Model, save, [?DOC(Model)])
        ),
        ?assertMatch({ok, true}, rpc:call(Worker, Model, exists, [Key]))
    end, ?TEST_MODELS).

exists_should_return_false(Config) ->
    [Worker | _] = ?config(cluster_worker_nodes, Config),
    lists:foreach(fun(Model) ->
        ?assertEqual({ok, false}, rpc:call(Worker, Model, exists, [?RND_KEY]))
    end, ?TEST_MODELS).

delete_should_ignore_missing_value(Config) ->
    [Worker | _] = ?config(cluster_worker_nodes, Config),
    lists:foreach(fun(Model) ->
        ?assertEqual(ok, rpc:call(Worker, Model, delete, [?RND_KEY]))
    end, ?TEST_MODELS).

delete_should_mark_value_deleted(Config) ->
    [Worker | _] = ?config(cluster_worker_nodes, Config),
    lists:foreach(fun(Model) ->
        {ok, #document{key = Key}} = ?assertMatch({ok, #document{}},
            rpc:call(Worker, Model, save, [?DOC(Model)])
        ),
        ?assertEqual(ok, rpc:call(Worker, Model, delete, [Key])),
        assert_in_memory(Worker, Model, Key, true),
        assert_on_disc(Worker, Model, Key, true),
        ?assertEqual({error, not_found}, rpc:call(Worker, Model, get, [Key]))
    end, ?TEST_MODELS).

fold_should_return_all_values(Config) ->
    [Worker | _] = ?config(cluster_worker_nodes, Config),
    lists:foreach(fun(Model) ->
        {ok, #document{key = ExpectedKey}} = ?assertMatch({ok, #document{}},
            rpc:call(Worker, Model, save, [?DOC(Model)])
        ),
        {ok, Docs} = ?assertMatch({ok, [_ | _]}, rpc:call(Worker, Model, fold, [
            fun(Doc, Acc) -> {ok, [Doc | Acc]} end, []
        ])),
        Keys = [Doc#document.key || Doc <- Docs],
        ?assert(lists:member(ExpectedKey, Keys))
    end, ?TEST_MODELS).

secure_fold_should_return_empty_list(Config) ->
    [Worker | _] = Workers = ?config(cluster_worker_nodes, Config),
    Master = self(),
    ok = test_utils:mock_expect(Workers, datastore_model, create,
        fun(Ctx, Doc) ->
            put(model_ctx, Ctx), % remember for use in datastore:create mock
            meck:passthrough([Ctx, Doc])
        end),

    ok = test_utils:mock_expect(Workers, datastore, create,
        fun(Ctx, Key, Doc) ->
            Ans = meck:passthrough([Ctx, Key, #document{key = DocKey} = Doc]),
            ModelCtx = get(model_ctx), % get Ctx from process memory as Ctx in first arg is changed by datastore
            spawn(fun() ->
                AnsToSend = datastore_model:delete(ModelCtx, DocKey),
                Master ! {del_ans, AnsToSend}
            end),
            timer:sleep(1000),
            Ans
        end),

    lists:foreach(fun(Model) ->
        {ok, #document{key = ExpectedKey}} = ?assertMatch({ok, #document{}},
            rpc:call(Worker, Model, create, [?DOC(Model)])
        ),

        DelAns = receive
            {del_ans, Received} -> Received
        after
            5000 -> timeout
        end,
        ?assertEqual(ok, DelAns),

        {ok, Keys} = ?assertMatch({ok, _}, rpc:call(Worker, Model, fold_keys, [
            fun(Key, Acc) -> {ok, [Key | Acc]} end, []
        ])),
        ?assertNot(lists:member(ExpectedKey, Keys))
    end, ?TEST_MODELS).

secure_fold_should_return_not_empty_list(Config) ->
    [Worker | _] = Workers = ?config(cluster_worker_nodes, Config),
    Master = self(),
    ok = test_utils:mock_expect(Workers, datastore_model, delete,
        fun(Ctx, Key) ->
            put(model_ctx, Ctx), % remember for use in datastore:create mock
            put(model_key, Key), % remember for use in datastore:create mock
            meck:passthrough([Ctx, Key])
        end),
    ok = test_utils:mock_expect(Workers, datastore, delete,
        fun(#{model := Model} = Ctx, Key, Pred) ->
            Ans = meck:passthrough([Ctx, Key, Pred]),
            ModelCtx = get(model_ctx), % get Ctx from process memory as Ctx in first arg is changed by datastore
            ModelKey = get(model_key), % get key from process memory as key in second arg is changed by datastore
            spawn(fun() ->
                AnsToSend = datastore_model:create(ModelCtx, ?DOC(ModelKey, Model)),
                Master ! {create_ans, AnsToSend}
            end),
            timer:sleep(1000),
            Ans
        end),

    lists:foreach(fun(Model) ->
        ?assertMatch(ok, rpc:call(Worker, Model, delete, [?KEY])),

        DelAns = receive
            {create_ans, Received} -> Received
        after
            5000 -> timeout
        end,
        ?assertMatch({ok, _}, DelAns),

        {ok, Keys} = ?assertMatch({ok, _}, rpc:call(Worker, Model, fold_keys, [
            fun(Key, Acc) -> {ok, [Key | Acc]} end, []
        ])),
        ?assert(lists:member(?KEY, Keys))
    end, ?TEST_MODELS).

fold_should_return_all_values2(Config) ->
    [Worker | _] = ?config(cluster_worker_nodes, Config),
    lists:foreach(fun(Model) ->
        ExpectedKeys = lists:foldl(fun(Num, Acc) ->
            {ok, #document{key = ExpectedKey}} = ?assertMatch({ok, #document{}},
                rpc:call(Worker, Model, save, [?DOC(?KEY(Num), Model)])
            ),
            [ExpectedKey | Acc]
        end, [], lists:seq(1, 10)),
        {ok, Docs} = ?assertMatch({ok, [_ | _]}, rpc:call(Worker, Model, fold, [
            fun(Doc, Acc) -> {ok, [Doc | Acc]} end, []
        ])),
        Keys = [Doc#document.key || Doc <- Docs],
        lists:foreach(fun(ExpectedKey) ->
            ?assert(lists:member(ExpectedKey, Keys))
        end, ExpectedKeys)
    end, ?TEST_MODELS).

fold_keys_should_return_all_keys(Config) ->
    [Worker | _] = ?config(cluster_worker_nodes, Config),
    lists:foreach(fun(Model) ->
        {ok, #document{key = ExpectedKey}} = ?assertMatch({ok, #document{}},
            rpc:call(Worker, Model, save, [?DOC(Model)])
        ),
        {ok, Keys} = ?assertMatch({ok, [_ | _]}, rpc:call(Worker, Model,
            fold_keys, [fun(Key, Acc) -> {ok, [Key | Acc]} end, []]
        )),
        ?assert(lists:member(ExpectedKey, Keys))
    end, ?TEST_MODELS).

add_links_should_succeed(Config) ->
    [Worker | _] = ?config(cluster_worker_nodes, Config),
    lists:foreach(fun(Model) ->
        LinksNum = 1000,
        Links = lists:sort(lists:map(fun(N) ->
            {?LINK_NAME(N), ?LINK_TARGET(N)}
        end, lists:seq(1, LinksNum))),
        Results = rpc:call(Worker, Model, add_links, [
            ?KEY, ?LINK_TREE_ID, Links
        ]),
        lists:foreach(fun({Result, {LinkName, LinkTarget}}) ->
            {ok, Link} = ?assertMatch({ok, #link{}}, Result),
            ?assertEqual(?LINK_TREE_ID, Link#link.tree_id),
            ?assertEqual(LinkName, Link#link.name),
            ?assertEqual(LinkTarget, Link#link.target),
            ?assertEqual(undefined, Link#link.rev)
        end, lists:zip(Results, Links))
    end, ?TEST_MODELS).

check_and_add_links_test(Config) ->
    [Worker | _] = ?config(cluster_worker_nodes, Config),
    lists:foreach(fun(Model) ->
        LinksNum = 1000,

        Links = lists:sort(lists:map(fun(N) ->
            {?LINK_NAME(N), ?LINK_TARGET(N)}
        end, lists:seq(1, LinksNum, 2))),
        Results = rpc:call(Worker, Model, add_links, [
            ?KEY, ?LINK_TREE_ID(1), Links
        ]),
        lists:foreach(fun({Result, {LinkName, LinkTarget}}) ->
            {ok, Link} = ?assertMatch({ok, #link{}}, Result),
            ?assertEqual(?LINK_TREE_ID, Link#link.tree_id),
            ?assertEqual(LinkName, Link#link.name),
            ?assertEqual(LinkTarget, Link#link.target),
            ?assertEqual(undefined, Link#link.rev)
        end, lists:zip(Results, Links)),

        Links2 = lists:sort(lists:map(fun(N) ->
            {?LINK_NAME(N), ?LINK_TARGET(N)}
        end, lists:seq(1, LinksNum))),
        Results2 = rpc:call(Worker, Model, check_and_add_links, [
            ?KEY, ?LINK_TREE_ID(2), all, Links2
        ]),

        lists:foreach(fun({Result, {LinkName, LinkTarget} = LinkDef}) ->
            case lists:member(LinkDef, Links) of
                false ->
                    {ok, Link} = ?assertMatch({ok, #link{}}, Result),
                    ?assertEqual(?LINK_TREE_ID(2), Link#link.tree_id),
                    ?assertEqual(LinkName, Link#link.name),
                    ?assertEqual(LinkTarget, Link#link.target),
                    ?assertEqual(undefined, Link#link.rev);
                _ ->
                    ?assertMatch({error, already_exists}, Result)
            end
        end, lists:zip(Results2, Links2))
    end, ?TEST_MODELS).

get_links_should_succeed(Config) ->
    [Worker | _] = ?config(cluster_worker_nodes, Config),
    lists:foreach(fun(Model) ->
        LinksNum = 1000,
        Links = lists:sort(lists:map(fun(N) ->
            {?LINK_NAME(N), ?LINK_TARGET(N)}
        end, lists:seq(1, LinksNum))),
        {LinksNames, _} = lists:unzip(Links),
        ?assertAllMatch({ok, #link{}}, rpc:call(Worker, Model, add_links, [
            ?KEY, ?LINK_TREE_ID, Links
        ])),
        Results = rpc:call(Worker, Model, get_links, [
            ?KEY, ?LINK_TREE_ID, LinksNames
        ]),
        lists:foreach(fun({Result, {LinkName, LinkTarget}}) ->
            {ok, [Link]} = ?assertMatch({ok, [#link{}]}, Result),
            ?assertEqual(?LINK_TREE_ID, Link#link.tree_id),
            ?assertEqual(LinkName, Link#link.name),
            ?assertEqual(LinkTarget, Link#link.target),
            ?assertEqual(undefined, Link#link.rev)
        end, lists:zip(Results, Links))
    end, ?TEST_MODELS).

% Test if documents' expiration does not result in links' trees/forests inconsistency.
% If everything works properly, only deleted documents (parts of links' trees) should expire.
% However, in case of a bug in expiration parameters setting, necessary documents may be deleted from
% couchbase. As a result link operations executed after time longer than expiration time will fail.
% The test performs link operations waiting longer than expiration time between operations
% to find possible expiration parameters setting bugs.
get_links_after_expiration_time_should_succeed(Config) ->
    [Worker | _] = ?config(cluster_worker_nodes, Config),
    Model = disc_only_model,

    LinksNum = 1000,
    Links = lists:sort(lists:map(fun(N) ->
        {?LINK_NAME(N), ?LINK_TARGET(N)}
    end, lists:seq(1, LinksNum))),
    {LinksNames, _} = lists:unzip(Links),


    % Check links deletion
    ?assertAllMatch({ok, #link{}}, rpc:call(Worker, Model, add_links, [
        ?KEY, ?LINK_TREE_ID, Links
    ])),

    timer:sleep(timer:seconds(5)), % Allow documents expire
    % delete_links will fail if any link document expired
    ?assertAllMatch(ok, rpc:call(Worker, Model, delete_links, [
        ?KEY, ?LINK_TREE_ID, LinksNames
    ])),

    timer:sleep(timer:seconds(5)), % Allow documents expire
    Results = rpc:call(Worker, Model, get_links, [
        ?KEY, ?LINK_TREE_ID, LinksNames
    ]),
    lists:foreach(fun({Result, _}) ->
        ?assertMatch({error, not_found}, Result)
    end, lists:zip(Results, Links)),

    ?assertEqual({ok, []}, rpc:call(Worker, Model, fold_links,
        [?KEY, all, fun(Link, Acc) -> {ok, [Link | Acc]} end, [], #{}]
    )),


    % Check links adding after deletion
    ?assertAllMatch({ok, #link{}}, rpc:call(Worker, Model, add_links, [
        ?KEY, ?LINK_TREE_ID, Links
    ])),

    timer:sleep(timer:seconds(5)), % Allow documents expire
    Results2 = rpc:call(Worker, Model, get_links, [
        ?KEY, ?LINK_TREE_ID, LinksNames
    ]),
    lists:foreach(fun({Result, {LinkName, LinkTarget}}) ->
        {ok, [Link]} = ?assertMatch({ok, [#link{}]}, Result),
        ?assertEqual(?LINK_TREE_ID, Link#link.tree_id),
        ?assertEqual(LinkName, Link#link.name),
        ?assertEqual(LinkTarget, Link#link.target),
        ?assertEqual(undefined, Link#link.rev)
    end, lists:zip(Results2, Links)),

    {ok, Results3} = ?assertMatch({ok, _}, rpc:call(Worker, Model, fold_links,
        [?KEY, all, fun(Link, Acc) -> {ok, [Link | Acc]} end, [], #{}]
    )),
    ?assertEqual(LinksNum, length(Results3)),


    % Test fold links
    ?assertMatch({ok, #document{}},
        rpc:call(Worker, Model, save, [?DOC(?KEY(2), Model)])
    ),

    ?assertMatch({ok, #document{}},
        rpc:call(Worker, Model, save, [?DOC(?KEY(3), Model)])
    ),

    timer:sleep(timer:seconds(5)), % Allow documents expire
    ?assertMatch({ok, [_, _]}, rpc:call(Worker, Model, fold, [fun(Doc, Acc) -> {ok, [Doc | Acc]} end, []])),

    ?assertEqual(ok, rpc:call(Worker, Model, delete, [?KEY(2)])),

    timer:sleep(timer:seconds(5)), % Allow documents expire
    ?assertMatch({ok, [_]}, rpc:call(Worker, Model, fold, [fun(Doc, Acc) -> {ok, [Doc | Acc]} end, []])).

disk_fetch_links_should_succeed(Config) ->
    [Worker | _] = ?config(cluster_worker_nodes, Config),

    Master = self(),
    test_utils:mock_expect(Worker, links_tree, update_node, fun(NodeID, Node, State) ->
        Master ! {link_node_id, NodeID},
        meck:passthrough([NodeID, Node, State])
    end),

    lists:foreach(fun(Model) ->
        Links = [{?LINK_NAME, ?LINK_TARGET}],
        {LinksNames, _} = lists:unzip(Links),
        ?assertAllMatch({ok, #link{}}, rpc:call(Worker, Model, add_links, [
            ?KEY, ?LINK_TREE_ID, Links
        ])),
        Results = rpc:call(Worker, Model, get_links, [
            ?KEY, ?LINK_TREE_ID, LinksNames
        ]),
        [{ok, [Link]}] = ?assertMatch([{ok, [#link{}]}], Results),
        ?assertEqual(?LINK_TREE_ID, Link#link.tree_id),
        ?assertEqual(?LINK_NAME, Link#link.name),
        ?assertEqual(?LINK_TARGET, Link#link.target),
        ?assertEqual(undefined, Link#link.rev),

        [LinkNode | __] = get_link_nodes(),

        MemCtx = datastore_multiplier:extend_name(?UNIQUE_KEY(Model, ?KEY), ?MEM_CTX(Model)),
        ?assertMatch({ok, _}, rpc:call(Worker, ?MEM_DRV(Model), get, [MemCtx, LinkNode])),
        ?assertMatch({ok, _, _}, rpc:call(Worker, ?DISC_DRV(Model), get, [?DISC_CTX, LinkNode]), 15),
        ?assertEqual(ok, rpc:call(Worker, ?MEM_DRV(Model), delete, [MemCtx, LinkNode])),
        ?assertEqual({error, not_found}, rpc:call(Worker, ?MEM_DRV(Model), get, [MemCtx, LinkNode])),

        Results2 = rpc:call(Worker, Model, get_links, [
            ?KEY, ?LINK_TREE_ID, LinksNames
        ]),
        ?assertEqual(Results, Results2),
        ?assertMatch({ok, _}, rpc:call(Worker, ?MEM_DRV(Model), get, [MemCtx, LinkNode]))
    end, ?TEST_CACHED_MODELS).

get_links_should_return_missing_error(Config) ->
    [Worker | _] = ?config(cluster_worker_nodes, Config),
    lists:foreach(fun(Model) ->
        ?assertEqual([{error, not_found}], rpc:call(Worker, Model, get_links, [
            ?KEY, ?LINK_TREE_ID, [?LINK_NAME]
        ]))
    end, ?TEST_MODELS).

delete_links_should_succeed(Config) ->
    [Worker | _] = ?config(cluster_worker_nodes, Config),
    lists:foreach(fun(Model) ->
        LinksNum = 1000,
        Links = lists:sort(lists:map(fun(N) ->
            {?LINK_NAME(N), ?LINK_TARGET(N)}
        end, lists:seq(1, LinksNum))),
        {LinksNames, _} = lists:unzip(Links),
        ?assertAllMatch({ok, #link{}}, rpc:call(Worker, Model, add_links, [
            ?KEY, ?LINK_TREE_ID, Links
        ])),
        ?assertAllMatch({ok, [#link{}]}, rpc:call(Worker, Model, get_links, [
            ?KEY, ?LINK_TREE_ID, LinksNames
        ])),
        ?assertAllMatch(ok, rpc:call(Worker, Model, delete_links, [
            ?KEY, ?LINK_TREE_ID, LinksNames
        ])),
        ?assertAllMatch({error, not_found}, rpc:call(Worker, Model, get_links, [
            ?KEY, ?LINK_TREE_ID, LinksNames
        ]))
    end, ?TEST_MODELS).

delete_links_should_ignore_missing_links(Config) ->
    [Worker | _] = ?config(cluster_worker_nodes, Config),
    lists:foreach(fun(Model) ->
        ?assertEqual([ok], rpc:call(Worker, Model, delete_links,
            [?KEY, ?LINK_TREE_ID, [?LINK_NAME]]
        ))
    end, ?TEST_MODELS).

mark_links_deleted_should_succeed(Config) ->
    [Worker | _] = ?config(cluster_worker_nodes, Config),
    lists:foreach(fun(Model) ->
        LinksNum = 1000,
        Links = lists:sort(lists:map(fun(N) ->
            {?LINK_NAME(N), ?LINK_TARGET(N)}
        end, lists:seq(1, LinksNum))),
        {LinksNames, _} = lists:unzip(Links),
        ?assertAllMatch({ok, #link{}}, rpc:call(Worker, Model, add_links, [
            ?KEY, ?LINK_TREE_ID, Links
        ])),
        Results = rpc:call(Worker, Model, get_links, [
            ?KEY, ?LINK_TREE_ID, LinksNames
        ]),
        LinkNamesAndRevs = lists:map(fun(Result) ->
            {ok, [#link{
                name = LinkName, rev = LinkRev
            }]} = ?assertMatch({ok, [#link{}]}, Result),
            {LinkName, LinkRev}
        end, Results),
        ?assertAllMatch(ok, rpc:call(Worker, Model, mark_links_deleted, [
            ?KEY, ?LINK_TREE_ID, LinkNamesAndRevs
        ])),
        ?assertAllMatch({error, not_found}, rpc:call(Worker, Model, get_links, [
            ?KEY, ?LINK_TREE_ID, LinksNames
        ]))
    end, ?TEST_MODELS).

fold_links_should_succeed(Config) ->
    [Worker | _] = ?config(cluster_worker_nodes, Config),
    lists:foreach(fun(Model) ->
        LinksNum = 1000,
        ExpectedLinks = lists:sort(lists:map(fun(N) ->
            {?LINK_NAME(N), ?LINK_TARGET(N)}
        end, lists:seq(1, LinksNum))),
        ?assertAllMatch({ok, #link{}}, rpc:call(Worker, Model, add_links, [
            ?KEY, ?LINK_TREE_ID, ExpectedLinks
        ])),
        ExpectedLinks2 = lists:sort(ExpectedLinks),
        {ok, Links} = ?assertMatch({ok, _}, rpc:call(Worker, Model, fold_links,
            [?KEY, all, fun(Link, Acc) -> {ok, [Link | Acc]} end, [], #{}]
        )),
        lists:foreach(fun({{Name, Target}, Link = #link{}}) ->
            ?assertEqual(?LINK_TREE_ID, Link#link.tree_id),
            ?assertEqual(Name, Link#link.name),
            ?assertEqual(Target, Link#link.target)
        end, lists:zip(ExpectedLinks2, lists:reverse(Links)))
    end, ?TEST_MODELS).

fold_links_token_should_succeed(Config) ->
    [Worker | _] = ?config(cluster_worker_nodes, Config),
    lists:foreach(fun(Model) ->
        LinksNum = 1000,
        ExpectedLinks = lists:sort(lists:map(fun(N) ->
            {?LINK_NAME(N), ?LINK_TARGET(N)}
        end, lists:seq(1, LinksNum))),
        ?assertAllMatch({ok, #link{}}, rpc:call(Worker, Model, add_links, [
            ?KEY, ?LINK_TREE_ID, ExpectedLinks
        ])),
        ExpectedLinks2 = lists:sort(ExpectedLinks),
        Links = fold_links_token(?KEY, Worker, Model,
            #{token => #link_token{}, size => 100}),
        lists:foreach(fun({{Name, Target}, Link = #link{}}) ->
            ?assertEqual(?LINK_TREE_ID, Link#link.tree_id),
            ?assertEqual(Name, Link#link.name),
            ?assertEqual(Target, Link#link.target)
        end, lists:zip(ExpectedLinks2, Links))
    end, ?TEST_MODELS).

fold_links_token_should_return_error_on_db_error(Config) ->
    [Worker | _] = Workers = ?config(cluster_worker_nodes, Config),
    Model = ets_only_model,
    LinksNum = 10,

    Links = lists:sort(lists:map(fun(N) ->
        {?LINK_NAME(N), ?LINK_TARGET(N)}
    end, lists:seq(1, LinksNum))),
    ?assertAllMatch({ok, #link{}}, rpc:call(Worker, Model, add_links, [
        ?KEY, ?LINK_TREE_ID, Links
    ])),

    test_utils:mock_expect(Workers, datastore_links, get_links_trees,
        fun(_Ctx, _Key, Batch) -> {{error, etmpfail}, Batch} end),
    ?assertMatch({error, _}, rpc:call(Worker, Model, fold_links,
        [?KEY, all, fun(Link, Acc) -> {ok, [Link | Acc]} end, [], #{token => #link_token{}}]
    )).

fold_links_token_should_succeed_after_token_timeout(Config) ->
    [Worker | _] = ?config(cluster_worker_nodes, Config),
    test_utils:set_env(Worker, ?CLUSTER_WORKER_APP_NAME,
        fold_cache_timeout, timer:seconds(0)),

    lists:foreach(fun(Model) ->
        LinksNum = 1000,
        ExpectedLinks = lists:sort(lists:map(fun(N) ->
            {?LINK_NAME(N), ?LINK_TARGET(N)}
        end, lists:seq(1, LinksNum))),
        ?assertAllMatch({ok, #link{}}, rpc:call(Worker, Model, add_links, [
            ?KEY, ?LINK_TREE_ID, ExpectedLinks
        ])),
        ExpectedLinks2 = lists:sort(ExpectedLinks),

        Links = fold_links_token_sleep(?KEY, Worker, Model,
            #{token => #link_token{}, size => 500, offset => 0}),
        lists:foreach(fun({{Name, Target}, Link = #link{}}) ->
            ?assertEqual(?LINK_TREE_ID, Link#link.tree_id),
            ?assertEqual(Name, Link#link.name),
            ?assertEqual(Target, Link#link.target)
        end, lists:zip(ExpectedLinks2, Links))
    end, ?TEST_MODELS).

fold_links_id_should_succeed(Config) ->
    [Worker | _] = ?config(cluster_worker_nodes, Config),
    lists:foreach(fun(Model) ->
        LinksNum = 1000,
        ExpectedLinks = lists:sort(lists:map(fun(N) ->
            {?LINK_NAME(N), ?LINK_TARGET(N)}
        end, lists:seq(1, LinksNum))),
        ?assertAllMatch({ok, #link{}}, rpc:call(Worker, Model, add_links, [
            ?KEY, ?LINK_TREE_ID, ExpectedLinks
        ])),
        ?assertAllMatch({ok, #link{}}, rpc:call(Worker, Model, add_links, [
            ?KEY, ?LINK_TREE_ID(2), ExpectedLinks
        ])),

        AddTree = fun(TreeID) ->
            lists:map(fun({Name, Target}) ->
                {Name, Target, TreeID}
            end, ExpectedLinks)
        end,
        ExpectedLinks2 = lists:sort(AddTree(?LINK_TREE_ID) ++ AddTree(?LINK_TREE_ID(2))),

        Links = fold_links_id_and_tree(?KEY, Worker, Model,
            #{prev_link_name => <<>>, size => 101}),
        lists:foreach(fun({{Name, Target, TreeID}, Link = #link{}}) ->
            ?assertEqual(TreeID, Link#link.tree_id),
            ?assertEqual(Name, Link#link.name),
            ?assertEqual(Target, Link#link.target)
        end, lists:zip(ExpectedLinks2, Links))
    end, ?TEST_MODELS).

fold_links_token_and_id_should_succeed(Config) ->
    [Worker | _] = ?config(cluster_worker_nodes, Config),
    test_utils:set_env(Worker, ?CLUSTER_WORKER_APP_NAME,
        fold_cache_timeout, timer:seconds(0)),
    lists:foreach(fun(Model) ->
        LinksNum = 1000,
        ExpectedLinks = lists:sort(lists:map(fun(N) ->
            {?LINK_NAME(N), ?LINK_TARGET(N)}
        end, lists:seq(1, LinksNum))),
        ?assertAllMatch({ok, #link{}}, rpc:call(Worker, Model, add_links, [
            ?KEY, ?LINK_TREE_ID, ExpectedLinks
        ])),
        ?assertAllMatch({ok, #link{}}, rpc:call(Worker, Model, add_links, [
            ?KEY, ?LINK_TREE_ID(2), ExpectedLinks
        ])),

        AddTree = fun(TreeID) ->
            lists:map(fun({Name, Target}) ->
                {Name, Target, TreeID}
            end, ExpectedLinks)
        end,
        ExpectedLinks2 = lists:sort(AddTree(?LINK_TREE_ID) ++ AddTree(?LINK_TREE_ID(2))),

        Links = fold_links_token_id_and_tree(?KEY, Worker, Model,
            #{token => #link_token{}, size => 501}),
        lists:foreach(fun({{Name, Target, TreeID}, Link = #link{}}) ->
            ?assertEqual(TreeID, Link#link.tree_id),
            ?assertEqual(Name, Link#link.name),
            ?assertEqual(Target, Link#link.target)
        end, lists:zip(ExpectedLinks2, Links))
    end, ?TEST_MODELS).

get_links_trees_should_return_all_trees(Config) ->
    [Worker | _] = ?config(cluster_worker_nodes, Config),
    lists:foreach(fun(Model) ->
        ExpectedTreeIds = [?LINK_TREE_ID(N) || N <- lists:seq(1, 10)],
        lists:foreach(fun(TreeId) ->
            ?assertAllMatch({ok, #link{}}, rpc:call(Worker, Model, add_links, [
                ?KEY, TreeId, [{?LINK_NAME, ?LINK_TARGET}]
            ]))
        end, ExpectedTreeIds),
        {ok, TreeIds} = ?assertMatch({ok, [_ | _]}, rpc:call(Worker, Model,
            get_links_trees, [?KEY]
        )),
        ?assertEqual(length(ExpectedTreeIds), length(TreeIds)),
        lists:foreach(fun(TreeId) ->
            ?assert(lists:member(TreeId, ExpectedTreeIds))
        end, TreeIds)
    end, ?TEST_MODELS).

expired_doc_should_not_exist(Config) ->
    [Worker | _] = ?config(cluster_worker_nodes, Config),
    lists:foreach(fun(T) ->
        Model = ets_cached_model,
        Ctx = (datastore_test_utils:get_ctx(Model))#{expiry => T},
        {ok, #document{key = Key}} = ?assertMatch({ok, #document{}},
            rpc:call(Worker, datastore_model, create, [Ctx, ?DOC(?KEY(T), Model)])
        ),
        assert_on_disc(Worker, Model, Key),
        timer:sleep(8000),
        assert_not_on_disc(Worker, Model, Key)
    end, [global_clock:timestamp_seconds() + 5, 5]).

deleted_doc_should_expire(Config) ->
    [Worker | _] = ?config(cluster_worker_nodes, Config),
    Model = ets_cached_model,
    Key = ?KEY,
    Ctx = datastore_test_utils:get_ctx(Model),
    {ok, #document{key = Key}} = ?assertMatch({ok, #document{}},
        rpc:call(Worker, datastore_model, create, [Ctx, ?DOC(Key, Model)])
    ),
    assert_on_disc(Worker, Model, Key),

    ?assertMatch(ok,
        rpc:call(Worker, datastore_model, delete, [Ctx, Key])
    ),
    assert_on_disc(Worker, Model, Key, false),
    timer:sleep(8000),
    assert_not_on_disc(Worker, Model, Key).

link_doc_should_expire(Config) ->
    [Worker | _] = ?config(cluster_worker_nodes, Config),
    Model = ets_cached_model,
    LinksNum = 1,
    Links = lists:sort(lists:map(fun(N) ->
        {?LINK_NAME(N), ?LINK_TARGET(N)}
    end, lists:seq(1, LinksNum))),
    {LinksNames, _} = lists:unzip(Links),
    ?assertAllMatch({ok, #link{}}, rpc:call(Worker, Model, add_links, [
        ?KEY, ?LINK_TREE_ID, Links
    ])),
    ?assertAllMatch({ok, [#link{}]}, rpc:call(Worker, Model, get_links, [
        ?KEY, ?LINK_TREE_ID, LinksNames
    ])),

    CreatedNodes = get_link_nodes(create_link_node),
    lists:foreach(fun(Node) -> assert_key_on_disc(Worker, Model, Node) end,
        CreatedNodes),

    ?assertAllMatch(ok, rpc:call(Worker, Model, delete_links, [
        ?KEY, ?LINK_TREE_ID, LinksNames
    ])),
    ?assertAllMatch({error, not_found}, rpc:call(Worker, Model, get_links, [
        ?KEY, ?LINK_TREE_ID, LinksNames
    ])),

    DeletedNodes = get_link_nodes(delete_link_node),
    ?assertEqual(1, length(DeletedNodes)),
    [DeletedNode] = DeletedNodes,
    assert_key_on_disc(Worker, Model, DeletedNode, false),
    timer:sleep(8000),
    assert_key_not_on_disc(Worker, Model, DeletedNode).

link_del_should_delay_inactivate(Config) ->
    [Worker | _] = ?config(cluster_worker_nodes, Config),
    Model = ets_only_model,
    LinksNum = 1,
    Links = lists:sort(lists:map(fun(N) ->
        {?LINK_NAME(N), ?LINK_TARGET(N)}
    end, lists:seq(1, LinksNum))),
    {LinksNames, _} = lists:unzip(Links),
    ?assertAllMatch({ok, #link{}}, rpc:call(Worker, Model, add_links, [
        ?KEY, ?LINK_TREE_ID, Links
    ])),
    ?assertAllMatch({ok, [#link{}]}, rpc:call(Worker, Model, get_links, [
        ?KEY, ?LINK_TREE_ID, LinksNames
    ])),
    Now = global_clock:timestamp_millis(),
    ?assertAllMatch(ok, rpc:call(Worker, Model, delete_links, [
        ?KEY, ?LINK_TREE_ID, LinksNames
    ])),
    ?assertAllMatch({error, not_found}, rpc:call(Worker, Model, get_links, [
        ?KEY, ?LINK_TREE_ID, LinksNames
    ])),

    DeletedNodes = get_link_nodes(delete_link_node),
    ?assertEqual(1, length(DeletedNodes)),
    [DeletedNode] = DeletedNodes,
    timer:sleep(timer:seconds(15)),
    Inactivated = get_link_nodes(inactivate),

    Timestamp = lists:foldl(fun({Map, T}, Acc) ->
        case maps:is_key(DeletedNode, Map) of
            true -> T;
            _ -> Acc
        end
    end, undefined, Inactivated),

    case Timestamp of
        undefined -> ct:print("Inactivated ~p", [Inactivated]);
        _ -> ok
    end,

    ?assertNotEqual(undefined, Timestamp),
    ?assert(Timestamp - Now > timer:seconds(5)).


infinite_log_create_test(Config) ->
    [Worker | _] = ?config(cluster_worker_nodes, Config),
    lists:foreach(fun(Model) ->
        ?assertMatch(ok,
            rpc:call(Worker, Model, infinite_log_create, [?KEY, #{max_entries_per_node => 8}])
        ),
        assert_in_memory(Worker, Model, ?KEY),
        assert_on_disc(Worker, Model, ?KEY)
    end, ?TEST_MODELS).


infinite_log_destroy_test(Config) ->
    [Worker | _] = ?config(cluster_worker_nodes, Config),
    lists:foreach(fun(Model) ->
        ok = rpc:call(Worker, Model, infinite_log_create, [?KEY, #{max_entries_per_node => 8}]),
        ?assertMatch(ok,
            rpc:call(Worker, Model, infinite_log_destroy, [?KEY])
        ),
        assert_in_memory(Worker, Model, ?KEY, true),
        assert_on_disc(Worker, Model, ?KEY, true)
    end, ?TEST_MODELS).


infinite_log_operations_test(Config) ->
    [Worker | _] = ?config(cluster_worker_nodes, Config),
    lists:foreach(fun(Model) ->
        ok = rpc:call(Worker, Model, infinite_log_create, [?KEY, #{max_entries_per_node => 8}]),
        
        ?assertEqual(ok, rpc:call(Worker, Model, infinite_log_append, [?KEY, <<"some_binary">>])),
        ?assertMatch({ok, {done, [{0, {_, <<"some_binary">>}}]}}, rpc:call(Worker, Model,
            infinite_log_list, [?KEY, #{}])),
        ?assertEqual(ok, rpc:call(Worker, Model, infinite_log_append, [?KEY, <<"another_binary">>])),
        ?assertMatch({ok, {done, [{1, {_, <<"another_binary">>}}]}}, rpc:call(Worker, Model,
            infinite_log_list, [?KEY, #{limit => 1, start_from => {index, 1}}])),
        
        ok = rpc:call(Worker, Model, infinite_log_destroy, [?KEY])
    end, ?TEST_MODELS).


infinite_log_operations_direct_access_test(Config) ->
    [Worker | _] = ?config(cluster_worker_nodes, Config),
    lists:foreach(fun(Model) ->
        MemoryOnlyCtx = (datastore_test_utils:get_ctx(Model))#{disc_driver => undefined, disc_driver_ctx => #{}}, 
        ok = rpc:call(Worker, Model, infinite_log_create, [?KEY, #{max_entries_per_node => 8}]),
        ExtendedMemTableCtx = datastore_multiplier:extend_name(?UNIQUE_KEY(Model, ?KEY), ?MEM_CTX(Model)),
        
        ?assertEqual(ok, rpc:call(Worker, Model, infinite_log_append, [?KEY, <<"some_binary">>])),
        ?assertMatch(
            {ok, {done, [{0, {_, <<"some_binary">>}}]}},
                check_direct_access_operation(Worker, Model, datastore_infinite_log, list, [?KEY, #{}], ExtendedMemTableCtx)),
    
        clean_cache(Worker, Model, ExtendedMemTableCtx),
        ?assertEqual({error, not_found}, rpc:call(Worker, datastore_infinite_log, append, [MemoryOnlyCtx, ?KEY, <<"another_binary">>])),
        ?assertEqual(ok, rpc:call(Worker, Model, infinite_log_append, [?KEY, <<"another_binary">>])),
        
        ?assertMatch(
            {ok, {done, [{1, {_, <<"another_binary">>}}]}},
            check_direct_access_operation(Worker, Model, datastore_infinite_log, list, [?KEY, #{limit => 1, start_from => {index, 1}}], ExtendedMemTableCtx)),
        
        clean_cache(Worker, Model, ExtendedMemTableCtx),
        ok = rpc:call(Worker, Model, infinite_log_destroy, [?KEY])
    end, ?TEST_CACHED_MODELS).


infinite_log_set_ttl_test(Config) ->
    [Worker | _] = ?config(cluster_worker_nodes, Config),
    lists:foreach(fun(Model) ->
        Ctx = datastore_multiplier:extend_name(?UNIQUE_KEY(Model, ?KEY),
            ?MEM_CTX(Model)),
        ok = rpc:call(Worker, Model, infinite_log_create, [?KEY, #{max_entries_per_node => 1}]),
        
        ?assertEqual(ok, rpc:call(Worker, Model, infinite_log_append, [?KEY, <<"some_binary1">>])),
        ?assertEqual(ok, rpc:call(Worker, Model, infinite_log_append, [?KEY, <<"some_binary2">>])),
        ?assertMatch({ok, {done, [
            {0, {_, <<"some_binary1">>}},
            {1, {_, <<"some_binary2">>}}
        ]}}, rpc:call(Worker, Model, infinite_log_list, [?KEY, #{}])),
        ?assertEqual(ok, rpc:call(Worker, Model, infinite_log_set_ttl, [?KEY, 2])),
        clean_cache(Worker, Model, Ctx),
        timer:sleep(timer:seconds(3)),
        
        ?assertEqual({error, not_found}, rpc:call(Worker, Model,
            infinite_log_append, [?KEY, <<"another_binary">>])),
        ?assertMatch({error, not_found}, rpc:call(Worker, Model,
            infinite_log_list, [?KEY, #{}])),
        
        ok = rpc:call(Worker, Model, infinite_log_destroy, [?KEY])
    end, ?TEST_MODELS).


infinite_log_age_pruning_test(Config) ->
    [Worker | _] = ?config(cluster_worker_nodes, Config),
    lists:foreach(fun(Model) ->
        Ctx = datastore_multiplier:extend_name(?UNIQUE_KEY(Model, ?KEY),
            ?MEM_CTX(Model)),
        ok = rpc:call(Worker, Model, infinite_log_create, [?KEY, #{max_entries_per_node => 1, age_pruning_threshold => 2}]),
        
        ?assertEqual(ok, rpc:call(Worker, Model, infinite_log_append, [?KEY, <<"some_binary1">>])),
        ?assertEqual(ok, rpc:call(Worker, Model, infinite_log_append, [?KEY, <<"some_binary2">>])),
        ?assertEqual(ok, rpc:call(Worker, Model, infinite_log_append, [?KEY, <<"some_binary3">>])),
        ?assertEqual(ok, rpc:call(Worker, Model, infinite_log_append, [?KEY, <<"some_binary4">>])),
        ?assertMatch({ok, {done, [
            {0, {_, <<"some_binary1">>}},
            {1, {_, <<"some_binary2">>}},
            {2, {_, <<"some_binary3">>}},
            {3, {_, <<"some_binary4">>}}
        ]}}, rpc:call(Worker, Model, infinite_log_list, [?KEY, #{}])),
        clean_cache(Worker, Model, Ctx),
        timer:sleep(timer:seconds(3)),
        
        ?assertMatch({ok, {done, [
            {3, {_, <<"some_binary4">>}}
        ]}}, rpc:call(Worker, Model, infinite_log_list, [?KEY, #{}])),
    
        ?assertEqual(ok, rpc:call(Worker, Model, infinite_log_append, [?KEY, <<"another_binary">>])),
        ?assertMatch({ok, {done, [
            {4, {_, <<"another_binary">>}}
        ]}}, rpc:call(Worker, Model, infinite_log_list, [?KEY, #{}])),
        
        ok = rpc:call(Worker, Model, infinite_log_destroy, [?KEY])
    end, ?TEST_PERSISTENT_MODELS).


%%%===================================================================
%%% Stress tests
%%%===================================================================

memory_only_stress_performance_test(Config) ->
    ?PERFORMANCE(Config, [
        ?SINGLENODE_TEST(true, 1)
    ]).
memory_only_stress_performance_test_base(Config) ->
    datastore_performance_tests_base:stress_performance_test_base(Config).

stress_performance_test(Config) ->
    ?PERFORMANCE(Config, [
        ?SINGLENODE_TEST(false, ?HA_REPEATS)
    ]).
stress_performance_test_base(Config) ->
    datastore_performance_tests_base:stress_performance_test_base(Config).

links_performance(Config) ->
    ?PERFORMANCE(Config, [
        {repeats, ?REPEATS},
        {success_rate, ?SUCCESS_RATE},
        {parameters, [
            [{name, links_num}, {value, 50000},
                {description, "Number of links listed during the test."}],
            [{name, orders}, {value, [1024]},
                {description, "Tree orders used during test."}]
        ]},
        {description, "Lists large number of links"},
        {config, [{name, small},
            {parameters, [
                [{name, links_num}, {value, 5000}],
                [{name, orders}, {value, [128, 1024, 5120, 10240]}]
            ]},
            {description, "Small number of links"}
        ]},
        {config, [{name, medium},
            {parameters, [
                [{name, links_num}, {value, 20000}],
                [{name, orders}, {value, [128, 1024, 5120, 10240]}]
            ]},
            {description, "Medium number of links"}
        ]},
        {config, [{name, big},
            {parameters, [
                [{name, links_num}, {value, 50000}],
                [{name, orders}, {value, [128, 1024, 5120, 10240]}]
            ]},
            {description, "High number of links"}
        ]}
        % TODO - VFS-4937
        %%        {config, [{name, large},
        %%            {parameters, [
        %%                [{name, links_num}, {value, 100000}],
        %%                [{name, orders}, {value, [128, 1024, 5120, 10240]}]
        %%            ]},
        %%            {description, "Very high number of links"}
        %%        ]}
    ]).
links_performance_base(Config) ->
    ct:timetrap({hours, 2}),
    Orders = ?config(orders, Config),
    lists:foreach(fun(Order) ->
        links_performance_base(Config, Order)
    end, Orders).

links_performance_base(Config, Order) ->
    % TODO VFS-4743 - test fetch

    % Init test variables
    [Worker | _] = Workers = ?config(cluster_worker_nodes, Config),
    test_utils:set_env(Workers, cluster_worker, datastore_links_tree_order, Order),
    test_utils:set_env(Workers, ?CLUSTER_WORKER_APP_NAME,
        fold_cache_timeout, timer:seconds(30)),

    Model = ets_only_model,
    LinksNum = ?config(links_num, Config),

    KeyNum = case get(key_num) of
        undefined ->
            0;
        N ->
            N
    end,
    put(key_num, KeyNum + 2),
    Key = ?KEY(KeyNum),
    Key2 = ?KEY(KeyNum + 1),

    % Init tp
    ?assertAllMatch({ok, #link{}}, rpc:call(Worker, Model, add_links, [
        Key, ?LINK_TREE_ID, [{?LINK_NAME, ?LINK_TARGET}]
    ])),
    ?assertAllMatch({ok, #link{}}, rpc:call(Worker, Model, add_links, [
        Key2, ?LINK_TREE_ID, [{?LINK_NAME, ?LINK_TARGET}]
    ])),
    ?assertAllMatch(ok, rpc:call(Worker, Model, delete_links, [
        Key, ?LINK_TREE_ID, [?LINK_NAME]
    ])),
    ?assertAllMatch(ok, rpc:call(Worker, Model, delete_links, [
        Key2, ?LINK_TREE_ID, [?LINK_NAME]
    ])),
    ?assertMatch({ok, []}, rpc:call(Worker, Model, fold_links,
        [Key, all, fun(Link, Acc) -> {ok, [Link | Acc]} end, [], #{size => 1}]
    )),
    ?assertMatch({ok, []}, rpc:call(Worker, Model, fold_links,
        [Key2, all, fun(Link, Acc) -> {ok, [Link | Acc]} end, [], #{size => 1}]
    )),

    % Test add
    ExpectedLinks = lists:sort(lists:map(fun(N) ->
        {?LINK_NAME(N), ?LINK_TARGET(N)}
    end, lists:seq(1, LinksNum))),
    ExpectedLinksHalf = lists:sort(lists:map(fun(N) ->
        {?LINK_NAME(N), ?LINK_TARGET(N)}
    end, lists:seq(1, LinksNum, 2))),
    ExpectedLinksHalf2 = ExpectedLinks -- ExpectedLinksHalf,

    Stopwatch = stopwatch:start(),
    T0Add = stopwatch:read_micros(Stopwatch),
    ?assertAllMatch({ok, #link{}}, rpc:call(Worker, Model, add_links, [
        Key, ?LINK_TREE_ID, ExpectedLinks
    ])),
    T1Add = stopwatch:read_micros(Stopwatch),

    T2Add = stopwatch:read_micros(Stopwatch),
    ?assertAllMatch({ok, #link{}}, rpc:call(Worker, Model, add_links, [
        Key2, ?LINK_TREE_ID, ExpectedLinksHalf
    ])),
    T3Add = stopwatch:read_micros(Stopwatch),

    T4Add = stopwatch:read_micros(Stopwatch),
    ?assertAllMatch({ok, #link{}}, rpc:call(Worker, Model, add_links, [
        Key2, ?LINK_TREE_ID, ExpectedLinksHalf2
    ])),
    T5Add = stopwatch:read_micros(Stopwatch),

    % Test list
    T0List = stopwatch:read_micros(Stopwatch),
    {ok, Links} = ?assertMatch({ok, _}, rpc:call(Worker, Model, fold_links,
        [Key, all, fun(Link, Acc) -> {ok, [Link | Acc]} end, [], #{}]
    )),
    T1List = stopwatch:read_micros(Stopwatch),
    ?assertEqual(LinksNum, length(Links)),

    T2List = stopwatch:read_micros(Stopwatch),
    Links2 = fold_links_offset(Key2, Worker, Model,
        #{size => 100, offset => 0}, LinksNum),
    T3List = stopwatch:read_micros(Stopwatch),
    ?assertEqual(LinksNum, length(Links2)),

    T4List = stopwatch:read_micros(Stopwatch),
    Links3 = fold_links_offset(Key2, Worker, Model,
        #{size => 2000, offset => 0}, LinksNum),
    T5List = stopwatch:read_micros(Stopwatch),
    ?assertEqual(LinksNum, length(Links3)),

    T6List = stopwatch:read_micros(Stopwatch),
    Links4 = fold_links_token(Key, Worker, Model,
        #{size => 100, offset => 0, token => #link_token{}}),
    T7List = stopwatch:read_micros(Stopwatch),
    ?assertEqual(LinksNum, length(Links4)),

    T8List = stopwatch:read_micros(Stopwatch),
    Links5 = fold_links_token(Key, Worker, Model,
        #{size => 2000, offset => 0, token => #link_token{}}),
    T9List = stopwatch:read_micros(Stopwatch),
    ?assertEqual(LinksNum, length(Links5)),

    T10List = stopwatch:read_micros(Stopwatch),
    LinksByOffset = fold_links_id(Key, Worker, Model,
        #{size => 2000, prev_link_name => <<>>}),
    T11List = stopwatch:read_micros(Stopwatch),
    ?assertEqual(LinksNum, length(LinksByOffset)),

    timer:sleep(500),
    T12List = stopwatch:read_micros(Stopwatch),
    LinksByOffset = fold_links_id_and_neg_offset(Key, Worker, Model,
        #{size => 2000, prev_link_name => <<>>, offset => -100}, []),
    T13List = stopwatch:read_micros(Stopwatch),
    ?assertEqual(LinksNum, length(LinksByOffset)),

    % Test del
    ExpectedLinkNames = lists:sort(lists:map(fun(N) ->
        ?LINK_NAME(N)
    end, lists:seq(1, LinksNum))),
    ExpectedLinkNamesReversed = lists:reverse(ExpectedLinkNames),

    T0Del = stopwatch:read_micros(Stopwatch),
    ?assertAllMatch(ok, rpc:call(Worker, Model, delete_links, [
        Key, ?LINK_TREE_ID, ExpectedLinkNames
    ])),
    T1Del = stopwatch:read_micros(Stopwatch),
    Links6 = fold_links_token(Key, Worker, Model,
        #{size => 2000, offset => 0, token => #link_token{}}),
    ?assertEqual(0, length(Links6)),

    T2Del = stopwatch:read_micros(Stopwatch),
    ?assertAllMatch(ok, rpc:call(Worker, Model, delete_links, [
        Key2, ?LINK_TREE_ID, ExpectedLinkNamesReversed
    ])),
    T3Del = stopwatch:read_micros(Stopwatch),
    Links7 = fold_links_token(Key2, Worker, Model,
        #{size => 2000, offset => 0, token => #link_token{}}),
    ?assertEqual(0, length(Links7)),

    ?assertAllMatch({ok, #link{}}, rpc:call(Worker, Model, add_links, [
        Key, ?LINK_TREE_ID, ExpectedLinks
    ])),

    ExpectedLinkNames2 = lists:sort(lists:map(fun(N) ->
        ?LINK_NAME(N)
    end, lists:seq(1, LinksNum, 3))),
    ExpectedLinkNames3 = ExpectedLinkNames -- ExpectedLinkNames2,
    T4Del = stopwatch:read_micros(Stopwatch),
    ?assertAllMatch(ok, rpc:call(Worker, Model, delete_links, [
        Key, ?LINK_TREE_ID, ExpectedLinkNames2
    ])),
    T5Del = stopwatch:read_micros(Stopwatch),

    ?assertAllMatch(ok, rpc:call(Worker, Model, delete_links, [
        Key, ?LINK_TREE_ID, ExpectedLinkNames3
    ])),
    Links8 = fold_links_token(Key2, Worker, Model,
        #{size => 2000, offset => 0, token => #link_token{}}),
    ?assertEqual(0, length(Links8)),

    ?assertAllMatch({ok, #link{}}, rpc:call(Worker, Model, add_links, [
        Key, ?LINK_TREE_ID, ExpectedLinks
    ])),
    ExpectedLinkNames4 = lists:map(fun(N) ->
        ?LINK_NAME(N)
    end, lists:seq(1, LinksNum)),

    T6Del = stopwatch:read_micros(Stopwatch),
    ?assertAllMatch(ok, rpc:call(Worker, ?MODULE, del_one_by_one, [
        Model, Key, ?LINK_TREE_ID, ExpectedLinkNames4
    ])),
    T7Del = stopwatch:read_micros(Stopwatch),
    Links9 = fold_links_token(Key, Worker, Model,
        #{size => 2000, offset => 0, token => #link_token{}}),
    ?assertEqual(0, length(Links9)),

    % Print results
    AddTime1Diff = T1Add - T0Add,
    AddTime2Diff = T3Add - T2Add,
    AddTime3Diff = T5Add - T4Add,
    ListTimeDiff1 = T1List - T0List,
    ListTimeDiff2 = T3List - T2List,
    ListTimeDiff3 = T5List - T4List,
    ListTimeDiff4 = T7List - T6List,
    ListTimeDiff5 = T9List - T8List,
    ListTimeDiff6 = T11List - T10List,
    ListTimeDiff7 = T13List - T12List,
    DelTime1Diff = T1Del - T0Del,
    DelTime2Diff = T3Del - T2Del,
    DelTime3Diff = T5Del - T4Del,
    DelTime4Diff = T7Del - T6Del,
    ct:pal("Results for order ~p, links num ~p:~n"
    "add all ~p, add half ~p, add second half ~p~n"
    "list all ~p, list offset (batch 100) ~p, list offset (batch 2000) ~p~n"
    "list token (batch 100) ~p, list token (batch 2000) ~p~n"
    "list by id (batch 2000) ~p, list by id with neg offest (batch 2000) ~p~n"
    "dell all ~p, dell all reversed ~p, dell 1/3 ~p, dell one by one ~p~n",
        [Order, LinksNum, AddTime1Diff, AddTime2Diff, AddTime3Diff,
            ListTimeDiff1, ListTimeDiff2, ListTimeDiff3,
            ListTimeDiff4, ListTimeDiff5, ListTimeDiff6, ListTimeDiff7,
            DelTime1Diff, DelTime2Diff, DelTime3Diff, DelTime4Diff]).

create_get_performance(Config) ->
    [Worker | _] = ?config(cluster_worker_nodes, Config),
    {ok, Times} = ?assertMatch({ok, _},
        rpc:call(Worker, ?MODULE, test_create_get, [])),
    ct:print("Times: ~p", [Times]),
    ok.

test_create_get() ->
    NonExistingId = ?KEY,
    % Use gs_subscriber as example of existing model
    % (model emulation affects results).
    Stopwatch = stopwatch:start(),
    Time0 = stopwatch:read_micros(Stopwatch),
    ?assertEqual({error, not_found}, gs_session:get(NonExistingId)),
    Time1 = stopwatch:read_micros(Stopwatch),
    ?assertEqual({error, not_found}, gs_session:get(NonExistingId)),
    Time2 = stopwatch:read_micros(Stopwatch),
    #gs_session{id = ExistingId} = ?assertMatch(
        #gs_session{}, gs_session:create(?USER(<<"123">>), self(), 4, dummyTranslator)
    ),
    Time3 = stopwatch:read_micros(Stopwatch),
    ?assertMatch({ok, _}, gs_session:get(ExistingId)),
    Time4 = stopwatch:read_micros(Stopwatch),
    ?assertMatch({ok, _}, gs_session:get(ExistingId)),
    Time5 = stopwatch:read_micros(Stopwatch),

    Diff1 = Time1 - Time0,
    Diff2 = Time2 - Time1,
    Diff3 = Time3 - Time2,
    Diff4 = Time4 - Time3,
    Diff5 = Time5 - Time4,
    {ok, {Diff1, Diff2, Diff3, Diff4, Diff5}}.


infinite_log_append_test(Config) ->
    ?PERFORMANCE(Config, [
        {repeats, ?REPEATS},
        {success_rate, ?SUCCESS_RATE},
        {description, "Append to infinite-log testcase."},
        {parameters, [
            [{name, max_entries_per_node}, {value, [10, 100, 1000, 10000]},
                {description, "Max entries in node sizes to be tested."}],
            [{name, append_size}, {value, 10},
                {description, "Number of bytes for single log entry."}],
            [{name, size_pruning}, {value, [undefined, 1000]},
                {description, "Size pruning values to be tested"}],
            [{name, age_pruning}, {value, [undefined, 1000]},
                {description, "Age pruning values to be tested"}]
        ]},
        {config, [
            {name, single_process},
            {parameters, [
                [{name, proc_num}, {value, 1}],
                [{name, proc_repeats}, {value, 10000}]
            ]},
            {description, "Append using single proccess"}
        ]},
        {config, [
            {name, many_process_pruning_off},
            {parameters, [
                [{name, proc_num}, {value, 100}],
                [{name, proc_repeats}, {value, 100}]
            ]},
            {description, "Append using many proccess"}
        ]}
    ]).


infinite_log_append_test_base(Config) ->
    [Worker | _] = ?config(cluster_worker_nodes, Config),
    ProcNum = ?config(proc_num, Config),
    ProcRepeats = ?config(proc_repeats, Config),
    MaxEntriesPerNodeList = ?config(max_entries_per_node, Config),
    SizePruningThresholdList = ?config(size_pruning, Config),
    AgePruningThresholdList = ?config(age_pruning, Config),
    AppendSize = ?config(append_size, Config),

    lists:foreach(fun(SizePruningThreshold) ->
        lists:foreach(fun(AgePruningThreshold) ->
            lists:foreach(fun(MaxEntriesPerNode) ->
                LogOpts = #{
                    max_entries_per_node => MaxEntriesPerNode,
                    size_pruning_threshold => SizePruningThreshold,
                    age_pruning_threshold => AgePruningThreshold
                },
                LogId = str_utils:rand_hex(10),
                ?assertMatch(ok, rpc:call(Worker, infinite_log, create, [LogId, LogOpts]), ?ATTEMPTS),
                Time = perform_parallel_appends(Worker, LogId, AppendSize, ProcRepeats, ProcNum),
                ct:pal("Results for infinite log append tests:\n"
                "process num:            ~p\n"
                "process repeats:        ~p\n"
                "append size:            ~p\n"
                "max entries per node:   ~p\n"
                "size pruning threshold: ~p\n"
                "age pruning threshold:  ~p\n"
                "time:                   ~p [ms]\n"
                "appends per ms:         ~p"
                    , [ProcNum, ProcRepeats, AppendSize, MaxEntriesPerNode, SizePruningThreshold, AgePruningThreshold,
                        Time / 1000, 1000 * ProcNum * ProcRepeats / Time])
            end, MaxEntriesPerNodeList)
        end, AgePruningThresholdList)
    end, SizePruningThresholdList).


infinite_log_list_test(Config) ->
    ?PERFORMANCE(Config, [
        {repeats, ?REPEATS},
        {success_rate, ?SUCCESS_RATE},
        {description, "List from infinite-log testcase"},
        {parameters, [
            [{name, max_entries_per_node}, {value, [10, 100, 1000, 10000]},
                {description, "Max entries in node sizes to be tested."}],
            [{name, append_size}, {value, 10},
                {description, "Number of bytes for single log entry."}],
            [{name, appends_num}, {value, 10000},
                {description, "Number of initial appends to infinite-log."}],
            [{name, list_access_mode}, {value, readonly},
                {description, "List access mode in testcase"}],
            [{name, listing_direction}, {value, forward_from_oldest},
                {description, "Listing direction in tests"}],
            [{name, size_pruning}, {value, [undefined, 1000]},
                {description, "Size pruning values to be tested"}],
            [{name, age_pruning}, {value, [undefined, 1000]},
                {description, "Age pruning values to be tested"}]
        ]},
        {config, [
            {name, single_process_start_from_undefined},
            {parameters, [
                [{name, proc_num}, {value, 1}],
                [{name, proc_repeats}, {value, 10000}],
                [{name, listing_start_from_type}, undefined],
                [{name, listing_start_from_value}, {value, undefined}],
                [{name, listing_offset}, {value, 0}],
                [{name, listing_limit}, {value, 1000}]
            ]},
            {description, "Single process, start from undefined"}
        ]},
        {config, [
            {name, single_process_start_from_size},
            {parameters, [
                [{name, proc_num}, {value, 1}],
                [{name, proc_repeats}, {value, 10000}],
                [{name, listing_start_from_type}, {value, index}],
                [{name, listing_start_from_value}, {value, 1000}],
                [{name, listing_offset}, {value, 0}],
                [{name, listing_limit}, {value, 1000}]
            ]},
            {description, "Single process, start from size"}
        ]},
        {config, [
            {name, single_process_start_from_size},
            {parameters, [
                [{name, proc_num}, {value, 1}],
                [{name, proc_repeats}, {value, 10000}],
                [{name, listing_start_from_type}, {value, timestamp}],
                [{name, listing_start_from_value}, {value, 200}],
                [{name, listing_offset}, {value, 0}],
                [{name, listing_limit}, {value, 1000}]
            ]},
            {description, "Single process, start from timestamp"}
        ]},
        {config, [
            {name, single_process_start_from_undefined_with_offset},
            {parameters, [
                [{name, proc_num}, {value, 1}],
                [{name, proc_repeats}, {value, 10000}],
                [{name, listing_start_from_type}, undefined],
                [{name, listing_start_from_value}, {value, undefined}],
                [{name, listing_offset}, {value, 2500}],
                [{name, listing_limit}, {value, 1000}]
            ]},
            {description, "Single process, start from undefined, with offset"}
        ]},
        {config, [
            {name, single_process_start_from_size_with_offset},
            {parameters, [
                [{name, proc_num}, {value, 1}],
                [{name, proc_repeats}, {value, 10000}],
                [{name, listing_start_from_type}, {value, index}],
                [{name, listing_start_from_value}, {value, 1000}],
                [{name, listing_offset}, {value, 2500}],
                [{name, listing_limit}, {value, 1000}]
            ]},
            {description, "Single process, start from size, with offset"}
        ]},
        {config, [
            {name, single_process_start_from_size_with_offset},
            {parameters, [
                [{name, proc_num}, {value, 1}],
                [{name, proc_repeats}, {value, 10000}],
                [{name, listing_start_from_type}, {value, timestamp}],
                [{name, listing_start_from_value}, {value, 200}],
                [{name, listing_offset}, {value, 2500}],
                [{name, listing_limit}, {value, 1000}]
            ]},
            {description, "Single process, start from timestamp, with offset"}
        ]},
        {config, [
            {name, many_process_start_from_undefined},
            {parameters, [
                [{name, proc_num}, {value, 100}],
                [{name, proc_repeats}, {value, 100}],
                [{name, listing_start_from_type}, undefined],
                [{name, listing_start_from_value}, {value, undefined}],
                [{name, listing_offset}, {value, 0}],
                [{name, listing_limit}, {value, 1000}]
            ]},
            {description, "Many process, start from undefined"}
        ]},
        {config, [
            {name, many_process_start_from_size},
            {parameters, [
                [{name, proc_num}, {value, 100}],
                [{name, proc_repeats}, {value, 100}],
                [{name, listing_start_from_type}, {value, index}],
                [{name, listing_start_from_value}, {value, 1000}],
                [{name, listing_offset}, {value, 0}],
                [{name, listing_limit}, {value, 1000}]
            ]},
            {description, "Many process, start from size"}
        ]},
        {config, [
            {name, many_process_start_from_size},
            {parameters, [
                [{name, proc_num}, {value, 100}],
                [{name, proc_repeats}, {value, 100}],
                [{name, listing_start_from_type}, {value, timestamp}],
                [{name, listing_start_from_value}, {value, 200}],
                [{name, listing_offset}, {value, 0}],
                [{name, listing_limit}, {value, 1000}]
            ]},
            {description, "Many process, start from timestamp"}
        ]},
        {config, [
            {name, many_process_start_from_undefined_with_offset},
            {parameters, [
                [{name, proc_num}, {value, 100}],
                [{name, proc_repeats}, {value, 100}],
                [{name, listing_start_from_type}, undefined],
                [{name, listing_start_from_value}, {value, undefined}],
                [{name, listing_offset}, {value, 2500}],
                [{name, listing_limit}, {value, 1000}]
            ]},
            {description, "Many process, start from undefined, with offset"}
        ]},
        {config, [
            {name, many_process_start_from_size_with_offset},
            {parameters, [
                [{name, proc_num}, {value, 100}],
                [{name, proc_repeats}, {value, 100}],
                [{name, listing_start_from_type}, {value, index}],
                [{name, listing_start_from_value}, {value, 1000}],
                [{name, listing_offset}, {value, 2500}],
                [{name, listing_limit}, {value, 1000}]
            ]},
            {description, "Many process, start from size, with offset"}
        ]},
        {config, [
            {name, many_process_start_from_size_with_offset},
            {parameters, [
                [{name, proc_num}, {value, 100}],
                [{name, proc_repeats}, {value, 100}],
                [{name, listing_start_from_type}, {value, timestamp}],
                [{name, listing_start_from_value}, {value, 200}],
                [{name, listing_offset}, {value, 2500}],
                [{name, listing_limit}, {value, 1000}]
            ]},
            {description, "Many process, start from timestamp, with offset"}
        ]}
    ]).


infinite_log_list_test_base(Config) ->
    [Worker | _] = ?config(cluster_worker_nodes, Config),
    ProcNum = ?config(proc_num, Config),
    ProcRepeats = ?config(proc_repeats, Config),
    MaxEntriesPerNodeList = ?config(max_entries_per_node, Config),
    SizePruningThresholdList = ?config(size_pruning, Config),
    AgePruningThresholdList = ?config(age_pruning, Config),
    AppendSize = ?config(append_size, Config),
    AppendsNum = ?config(appends_num, Config),
    ListDirection = ?config(listing_direction, Config),

    % start-from data could be passed directly form config as touple, but some jiffy error occurres
    ListStartFromType = ?config(listing_start_from_type, Config),
    ListStartFrom = case ListStartFromType of
        undefined -> undefined;
        IndexOrTimestamp -> {IndexOrTimestamp, ?config(listing_start_from_value, Config)}
    end,
    ListOffset = ?config(listing_offset, Config),
    ListLimit = ?config(listing_limit, Config),
    AccessMode = ?config(list_access_mode, Config),

    lists:foreach(fun(SizePruningThreshold) ->
        lists:foreach(fun(AgePruningThreshold) ->
            lists:foreach(fun(MaxEntriesPerNode) ->
                LogId = str_utils:rand_hex(10),
                LogOpts = #{
                    max_entries_per_node => MaxEntriesPerNode,
                    size_pruning_threshold => SizePruningThreshold,
                    age_pruning_threshold => AgePruningThreshold
                },
                ?assertMatch(ok, rpc:call(Worker, infinite_log, create, [LogId, LogOpts]), ?ATTEMPTS),
                perform_appends(Worker, LogId, AppendSize, AppendsNum),

                ListOpts = #{
                    direction => ListDirection,
                    start_from => ListStartFrom,
                    offset => ListOffset,
                    limit => ListLimit
                },
                Time = perform_parallel_lists(Worker, LogId, ListOpts, AccessMode, ProcRepeats, ProcNum),

                ct:pal("Results for infinite log list tests:\n"
                "process num:            ~p\n"
                "process repeats:        ~p\n"
                "append size:            ~p\n"
                "max entries per node:   ~p\n"
                "size pruning threshold: ~p\n"
                "age pruning threshold:  ~p\n"
                "list direction:         ~p\n"
                "list starting from:     ~p\n"
                "offset:                 ~p\n"
                "limit:                  ~p\n"
                "time:                   ~p [ms]\n"
                "lists per ms:           ~p\n"
                    , [ProcNum, ProcRepeats, AppendSize, MaxEntriesPerNode, SizePruningThreshold, AgePruningThreshold,
                        ListDirection, ListStartFrom, ListOffset, ListLimit,
                        Time / 1000, 1000 * ProcNum * ProcRepeats / Time])
            end, MaxEntriesPerNodeList)
        end, AgePruningThresholdList)
    end, SizePruningThresholdList).


%%%===================================================================
%%% Init/teardown functions
%%%===================================================================

init_per_suite(Config) ->
    datastore_test_utils:init_suite(?TEST_MODELS, Config,
        fun(Config2) -> Config2 end, [datastore_test_utils, datastore_performance_tests_base]).

init_per_testcase(fold_links_token_should_return_error_on_db_error = Case, Config) ->
    Workers = ?config(cluster_worker_nodes, Config),
    test_utils:mock_new(Workers, [datastore_links]),
    init_per_testcase(?DEFAULT_CASE(Case), Config);
init_per_testcase(deleted_doc_should_expire = Case, Config) ->
    [Worker | _] = Workers = ?config(cluster_worker_nodes, Config),
    {ok, Expiry} = test_utils:get_env(Worker, cluster_worker, document_expiry),
    test_utils:set_env(Workers, cluster_worker, document_expiry, 5),
    [{expiry, Expiry} | init_per_testcase(?DEFAULT_CASE(Case), Config)];
init_per_testcase(link_doc_should_expire = Case, Config) ->
    [Worker | _] = Workers = ?config(cluster_worker_nodes, Config),
    {ok, Expiry} = test_utils:get_env(Worker, cluster_worker, document_expiry),
    test_utils:set_env(Workers, cluster_worker, link_disk_expiry, 5),

    Master = self(),
    ok = test_utils:mock_new(Workers, links_tree),
    ok = test_utils:mock_expect(Workers, links_tree, delete_node,
        fun(NodeID, State) ->
            Master ! {delete_link_node, NodeID},
            meck:passthrough([NodeID, State])
        end),
    ok = test_utils:mock_expect(Workers, links_tree, create_node,
        fun(Node, State) ->
            {{ok, NodeID}, _} = Ans = meck:passthrough([Node, State]),
            Master ! {create_link_node, NodeID},
            Ans
        end),

    [{expiry, Expiry} | init_per_testcase(?DEFAULT_CASE(Case), Config)];
init_per_testcase(link_del_should_delay_inactivate = Case, Config) ->
    Workers = ?config(cluster_worker_nodes, Config),
    Master = self(),
    ok = test_utils:mock_new(Workers, links_tree),
    ok = test_utils:mock_expect(Workers, links_tree, delete_node,
        fun(NodeID, State) ->
            Master ! {delete_link_node, NodeID},
            meck:passthrough([NodeID, State])
        end),

    ok = test_utils:mock_new(Workers, datastore_cache),
    ok = test_utils:mock_expect(Workers, datastore_cache, inactivate,
        fun(ToInactivate) ->
            Master ! {inactivate, {ToInactivate, global_clock:timestamp_millis()}},
            meck:passthrough([ToInactivate])
        end),

    init_per_testcase(?DEFAULT_CASE(Case), Config);
init_per_testcase(disk_fetch_links_should_succeed = Case, Config) ->
    Workers = ?config(cluster_worker_nodes, Config),
    test_utils:mock_new(Workers, links_tree),
    init_per_testcase(?DEFAULT_CASE(Case), Config);
init_per_testcase(get_links_after_expiration_time_should_succeed = Case, Config) ->
    [Worker | _] = Workers = ?config(cluster_worker_nodes, Config),
    {ok, DocExpiry} = test_utils:get_env(Worker, cluster_worker, document_expiry),
    {ok, LinkExpiry} = test_utils:get_env(Worker, cluster_worker, link_disk_expiry),
    test_utils:set_env(Workers, cluster_worker, document_expiry, 1),
    test_utils:set_env(Workers, cluster_worker, link_disk_expiry, 1),
    [{doc_expiry, DocExpiry}, {link_expiry, LinkExpiry} | init_per_testcase(?DEFAULT_CASE(Case), Config)];
init_per_testcase(Case, Config) when Case =:= secure_fold_should_return_empty_list orelse
    Case =:= secure_fold_should_return_not_empty_list ->
    Workers = ?config(cluster_worker_nodes, Config),
    test_utils:set_env(Workers, cluster_worker, test_ctx_base, #{secure_fold_enabled => true}),
    ok = test_utils:mock_new(Workers, datastore_model),
    ok = test_utils:mock_new(Workers, datastore),
    init_per_testcase(?DEFAULT_CASE(Case), Config);
init_per_testcase(_, Config) ->
    [Worker | _] = ?config(cluster_worker_nodes, Config),
    application:load(cluster_worker),
    application:set_env(cluster_worker, tp_subtrees_number, 10),
    test_utils:set_env(Worker, cluster_worker, tp_subtrees_number, 10),
    Config.

end_per_testcase(fold_links_token_should_return_error_on_db_error, Config) ->
    Workers = ?config(cluster_worker_nodes, Config),
    test_utils:mock_unload(Workers, [datastore_links]);
end_per_testcase(deleted_doc_should_expire, Config) ->
    Workers = ?config(cluster_worker_nodes, Config),
    Expiry = ?config(expiry, Config),
    test_utils:set_env(Workers, cluster_worker, document_expiry, Expiry);
end_per_testcase(link_doc_should_expire, Config) ->
    Workers = ?config(cluster_worker_nodes, Config),
    Expiry = ?config(expiry, Config),
    test_utils:set_env(Workers, cluster_worker, link_disk_expiry, Expiry),

    test_utils:mock_unload(Workers, links_tree);
end_per_testcase(link_del_should_delay_inactivate, Config) ->
    Workers = ?config(cluster_worker_nodes, Config),
    test_utils:mock_unload(Workers, [links_tree, datastore_cache]);
end_per_testcase(disk_fetch_links_should_succeed, Config) ->
    Workers = ?config(cluster_worker_nodes, Config),
    test_utils:mock_unload(Workers, [links_tree]);
end_per_testcase(get_links_after_expiration_time_should_succeed, Config) ->
    Workers = ?config(cluster_worker_nodes, Config),
    DocExpiry = ?config(doc_expiry, Config),
    LinkExpiry = ?config(link_expiry, Config),
    test_utils:set_env(Workers, cluster_worker, document_expiry, DocExpiry),
    test_utils:set_env(Workers, cluster_worker, link_disk_expiry, LinkExpiry);
end_per_testcase(Case, Config) when Case =:= secure_fold_should_return_empty_list orelse
    Case =:= secure_fold_should_return_not_empty_list ->
    Workers = ?config(cluster_worker_nodes, Config),
    test_utils:set_env(Workers, cluster_worker, test_ctx_base, #{}),
    test_utils:mock_unload(Workers, [datastore_model, datastore]);
end_per_testcase(_Case, _Config) ->
    ok.

end_per_suite(_Config) ->
    ok.

%%%===================================================================
%%% Internal functions
%%%===================================================================

get_link_nodes(Message) ->
    receive
        {Message, NodeID} ->
            [NodeID | get_link_nodes(Message)]
    after
        0 -> []
    end.

assert_in_memory(Worker, Model, Key) ->
    assert_in_memory(Worker, Model, Key, false).

assert_in_memory(Worker, Model, Key, Deleted) ->
    case ?MEM_DRV(Model) of
        undefined ->
            ok;
        Driver ->
            Ctx = datastore_multiplier:extend_name(?UNIQUE_KEY(Model, Key),
                ?MEM_CTX(Model)),
            ?assertMatch({ok, #document{deleted = Deleted}},
                rpc:call(Worker, Driver, get, [
                    Ctx, ?UNIQUE_KEY(Model, Key)
                ])
            )
    end.

assert_not_in_memory(Worker, Model, Key) ->
    case ?MEM_DRV(Model) of
        undefined ->
            ok;
        Driver ->
            Ctx = datastore_multiplier:extend_name(?UNIQUE_KEY(Model, Key),
                ?MEM_CTX(Model)),
            ?assertMatch({error, not_found},
                rpc:call(Worker, Driver, get, [
                    Ctx, ?UNIQUE_KEY(Model, Key)
                ])
            )
    end.

assert_on_disc(Worker, Model, Key) ->
    assert_on_disc(Worker, Model, Key, false).

assert_on_disc(Worker, Model, Key, Deleted) ->
    assert_key_on_disc(Worker, Model, ?UNIQUE_KEY(Model, Key), Deleted).

assert_key_on_disc(Worker, Model, Key) ->
    assert_key_on_disc(Worker, Model, Key, false).

assert_key_on_disc(Worker, Model, Key, Deleted) ->
    case ?DISC_DRV(Model) of
        undefined ->
            ok;
        Driver ->
            ?assertMatch({ok, _, #document{deleted = Deleted}},
                rpc:call(Worker, Driver, get, [
                    ?DISC_CTX, Key
                ]), ?ATTEMPTS
            )
    end.

assert_not_on_disc(Worker, Model, Key) ->
    assert_key_not_on_disc(Worker, Model, ?UNIQUE_KEY(Model, Key)).

assert_key_not_on_disc(Worker, Model, Key) ->
    case ?DISC_DRV(Model) of
        undefined ->
            ok;
        Driver ->
            ?assertMatch({error, not_found},
                rpc:call(Worker, Driver, get, [
                    ?DISC_CTX, Key
                ]), ?ATTEMPTS
            )
    end.

fold_links_token(Key, Worker, Model, Opts) ->
    {{ok, Links}, Token} = ?assertMatch({{ok, _}, _}, rpc:call(Worker, Model, fold_links,
        [Key, all, fun(Link, Acc) -> {ok, [Link | Acc]} end, [], Opts]
    )),
    Reversed = lists:reverse(Links),
    case Token#link_token.is_last of
        true ->
            Reversed;
        _ ->
            Opts2 = Opts#{token => Token},
            Reversed ++ fold_links_token(Key, Worker, Model, Opts2)
    end.

fold_links_token_sleep(Key, Worker, Model, Opts) ->
    {{ok, Links}, Token} = ?assertMatch({{ok, _}, _}, rpc:call(Worker, Model, fold_links,
        [Key, all, fun(Link, Acc) -> {ok, [Link | Acc]} end, [], Opts]
    )),
    Reversed = lists:reverse(Links),
    case Token#link_token.is_last of
        true ->
            Reversed;
        _ ->
            Offset = maps:get(offset, Opts),
            Opts2 = Opts#{token => Token, offset => Offset + length(Reversed)},
            timer:sleep(timer:seconds(10)),
            Reversed ++ fold_links_token_sleep(Key, Worker, Model, Opts2)
    end.

fold_links_offset(Key, Worker, Model, Opts, ExpectedSize) ->
    {ok, Links} = ?assertMatch({ok, _}, rpc:call(Worker, Model, fold_links,
        [Key, all, fun(Link, Acc) -> {ok, [Link | Acc]} end, [], Opts]
    )),
    LinksLength = length(Links),
    case LinksLength >= ExpectedSize of
        true ->
            Links;
        _ ->
            Offset = maps:get(offset, Opts),
            Opts2 = Opts#{offset => Offset + LinksLength},
            Links ++ fold_links_offset(Key, Worker, Model, Opts2,
                ExpectedSize - LinksLength)
    end.

fold_links_id(Key, Worker, Model, #{prev_link_name := StartLink} = Opts) ->
    {ok, Links} = ?assertMatch({ok, _}, rpc:call(Worker, Model, fold_links,
        [Key, all, fun(Link, Acc) -> {ok, [Link | Acc]} end, [], Opts]
    )),

    Filtered = lists:filter(fun(#link{name = Name}) ->
        Name =/= StartLink
    end, Links),
    case Filtered of
        [Last | _] ->
            Opts2 = Opts#{prev_link_name => Last#link.name, prev_tree_id => Last#link.tree_id},
            lists:reverse(Filtered) ++ fold_links_id(Key, Worker, Model, Opts2);
        _ ->
            []
    end.

fold_links_id_and_tree(Key, Worker, Model, Opts) ->
    {ok, Links} = ?assertMatch({ok, _}, rpc:call(Worker, Model, fold_links,
        [Key, all, fun(Link, Acc) -> {ok, [Link | Acc]} end, [], Opts]
    )),

    case Links of
        [Last | _] ->
            Opts2 = Opts#{prev_link_name => Last#link.name, prev_tree_id => Last#link.tree_id},
            lists:reverse(Links) ++ fold_links_id_and_tree(Key, Worker, Model, Opts2);
        _ ->
            []
    end.

fold_links_token_id_and_tree(Key, Worker, Model, Opts) ->
    {{ok, Links}, Token} = ?assertMatch({{ok, _}, _}, rpc:call(Worker, Model, fold_links,
        [Key, all, fun(Link, Acc) -> {ok, [Link | Acc]} end, [], Opts]
    )),
    Reversed = lists:reverse(Links),
    case Token#link_token.is_last of
        true ->
            Reversed;
        _ ->
            [Last | _] = Links,
            Opts2 = Opts#{token => Token, prev_link_name => Last#link.name,
                prev_tree_id => Last#link.tree_id},
            timer:sleep(timer:seconds(10)), % sleep to allow token cache cleaning
            Reversed ++ fold_links_token_id_and_tree(Key, Worker, Model, Opts2)
    end.

fold_links_id_and_neg_offset(Key, Worker, Model, Opts, TmpAns) ->
    {ok, Links} = ?assertMatch({ok, _}, rpc:call(Worker, Model, fold_links,
        [Key, all, fun(Link, Acc) -> {ok, [Link | Acc]} end, [], Opts]
    )),

    Links2 = Links -- TmpAns,
    Links2Reversed = lists:reverse(Links2),

    case Links2 of
        [Last | _] ->
            Opts2 = Opts#{prev_link_name => Last#link.name},
            fold_links_id_and_neg_offset(Key, Worker, Model, Opts2,
                TmpAns ++ Links2Reversed);
        _ ->
            TmpAns
    end.

get_link_nodes() ->
    receive
        {link_node_id, NodeID} -> [NodeID | get_link_nodes()]
    after
        1000 -> []
    end.

del_one_by_one(Model, Key, Tree, ExpectedLinkNames) ->
    lists:map(fun(Name) ->
        apply(Model, delete_links, [Key, Tree, Name])
    end, ExpectedLinkNames).


<<<<<<< HEAD
perform_parallel_appends(Worker, LogId, AppendSize, ProcRepeats, ProcNum) ->
    Self = self(),
    Stopwatch = stopwatch:start(),
    Pids = [spawn_link(Worker, fun() ->
        perform_appends(Worker, LogId, AppendSize, ProcRepeats),
        Self ! {self(), ok}
    end) || _ <- lists:seq(1, ProcNum)],
    Times = [receive {Pid, ok} -> stopwatch:read_micros(Stopwatch) end || Pid <- Pids],
    lists:max(Times).


perform_appends(Worker, LogId, AppendSize, Repeats) ->
    AppendLog = str_utils:rand_hex(AppendSize),
    lists:foreach(fun(_) ->
        ?assertMatch(ok, rpc:call(Worker, infinite_log, append, [LogId, AppendLog]), ?ATTEMPTS)
    end, lists:seq(1, Repeats)).


perform_lists(Worker, LogId, ListOpts, AccessMode, Repeats) ->
    lists:foreach(fun(_) ->
        ?assertMatch({ok, _}, rpc:call(Worker, infinite_log, list, [LogId, ListOpts, AccessMode]), ?ATTEMPTS)
    end, lists:seq(1, Repeats)).


perform_parallel_lists(Worker, LogId, ListOpts, AccessMode, ProcRepeats, ProcNum) ->
    Self = self(),
    Stopwatch = stopwatch:start(),
    Pids = [spawn_link(Worker, fun() ->
        perform_lists(Worker, LogId, ListOpts, AccessMode, ProcRepeats),
        Self ! {self(), ok}
    end) || _ <- lists:seq(1, ProcNum)],
    Times = [receive {Pid, ok} -> stopwatch:read_micros(Stopwatch) end || Pid <- Pids],
    lists:max(Times).
=======
check_direct_access_operation(Worker, Model, Module, Function, Args, ExtendedMemTableCtx) ->
    Ctx = datastore_test_utils:get_ctx(Model),
    MemoryOnlyCtx = Ctx#{disc_driver => undefined, disc_driver_ctx => #{}},
    {ok, Res} = ?assertMatch({ok, _}, rpc:call(Worker, Module, Function, [MemoryOnlyCtx | Args])),
    clean_cache(Worker, Model, ExtendedMemTableCtx),
    ?assertMatch({error, not_found}, rpc:call(Worker, Module, Function, [MemoryOnlyCtx | Args])),
    ?assertMatch({ok, Res}, rpc:call(Worker, Module, Function, [Ctx | Args])),
    ?assertMatch({ok, Res}, rpc:call(Worker, Module, Function, [MemoryOnlyCtx | Args])).


clean_cache(Worker, Model, Ctx) when 
    Model =:= ets_only_model;
    Model =:= ets_cached_model ->
    % wait for documents to be saved on disc
    timer:sleep(timer:seconds(1)),
    rpc:call(Worker, ets_driver, delete_all, [Ctx]);
clean_cache(Worker, Model, Ctx) when
    Model =:= mnesia_only_model;
    Model =:= mnesia_cached_model ->
    % wait for documents to be saved on disc
    timer:sleep(timer:seconds(1)),
    {ok, Keys} = rpc:call(Worker, mnesia_driver, fold, [Ctx, fun(Key, _, Acc) -> {ok, [Key | Acc]} end, []]),
    lists:foreach(fun(Key) ->
        ok = rpc:call(Worker, mnesia_driver, delete, [Ctx, Key])
    end, Keys);
clean_cache(_Worker, _Model, _Ctx) ->
    ok.
    
>>>>>>> 07722bf7
<|MERGE_RESOLUTION|>--- conflicted
+++ resolved
@@ -68,19 +68,17 @@
     stress_performance_test_base/1,
     memory_only_stress_performance_test/1,
     memory_only_stress_performance_test_base/1,
-<<<<<<< HEAD
-    infinite_log_append_test/1,
-    infinite_log_append_test_base/1,
-    infinite_log_list_test/1,
-    infinite_log_list_test_base/1
-=======
     infinite_log_create_test/1,
     infinite_log_destroy_test/1,
     infinite_log_operations_test/1,
     infinite_log_operations_direct_access_test/1,
     infinite_log_set_ttl_test/1,
-    infinite_log_age_pruning_test/1
->>>>>>> 07722bf7
+    infinite_log_age_pruning_test/1,
+    memory_only_stress_performance_test_base/1,
+    infinite_log_append_test/1,
+    infinite_log_append_test_base/1,
+    infinite_log_list_test/1,
+    infinite_log_list_test_base/1
 ]).
 
 % for rpc
@@ -499,6 +497,7 @@
     {LinksNames, _} = lists:unzip(Links),
 
 
+
     % Check links deletion
     ?assertAllMatch({ok, #link{}}, rpc:call(Worker, Model, add_links, [
         ?KEY, ?LINK_TREE_ID, Links
@@ -521,6 +520,7 @@
     ?assertEqual({ok, []}, rpc:call(Worker, Model, fold_links,
         [?KEY, all, fun(Link, Acc) -> {ok, [Link | Acc]} end, [], #{}]
     )),
+
 
 
     % Check links adding after deletion
@@ -544,7 +544,6 @@
         [?KEY, all, fun(Link, Acc) -> {ok, [Link | Acc]} end, [], #{}]
     )),
     ?assertEqual(LinksNum, length(Results3)),
-
 
     % Test fold links
     ?assertMatch({ok, #document{}},
@@ -965,14 +964,14 @@
     [Worker | _] = ?config(cluster_worker_nodes, Config),
     lists:foreach(fun(Model) ->
         ok = rpc:call(Worker, Model, infinite_log_create, [?KEY, #{max_entries_per_node => 8}]),
-        
+
         ?assertEqual(ok, rpc:call(Worker, Model, infinite_log_append, [?KEY, <<"some_binary">>])),
         ?assertMatch({ok, {done, [{0, {_, <<"some_binary">>}}]}}, rpc:call(Worker, Model,
             infinite_log_list, [?KEY, #{}])),
         ?assertEqual(ok, rpc:call(Worker, Model, infinite_log_append, [?KEY, <<"another_binary">>])),
         ?assertMatch({ok, {done, [{1, {_, <<"another_binary">>}}]}}, rpc:call(Worker, Model,
             infinite_log_list, [?KEY, #{limit => 1, start_from => {index, 1}}])),
-        
+
         ok = rpc:call(Worker, Model, infinite_log_destroy, [?KEY])
     end, ?TEST_MODELS).
 
@@ -980,23 +979,23 @@
 infinite_log_operations_direct_access_test(Config) ->
     [Worker | _] = ?config(cluster_worker_nodes, Config),
     lists:foreach(fun(Model) ->
-        MemoryOnlyCtx = (datastore_test_utils:get_ctx(Model))#{disc_driver => undefined, disc_driver_ctx => #{}}, 
+        MemoryOnlyCtx = (datastore_test_utils:get_ctx(Model))#{disc_driver => undefined, disc_driver_ctx => #{}},
         ok = rpc:call(Worker, Model, infinite_log_create, [?KEY, #{max_entries_per_node => 8}]),
         ExtendedMemTableCtx = datastore_multiplier:extend_name(?UNIQUE_KEY(Model, ?KEY), ?MEM_CTX(Model)),
-        
+
         ?assertEqual(ok, rpc:call(Worker, Model, infinite_log_append, [?KEY, <<"some_binary">>])),
         ?assertMatch(
             {ok, {done, [{0, {_, <<"some_binary">>}}]}},
                 check_direct_access_operation(Worker, Model, datastore_infinite_log, list, [?KEY, #{}], ExtendedMemTableCtx)),
-    
+
         clean_cache(Worker, Model, ExtendedMemTableCtx),
         ?assertEqual({error, not_found}, rpc:call(Worker, datastore_infinite_log, append, [MemoryOnlyCtx, ?KEY, <<"another_binary">>])),
         ?assertEqual(ok, rpc:call(Worker, Model, infinite_log_append, [?KEY, <<"another_binary">>])),
-        
+
         ?assertMatch(
             {ok, {done, [{1, {_, <<"another_binary">>}}]}},
             check_direct_access_operation(Worker, Model, datastore_infinite_log, list, [?KEY, #{limit => 1, start_from => {index, 1}}], ExtendedMemTableCtx)),
-        
+
         clean_cache(Worker, Model, ExtendedMemTableCtx),
         ok = rpc:call(Worker, Model, infinite_log_destroy, [?KEY])
     end, ?TEST_CACHED_MODELS).
@@ -1008,7 +1007,7 @@
         Ctx = datastore_multiplier:extend_name(?UNIQUE_KEY(Model, ?KEY),
             ?MEM_CTX(Model)),
         ok = rpc:call(Worker, Model, infinite_log_create, [?KEY, #{max_entries_per_node => 1}]),
-        
+
         ?assertEqual(ok, rpc:call(Worker, Model, infinite_log_append, [?KEY, <<"some_binary1">>])),
         ?assertEqual(ok, rpc:call(Worker, Model, infinite_log_append, [?KEY, <<"some_binary2">>])),
         ?assertMatch({ok, {done, [
@@ -1018,12 +1017,12 @@
         ?assertEqual(ok, rpc:call(Worker, Model, infinite_log_set_ttl, [?KEY, 2])),
         clean_cache(Worker, Model, Ctx),
         timer:sleep(timer:seconds(3)),
-        
+
         ?assertEqual({error, not_found}, rpc:call(Worker, Model,
             infinite_log_append, [?KEY, <<"another_binary">>])),
         ?assertMatch({error, not_found}, rpc:call(Worker, Model,
             infinite_log_list, [?KEY, #{}])),
-        
+
         ok = rpc:call(Worker, Model, infinite_log_destroy, [?KEY])
     end, ?TEST_MODELS).
 
@@ -1034,7 +1033,7 @@
         Ctx = datastore_multiplier:extend_name(?UNIQUE_KEY(Model, ?KEY),
             ?MEM_CTX(Model)),
         ok = rpc:call(Worker, Model, infinite_log_create, [?KEY, #{max_entries_per_node => 1, age_pruning_threshold => 2}]),
-        
+
         ?assertEqual(ok, rpc:call(Worker, Model, infinite_log_append, [?KEY, <<"some_binary1">>])),
         ?assertEqual(ok, rpc:call(Worker, Model, infinite_log_append, [?KEY, <<"some_binary2">>])),
         ?assertEqual(ok, rpc:call(Worker, Model, infinite_log_append, [?KEY, <<"some_binary3">>])),
@@ -1047,16 +1046,16 @@
         ]}}, rpc:call(Worker, Model, infinite_log_list, [?KEY, #{}])),
         clean_cache(Worker, Model, Ctx),
         timer:sleep(timer:seconds(3)),
-        
+
         ?assertMatch({ok, {done, [
             {3, {_, <<"some_binary4">>}}
         ]}}, rpc:call(Worker, Model, infinite_log_list, [?KEY, #{}])),
-    
+
         ?assertEqual(ok, rpc:call(Worker, Model, infinite_log_append, [?KEY, <<"another_binary">>])),
         ?assertMatch({ok, {done, [
             {4, {_, <<"another_binary">>}}
         ]}}, rpc:call(Worker, Model, infinite_log_list, [?KEY, #{}])),
-        
+
         ok = rpc:call(Worker, Model, infinite_log_destroy, [?KEY])
     end, ?TEST_PERSISTENT_MODELS).
 
@@ -1976,41 +1975,6 @@
     end, ExpectedLinkNames).
 
 
-<<<<<<< HEAD
-perform_parallel_appends(Worker, LogId, AppendSize, ProcRepeats, ProcNum) ->
-    Self = self(),
-    Stopwatch = stopwatch:start(),
-    Pids = [spawn_link(Worker, fun() ->
-        perform_appends(Worker, LogId, AppendSize, ProcRepeats),
-        Self ! {self(), ok}
-    end) || _ <- lists:seq(1, ProcNum)],
-    Times = [receive {Pid, ok} -> stopwatch:read_micros(Stopwatch) end || Pid <- Pids],
-    lists:max(Times).
-
-
-perform_appends(Worker, LogId, AppendSize, Repeats) ->
-    AppendLog = str_utils:rand_hex(AppendSize),
-    lists:foreach(fun(_) ->
-        ?assertMatch(ok, rpc:call(Worker, infinite_log, append, [LogId, AppendLog]), ?ATTEMPTS)
-    end, lists:seq(1, Repeats)).
-
-
-perform_lists(Worker, LogId, ListOpts, AccessMode, Repeats) ->
-    lists:foreach(fun(_) ->
-        ?assertMatch({ok, _}, rpc:call(Worker, infinite_log, list, [LogId, ListOpts, AccessMode]), ?ATTEMPTS)
-    end, lists:seq(1, Repeats)).
-
-
-perform_parallel_lists(Worker, LogId, ListOpts, AccessMode, ProcRepeats, ProcNum) ->
-    Self = self(),
-    Stopwatch = stopwatch:start(),
-    Pids = [spawn_link(Worker, fun() ->
-        perform_lists(Worker, LogId, ListOpts, AccessMode, ProcRepeats),
-        Self ! {self(), ok}
-    end) || _ <- lists:seq(1, ProcNum)],
-    Times = [receive {Pid, ok} -> stopwatch:read_micros(Stopwatch) end || Pid <- Pids],
-    lists:max(Times).
-=======
 check_direct_access_operation(Worker, Model, Module, Function, Args, ExtendedMemTableCtx) ->
     Ctx = datastore_test_utils:get_ctx(Model),
     MemoryOnlyCtx = Ctx#{disc_driver => undefined, disc_driver_ctx => #{}},
@@ -2021,7 +1985,7 @@
     ?assertMatch({ok, Res}, rpc:call(Worker, Module, Function, [MemoryOnlyCtx | Args])).
 
 
-clean_cache(Worker, Model, Ctx) when 
+clean_cache(Worker, Model, Ctx) when
     Model =:= ets_only_model;
     Model =:= ets_cached_model ->
     % wait for documents to be saved on disc
@@ -2038,5 +2002,38 @@
     end, Keys);
 clean_cache(_Worker, _Model, _Ctx) ->
     ok.
-    
->>>>>>> 07722bf7
+
+
+perform_parallel_appends(Worker, LogId, AppendSize, ProcRepeats, ProcNum) ->
+    Self = self(),
+    Stopwatch = stopwatch:start(),
+    Pids = [spawn_link(Worker, fun() ->
+        perform_appends(Worker, LogId, AppendSize, ProcRepeats),
+        Self ! {self(), ok}
+    end) || _ <- lists:seq(1, ProcNum)],
+    Times = [receive {Pid, ok} -> stopwatch:read_micros(Stopwatch) end || Pid <- Pids],
+    lists:max(Times).
+
+
+perform_appends(Worker, LogId, AppendSize, Repeats) ->
+    AppendLog = str_utils:rand_hex(AppendSize),
+    lists:foreach(fun(_) ->
+        ?assertMatch(ok, rpc:call(Worker, infinite_log, append, [LogId, AppendLog]), ?ATTEMPTS)
+    end, lists:seq(1, Repeats)).
+
+
+perform_lists(Worker, LogId, ListOpts, AccessMode, Repeats) ->
+    lists:foreach(fun(_) ->
+        ?assertMatch({ok, _}, rpc:call(Worker, infinite_log, list, [LogId, ListOpts, AccessMode]), ?ATTEMPTS)
+    end, lists:seq(1, Repeats)).
+
+
+perform_parallel_lists(Worker, LogId, ListOpts, AccessMode, ProcRepeats, ProcNum) ->
+    Self = self(),
+    Stopwatch = stopwatch:start(),
+    Pids = [spawn_link(Worker, fun() ->
+        perform_lists(Worker, LogId, ListOpts, AccessMode, ProcRepeats),
+        Self ! {self(), ok}
+    end) || _ <- lists:seq(1, ProcNum)],
+    Times = [receive {Pid, ok} -> stopwatch:read_micros(Stopwatch) end || Pid <- Pids],
+    lists:max(Times).