%%%-------------------------------------------------------------------
%%% @author Krzysztof Trzepla
%%% @copyright (C) 2017 ACK CYFRONET AGH
%%% This software is released under the MIT license
%%% cited in 'LICENSE.txt'.
%%% @end
%%%-------------------------------------------------------------------
%%% @doc
%%% This file contains datastore models tests.
%%% @end
%%%-------------------------------------------------------------------
-module(datastore_model_test_SUITE).
-author("Krzysztof Trzepla").

-include("datastore_test_utils.hrl").
-include("global_definitions.hrl").
-include("datastore_performance_tests_base.hrl").
-include("modules/datastore/metric_config.hrl").
-include_lib("ctool/include/aai/aai.hrl").

%% export for ct
-export([all/0, init_per_suite/1, end_per_suite/1, init_per_testcase/2,
    end_per_testcase/2]).

%% tests
-export([
    create_should_succeed/1,
    delete_all_should_succeed/1,
    create_should_return_already_exists_error/1,
    save_should_succeed/1,
    update_should_succeed/1,
    update_should_return_missing_error/1,
    update_should_save_default_when_missing/1,
    get_should_succeed/1,
    get_should_return_missing_error/1,
    exists_should_return_false/1,
    exists_should_return_true/1,
    delete_should_ignore_missing_value/1,
    delete_should_mark_value_deleted/1,
    fold_should_return_all_values/1,
    secure_fold_should_return_empty_list/1,
    secure_fold_should_return_not_empty_list/1,
    fold_should_return_all_values2/1,
    fold_keys_should_return_all_keys/1,
    add_links_should_succeed/1,
    check_and_add_links_test/1,
    get_links_should_succeed/1,
    get_links_after_expiration_time_should_succeed/1,
    disk_fetch_links_should_succeed/1,
    get_links_should_return_missing_error/1,
    delete_links_should_succeed/1,
    delete_links_should_ignore_missing_links/1,
    mark_links_deleted_should_succeed/1,
    fold_links_should_succeed/1,
    fold_links_token_should_succeed/1,
    fold_links_token_should_return_error_on_db_error/1,
    get_links_trees_should_return_all_trees/1,
    fold_links_token_should_succeed_after_token_timeout/1,
    links_performance/1,
    links_performance_base/1,
    create_get_performance/1,
    expired_doc_should_not_exist/1,
    deleted_doc_should_expire/1,
    link_doc_should_expire/1,
    link_del_should_delay_inactivate/1,
    fold_links_id_should_succeed/1,
    fold_links_token_and_id_should_succeed/1,
    stress_performance_test/1,
    stress_performance_test_base/1,
    memory_only_stress_performance_test/1,
    memory_only_stress_performance_test_base/1,
    infinite_log_create_test/1,
    infinite_log_destroy_test/1,
    infinite_log_operations_test/1,
    infinite_log_operations_direct_access_test/1,
    infinite_log_set_ttl_test/1,
    infinite_log_age_pruning_test/1,
<<<<<<< HEAD
    histogram_test/1,
    multinode_histogram_test/1,
    histogram_document_fetch_test/1
=======
    infinite_log_append_performance_test/1,
    infinite_log_append_performance_test_base/1,
    infinite_log_list_performance_test/1,
    infinite_log_list_performance_test_base/1
>>>>>>> 6092c6b8
]).

% for rpc
-export([
    test_create_get/0,
    del_one_by_one/4,
    measure_infinite_log_appends_time/4,
    measure_infinite_log_listings_time/4
]).

all() ->
    ?ALL([
        get_links_after_expiration_time_should_succeed,
        create_should_succeed,
        delete_all_should_succeed,
        create_should_return_already_exists_error,
        save_should_succeed,
        update_should_succeed,
        update_should_return_missing_error,
        update_should_save_default_when_missing,
        get_should_succeed,
        get_should_return_missing_error,
        exists_should_return_false,
        exists_should_return_true,
        delete_should_ignore_missing_value,
        delete_should_mark_value_deleted,
        fold_should_return_all_values,
        secure_fold_should_return_empty_list,
        secure_fold_should_return_not_empty_list,
        fold_should_return_all_values2,
        fold_keys_should_return_all_keys,
        add_links_should_succeed,
        check_and_add_links_test,
        get_links_should_succeed,
        disk_fetch_links_should_succeed,
        get_links_should_return_missing_error,
        delete_links_should_succeed,
        delete_links_should_ignore_missing_links,
        mark_links_deleted_should_succeed,
        fold_links_should_succeed,
        fold_links_token_should_succeed,
        fold_links_token_should_return_error_on_db_error,
        get_links_trees_should_return_all_trees,
        fold_links_token_should_succeed_after_token_timeout,
        links_performance,
        expired_doc_should_not_exist,
        deleted_doc_should_expire,
        link_doc_should_expire,
        link_del_should_delay_inactivate,
        fold_links_id_should_succeed,
        fold_links_token_and_id_should_succeed,
        memory_only_stress_performance_test,
        stress_performance_test,
        infinite_log_create_test,
        infinite_log_destroy_test,
        infinite_log_operations_test,
        infinite_log_operations_direct_access_test,
        infinite_log_set_ttl_test,
        infinite_log_age_pruning_test,
        histogram_test,
        multinode_histogram_test,
        histogram_document_fetch_test
    ], [
        links_performance,
        create_get_performance,
        memory_only_stress_performance_test,
        stress_performance_test,
        infinite_log_append_performance_test,
        infinite_log_list_performance_test
    ]).

-define(DOC(Model), ?DOC(?KEY, Model)).
-define(DOC(Key, Model), ?BASE_DOC(Key, ?MODEL_VALUE(Model))).

-define(ATTEMPTS, 30).

-define(REPEATS, 1).
-define(HA_REPEATS, 5).
-define(SUCCESS_RATE, 100).

%%%===================================================================
%%% Test functions
%%%===================================================================

create_should_succeed(Config) ->
    [Worker | _] = ?config(cluster_worker_nodes, Config),
    lists:foreach(fun(Model) ->
        {ok, #document{key = Key}} = ?assertMatch({ok, #document{}},
            rpc:call(Worker, Model, create, [?DOC(Model)])
        ),
        assert_in_memory(Worker, Model, Key),
        assert_on_disc(Worker, Model, Key)
    end, ?TEST_MODELS).

delete_all_should_succeed(Config) ->
    [Worker | _] = ?config(cluster_worker_nodes, Config),
    Model = ets_only_model,
    {ok, #document{key = Key}} = ?assertMatch({ok, #document{}},
        rpc:call(Worker, Model, create, [?DOC(Model)])
    ),
    ?assertMatch(ok, rpc:call(Worker, Model, delete_all, [])),
    assert_not_in_memory(Worker, Model, Key).


create_should_return_already_exists_error(Config) ->
    [Worker | _] = ?config(cluster_worker_nodes, Config),
    lists:foreach(fun(Model) ->
        {ok, #document{key = Key}} = ?assertMatch({ok, #document{}},
            rpc:call(Worker, Model, create, [?DOC(Model)])
        ),
        ?assertEqual({error, already_exists},
            rpc:call(Worker, Model, create, [?DOC(Key, Model)])
        )
    end, ?TEST_MODELS).

save_should_succeed(Config) ->
    [Worker | _] = ?config(cluster_worker_nodes, Config),
    lists:foreach(fun(Model) ->
        {ok, #document{key = Key}} = ?assertMatch({ok, #document{}},
            rpc:call(Worker, Model, save, [?DOC(Model)])
        ),
        assert_in_memory(Worker, Model, Key),
        assert_on_disc(Worker, Model, Key)
    end, ?TEST_MODELS).

update_should_succeed(Config) ->
    [Worker | _] = ?config(cluster_worker_nodes, Config),
    lists:foreach(fun(Model) ->
        {ok, #document{key = Key}} = ?assertMatch({ok, #document{}},
            rpc:call(Worker, Model, save, [?DOC(Model)])
        ),
        Value = ?MODEL_VALUE(Model, 2),
        Diff = fun(_) -> {ok, Value} end,
        {ok, #document{value = Value}} = ?assertMatch({ok, #document{}},
            rpc:call(Worker, Model, update, [Key, Diff])
        ),
        assert_in_memory(Worker, Model, Key),
        assert_on_disc(Worker, Model, Key)
    end, ?TEST_MODELS).

update_should_return_missing_error(Config) ->
    [Worker | _] = ?config(cluster_worker_nodes, Config),
    lists:foreach(fun(Model) ->
        ?assertEqual({error, not_found}, rpc:call(Worker, Model, update, [
            ?RND_KEY, fun(Value) -> {ok, Value} end
        ]))
    end, ?TEST_MODELS).

update_should_save_default_when_missing(Config) ->
    [Worker | _] = ?config(cluster_worker_nodes, Config),
    lists:foreach(fun(Model) ->
        Key = ?RND_KEY,
        ?assertMatch({ok, #document{}}, rpc:call(Worker, Model, update, [
            Key, fun(Value) -> {ok, Value} end, ?MODEL_VALUE(Model, 2)
        ]))
    end, ?TEST_MODELS).

get_should_succeed(Config) ->
    [Worker | _] = ?config(cluster_worker_nodes, Config),
    lists:foreach(fun(Model) ->
        {ok, #document{key = Key}} = ?assertMatch({ok, #document{}},
            rpc:call(Worker, Model, save, [?DOC(Model)])
        ),
        ?assertMatch({ok, #document{}}, rpc:call(Worker, Model, get, [Key]))
    end, ?TEST_MODELS).

get_should_return_missing_error(Config) ->
    [Worker | _] = ?config(cluster_worker_nodes, Config),
    lists:foreach(fun(Model) ->
        ?assertEqual({error, not_found}, rpc:call(Worker, Model, get, [
            ?RND_KEY
        ]))
    end, ?TEST_MODELS).

exists_should_return_true(Config) ->
    [Worker | _] = ?config(cluster_worker_nodes, Config),
    lists:foreach(fun(Model) ->
        {ok, #document{key = Key}} = ?assertMatch({ok, #document{}},
            rpc:call(Worker, Model, save, [?DOC(Model)])
        ),
        ?assertMatch({ok, true}, rpc:call(Worker, Model, exists, [Key]))
    end, ?TEST_MODELS).

exists_should_return_false(Config) ->
    [Worker | _] = ?config(cluster_worker_nodes, Config),
    lists:foreach(fun(Model) ->
        ?assertEqual({ok, false}, rpc:call(Worker, Model, exists, [?RND_KEY]))
    end, ?TEST_MODELS).

delete_should_ignore_missing_value(Config) ->
    [Worker | _] = ?config(cluster_worker_nodes, Config),
    lists:foreach(fun(Model) ->
        ?assertEqual(ok, rpc:call(Worker, Model, delete, [?RND_KEY]))
    end, ?TEST_MODELS).

delete_should_mark_value_deleted(Config) ->
    [Worker | _] = ?config(cluster_worker_nodes, Config),
    lists:foreach(fun(Model) ->
        {ok, #document{key = Key}} = ?assertMatch({ok, #document{}},
            rpc:call(Worker, Model, save, [?DOC(Model)])
        ),
        ?assertEqual(ok, rpc:call(Worker, Model, delete, [Key])),
        assert_in_memory(Worker, Model, Key, true),
        assert_on_disc(Worker, Model, Key, true),
        ?assertEqual({error, not_found}, rpc:call(Worker, Model, get, [Key]))
    end, ?TEST_MODELS).

fold_should_return_all_values(Config) ->
    [Worker | _] = ?config(cluster_worker_nodes, Config),
    lists:foreach(fun(Model) ->
        {ok, #document{key = ExpectedKey}} = ?assertMatch({ok, #document{}},
            rpc:call(Worker, Model, save, [?DOC(Model)])
        ),
        {ok, Docs} = ?assertMatch({ok, [_ | _]}, rpc:call(Worker, Model, fold, [
            fun(Doc, Acc) -> {ok, [Doc | Acc]} end, []
        ])),
        Keys = [Doc#document.key || Doc <- Docs],
        ?assert(lists:member(ExpectedKey, Keys))
    end, ?TEST_MODELS).

secure_fold_should_return_empty_list(Config) ->
    [Worker | _] = Workers = ?config(cluster_worker_nodes, Config),
    Master = self(),
    ok = test_utils:mock_expect(Workers, datastore_model, create,
        fun(Ctx, Doc) ->
            put(model_ctx, Ctx), % remember for use in datastore:create mock
            meck:passthrough([Ctx, Doc])
        end),

    ok = test_utils:mock_expect(Workers, datastore, create,
        fun(Ctx, Key, Doc) ->
            Ans = meck:passthrough([Ctx, Key, #document{key = DocKey} = Doc]),
            ModelCtx = get(model_ctx), % get Ctx from process memory as Ctx in first arg is changed by datastore
            spawn(fun() ->
                AnsToSend = datastore_model:delete(ModelCtx, DocKey),
                Master ! {del_ans, AnsToSend}
            end),
            timer:sleep(1000),
            Ans
        end),

    lists:foreach(fun(Model) ->
        {ok, #document{key = ExpectedKey}} = ?assertMatch({ok, #document{}},
            rpc:call(Worker, Model, create, [?DOC(Model)])
        ),

        DelAns = receive
            {del_ans, Received} -> Received
        after
            5000 -> timeout
        end,
        ?assertEqual(ok, DelAns),

        {ok, Keys} = ?assertMatch({ok, _}, rpc:call(Worker, Model, fold_keys, [
            fun(Key, Acc) -> {ok, [Key | Acc]} end, []
        ])),
        ?assertNot(lists:member(ExpectedKey, Keys))
    end, ?TEST_MODELS).

secure_fold_should_return_not_empty_list(Config) ->
    [Worker | _] = Workers = ?config(cluster_worker_nodes, Config),
    Master = self(),
    ok = test_utils:mock_expect(Workers, datastore_model, delete,
        fun(Ctx, Key) ->
            put(model_ctx, Ctx), % remember for use in datastore:create mock
            put(model_key, Key), % remember for use in datastore:create mock
            meck:passthrough([Ctx, Key])
        end),
    ok = test_utils:mock_expect(Workers, datastore, delete,
        fun(#{model := Model} = Ctx, Key, Pred) ->
            Ans = meck:passthrough([Ctx, Key, Pred]),
            ModelCtx = get(model_ctx), % get Ctx from process memory as Ctx in first arg is changed by datastore
            ModelKey = get(model_key), % get key from process memory as key in second arg is changed by datastore
            spawn(fun() ->
                AnsToSend = datastore_model:create(ModelCtx, ?DOC(ModelKey, Model)),
                Master ! {create_ans, AnsToSend}
            end),
            timer:sleep(1000),
            Ans
        end),

    lists:foreach(fun(Model) ->
        ?assertMatch(ok, rpc:call(Worker, Model, delete, [?KEY])),

        DelAns = receive
            {create_ans, Received} -> Received
        after
            5000 -> timeout
        end,
        ?assertMatch({ok, _}, DelAns),

        {ok, Keys} = ?assertMatch({ok, _}, rpc:call(Worker, Model, fold_keys, [
            fun(Key, Acc) -> {ok, [Key | Acc]} end, []
        ])),
        ?assert(lists:member(?KEY, Keys))
    end, ?TEST_MODELS).

fold_should_return_all_values2(Config) ->
    [Worker | _] = ?config(cluster_worker_nodes, Config),
    lists:foreach(fun(Model) ->
        ExpectedKeys = lists:foldl(fun(Num, Acc) ->
            {ok, #document{key = ExpectedKey}} = ?assertMatch({ok, #document{}},
                rpc:call(Worker, Model, save, [?DOC(?KEY(Num), Model)])
            ),
            [ExpectedKey | Acc]
        end, [], lists:seq(1, 10)),
        {ok, Docs} = ?assertMatch({ok, [_ | _]}, rpc:call(Worker, Model, fold, [
            fun(Doc, Acc) -> {ok, [Doc | Acc]} end, []
        ])),
        Keys = [Doc#document.key || Doc <- Docs],
        lists:foreach(fun(ExpectedKey) ->
            ?assert(lists:member(ExpectedKey, Keys))
        end, ExpectedKeys)
    end, ?TEST_MODELS).

fold_keys_should_return_all_keys(Config) ->
    [Worker | _] = ?config(cluster_worker_nodes, Config),
    lists:foreach(fun(Model) ->
        {ok, #document{key = ExpectedKey}} = ?assertMatch({ok, #document{}},
            rpc:call(Worker, Model, save, [?DOC(Model)])
        ),
        {ok, Keys} = ?assertMatch({ok, [_ | _]}, rpc:call(Worker, Model,
            fold_keys, [fun(Key, Acc) -> {ok, [Key | Acc]} end, []]
        )),
        ?assert(lists:member(ExpectedKey, Keys))
    end, ?TEST_MODELS).

add_links_should_succeed(Config) ->
    [Worker | _] = ?config(cluster_worker_nodes, Config),
    lists:foreach(fun(Model) ->
        LinksNum = 1000,
        Links = lists:sort(lists:map(fun(N) ->
            {?LINK_NAME(N), ?LINK_TARGET(N)}
        end, lists:seq(1, LinksNum))),
        Results = rpc:call(Worker, Model, add_links, [
            ?KEY, ?LINK_TREE_ID, Links
        ]),
        lists:foreach(fun({Result, {LinkName, LinkTarget}}) ->
            {ok, Link} = ?assertMatch({ok, #link{}}, Result),
            ?assertEqual(?LINK_TREE_ID, Link#link.tree_id),
            ?assertEqual(LinkName, Link#link.name),
            ?assertEqual(LinkTarget, Link#link.target),
            ?assertEqual(undefined, Link#link.rev)
        end, lists:zip(Results, Links))
    end, ?TEST_MODELS).

check_and_add_links_test(Config) ->
    [Worker | _] = ?config(cluster_worker_nodes, Config),
    lists:foreach(fun(Model) ->
        LinksNum = 1000,

        Links = lists:sort(lists:map(fun(N) ->
            {?LINK_NAME(N), ?LINK_TARGET(N)}
        end, lists:seq(1, LinksNum, 2))),
        Results = rpc:call(Worker, Model, add_links, [
            ?KEY, ?LINK_TREE_ID(1), Links
        ]),
        lists:foreach(fun({Result, {LinkName, LinkTarget}}) ->
            {ok, Link} = ?assertMatch({ok, #link{}}, Result),
            ?assertEqual(?LINK_TREE_ID, Link#link.tree_id),
            ?assertEqual(LinkName, Link#link.name),
            ?assertEqual(LinkTarget, Link#link.target),
            ?assertEqual(undefined, Link#link.rev)
        end, lists:zip(Results, Links)),

        Links2 = lists:sort(lists:map(fun(N) ->
            {?LINK_NAME(N), ?LINK_TARGET(N)}
        end, lists:seq(1, LinksNum))),
        Results2 = rpc:call(Worker, Model, check_and_add_links, [
            ?KEY, ?LINK_TREE_ID(2), all, Links2
        ]),

        lists:foreach(fun({Result, {LinkName, LinkTarget} = LinkDef}) ->
            case lists:member(LinkDef, Links) of
                false ->
                    {ok, Link} = ?assertMatch({ok, #link{}}, Result),
                    ?assertEqual(?LINK_TREE_ID(2), Link#link.tree_id),
                    ?assertEqual(LinkName, Link#link.name),
                    ?assertEqual(LinkTarget, Link#link.target),
                    ?assertEqual(undefined, Link#link.rev);
                _ ->
                    ?assertMatch({error, already_exists}, Result)
            end
        end, lists:zip(Results2, Links2))
    end, ?TEST_MODELS).

get_links_should_succeed(Config) ->
    [Worker | _] = ?config(cluster_worker_nodes, Config),
    lists:foreach(fun(Model) ->
        LinksNum = 1000,
        Links = lists:sort(lists:map(fun(N) ->
            {?LINK_NAME(N), ?LINK_TARGET(N)}
        end, lists:seq(1, LinksNum))),
        {LinksNames, _} = lists:unzip(Links),
        ?assertAllMatch({ok, #link{}}, rpc:call(Worker, Model, add_links, [
            ?KEY, ?LINK_TREE_ID, Links
        ])),
        Results = rpc:call(Worker, Model, get_links, [
            ?KEY, ?LINK_TREE_ID, LinksNames
        ]),
        lists:foreach(fun({Result, {LinkName, LinkTarget}}) ->
            {ok, [Link]} = ?assertMatch({ok, [#link{}]}, Result),
            ?assertEqual(?LINK_TREE_ID, Link#link.tree_id),
            ?assertEqual(LinkName, Link#link.name),
            ?assertEqual(LinkTarget, Link#link.target),
            ?assertEqual(undefined, Link#link.rev)
        end, lists:zip(Results, Links))
    end, ?TEST_MODELS).

% Test if documents' expiration does not result in links' trees/forests inconsistency.
% If everything works properly, only deleted documents (parts of links' trees) should expire.
% However, in case of a bug in expiration parameters setting, necessary documents may be deleted from
% couchbase. As a result link operations executed after time longer than expiration time will fail.
% The test performs link operations waiting longer than expiration time between operations
% to find possible expiration parameters setting bugs.
get_links_after_expiration_time_should_succeed(Config) ->
    [Worker | _] = ?config(cluster_worker_nodes, Config),
    Model = disc_only_model,

    LinksNum = 1000,
    Links = lists:sort(lists:map(fun(N) ->
        {?LINK_NAME(N), ?LINK_TARGET(N)}
    end, lists:seq(1, LinksNum))),
    {LinksNames, _} = lists:unzip(Links),


    % Check links deletion
    ?assertAllMatch({ok, #link{}}, rpc:call(Worker, Model, add_links, [
        ?KEY, ?LINK_TREE_ID, Links
    ])),

    timer:sleep(timer:seconds(5)), % Allow documents expire
    % delete_links will fail if any link document expired
    ?assertAllMatch(ok, rpc:call(Worker, Model, delete_links, [
        ?KEY, ?LINK_TREE_ID, LinksNames
    ])),

    timer:sleep(timer:seconds(5)), % Allow documents expire
    Results = rpc:call(Worker, Model, get_links, [
        ?KEY, ?LINK_TREE_ID, LinksNames
    ]),
    lists:foreach(fun({Result, _}) ->
        ?assertMatch({error, not_found}, Result)
    end, lists:zip(Results, Links)),

    ?assertEqual({ok, []}, rpc:call(Worker, Model, fold_links,
        [?KEY, all, fun(Link, Acc) -> {ok, [Link | Acc]} end, [], #{}]
    )),


    % Check links adding after deletion
    ?assertAllMatch({ok, #link{}}, rpc:call(Worker, Model, add_links, [
        ?KEY, ?LINK_TREE_ID, Links
    ])),

    timer:sleep(timer:seconds(5)), % Allow documents expire
    Results2 = rpc:call(Worker, Model, get_links, [
        ?KEY, ?LINK_TREE_ID, LinksNames
    ]),
    lists:foreach(fun({Result, {LinkName, LinkTarget}}) ->
        {ok, [Link]} = ?assertMatch({ok, [#link{}]}, Result),
        ?assertEqual(?LINK_TREE_ID, Link#link.tree_id),
        ?assertEqual(LinkName, Link#link.name),
        ?assertEqual(LinkTarget, Link#link.target),
        ?assertEqual(undefined, Link#link.rev)
    end, lists:zip(Results2, Links)),

    {ok, Results3} = ?assertMatch({ok, _}, rpc:call(Worker, Model, fold_links,
        [?KEY, all, fun(Link, Acc) -> {ok, [Link | Acc]} end, [], #{}]
    )),
    ?assertEqual(LinksNum, length(Results3)),

    % Test fold links
    ?assertMatch({ok, #document{}},
        rpc:call(Worker, Model, save, [?DOC(?KEY(2), Model)])
    ),

    ?assertMatch({ok, #document{}},
        rpc:call(Worker, Model, save, [?DOC(?KEY(3), Model)])
    ),

    timer:sleep(timer:seconds(5)), % Allow documents expire
    ?assertMatch({ok, [_, _]}, rpc:call(Worker, Model, fold, [fun(Doc, Acc) -> {ok, [Doc | Acc]} end, []])),

    ?assertEqual(ok, rpc:call(Worker, Model, delete, [?KEY(2)])),

    timer:sleep(timer:seconds(5)), % Allow documents expire
    ?assertMatch({ok, [_]}, rpc:call(Worker, Model, fold, [fun(Doc, Acc) -> {ok, [Doc | Acc]} end, []])).

disk_fetch_links_should_succeed(Config) ->
    [Worker | _] = ?config(cluster_worker_nodes, Config),

    Master = self(),
    test_utils:mock_expect(Worker, links_tree, update_node, fun(NodeID, Node, State) ->
        Master ! {link_node_id, NodeID},
        meck:passthrough([NodeID, Node, State])
    end),

    lists:foreach(fun(Model) ->
        Links = [{?LINK_NAME, ?LINK_TARGET}],
        {LinksNames, _} = lists:unzip(Links),
        ?assertAllMatch({ok, #link{}}, rpc:call(Worker, Model, add_links, [
            ?KEY, ?LINK_TREE_ID, Links
        ])),
        Results = rpc:call(Worker, Model, get_links, [
            ?KEY, ?LINK_TREE_ID, LinksNames
        ]),
        [{ok, [Link]}] = ?assertMatch([{ok, [#link{}]}], Results),
        ?assertEqual(?LINK_TREE_ID, Link#link.tree_id),
        ?assertEqual(?LINK_NAME, Link#link.name),
        ?assertEqual(?LINK_TARGET, Link#link.target),
        ?assertEqual(undefined, Link#link.rev),

        [LinkNode | __] = get_link_nodes(),

        MemCtx = datastore_multiplier:extend_name(?UNIQUE_KEY(Model, ?KEY), ?MEM_CTX(Model)),
        ?assertMatch({ok, _}, rpc:call(Worker, ?MEM_DRV(Model), get, [MemCtx, LinkNode])),
        ?assertMatch({ok, _, _}, rpc:call(Worker, ?DISC_DRV(Model), get, [?DISC_CTX, LinkNode]), 15),
        ?assertEqual(ok, rpc:call(Worker, ?MEM_DRV(Model), delete, [MemCtx, LinkNode])),
        ?assertEqual({error, not_found}, rpc:call(Worker, ?MEM_DRV(Model), get, [MemCtx, LinkNode])),

        Results2 = rpc:call(Worker, Model, get_links, [
            ?KEY, ?LINK_TREE_ID, LinksNames
        ]),
        ?assertEqual(Results, Results2),
        ?assertMatch({ok, _}, rpc:call(Worker, ?MEM_DRV(Model), get, [MemCtx, LinkNode]))
    end, ?TEST_CACHED_MODELS).

get_links_should_return_missing_error(Config) ->
    [Worker | _] = ?config(cluster_worker_nodes, Config),
    lists:foreach(fun(Model) ->
        ?assertEqual([{error, not_found}], rpc:call(Worker, Model, get_links, [
            ?KEY, ?LINK_TREE_ID, [?LINK_NAME]
        ]))
    end, ?TEST_MODELS).

delete_links_should_succeed(Config) ->
    [Worker | _] = ?config(cluster_worker_nodes, Config),
    lists:foreach(fun(Model) ->
        LinksNum = 1000,
        Links = lists:sort(lists:map(fun(N) ->
            {?LINK_NAME(N), ?LINK_TARGET(N)}
        end, lists:seq(1, LinksNum))),
        {LinksNames, _} = lists:unzip(Links),
        ?assertAllMatch({ok, #link{}}, rpc:call(Worker, Model, add_links, [
            ?KEY, ?LINK_TREE_ID, Links
        ])),
        ?assertAllMatch({ok, [#link{}]}, rpc:call(Worker, Model, get_links, [
            ?KEY, ?LINK_TREE_ID, LinksNames
        ])),
        ?assertAllMatch(ok, rpc:call(Worker, Model, delete_links, [
            ?KEY, ?LINK_TREE_ID, LinksNames
        ])),
        ?assertAllMatch({error, not_found}, rpc:call(Worker, Model, get_links, [
            ?KEY, ?LINK_TREE_ID, LinksNames
        ]))
    end, ?TEST_MODELS).

delete_links_should_ignore_missing_links(Config) ->
    [Worker | _] = ?config(cluster_worker_nodes, Config),
    lists:foreach(fun(Model) ->
        ?assertEqual([ok], rpc:call(Worker, Model, delete_links,
            [?KEY, ?LINK_TREE_ID, [?LINK_NAME]]
        ))
    end, ?TEST_MODELS).

mark_links_deleted_should_succeed(Config) ->
    [Worker | _] = ?config(cluster_worker_nodes, Config),
    lists:foreach(fun(Model) ->
        LinksNum = 1000,
        Links = lists:sort(lists:map(fun(N) ->
            {?LINK_NAME(N), ?LINK_TARGET(N)}
        end, lists:seq(1, LinksNum))),
        {LinksNames, _} = lists:unzip(Links),
        ?assertAllMatch({ok, #link{}}, rpc:call(Worker, Model, add_links, [
            ?KEY, ?LINK_TREE_ID, Links
        ])),
        Results = rpc:call(Worker, Model, get_links, [
            ?KEY, ?LINK_TREE_ID, LinksNames
        ]),
        LinkNamesAndRevs = lists:map(fun(Result) ->
            {ok, [#link{
                name = LinkName, rev = LinkRev
            }]} = ?assertMatch({ok, [#link{}]}, Result),
            {LinkName, LinkRev}
        end, Results),
        ?assertAllMatch(ok, rpc:call(Worker, Model, mark_links_deleted, [
            ?KEY, ?LINK_TREE_ID, LinkNamesAndRevs
        ])),
        ?assertAllMatch({error, not_found}, rpc:call(Worker, Model, get_links, [
            ?KEY, ?LINK_TREE_ID, LinksNames
        ]))
    end, ?TEST_MODELS).

fold_links_should_succeed(Config) ->
    [Worker | _] = ?config(cluster_worker_nodes, Config),
    lists:foreach(fun(Model) ->
        LinksNum = 1000,
        ExpectedLinks = lists:sort(lists:map(fun(N) ->
            {?LINK_NAME(N), ?LINK_TARGET(N)}
        end, lists:seq(1, LinksNum))),
        ?assertAllMatch({ok, #link{}}, rpc:call(Worker, Model, add_links, [
            ?KEY, ?LINK_TREE_ID, ExpectedLinks
        ])),
        ExpectedLinks2 = lists:sort(ExpectedLinks),
        {ok, Links} = ?assertMatch({ok, _}, rpc:call(Worker, Model, fold_links,
            [?KEY, all, fun(Link, Acc) -> {ok, [Link | Acc]} end, [], #{}]
        )),
        lists:foreach(fun({{Name, Target}, Link = #link{}}) ->
            ?assertEqual(?LINK_TREE_ID, Link#link.tree_id),
            ?assertEqual(Name, Link#link.name),
            ?assertEqual(Target, Link#link.target)
        end, lists:zip(ExpectedLinks2, lists:reverse(Links)))
    end, ?TEST_MODELS).

fold_links_token_should_succeed(Config) ->
    [Worker | _] = ?config(cluster_worker_nodes, Config),
    lists:foreach(fun(Model) ->
        LinksNum = 1000,
        ExpectedLinks = lists:sort(lists:map(fun(N) ->
            {?LINK_NAME(N), ?LINK_TARGET(N)}
        end, lists:seq(1, LinksNum))),
        ?assertAllMatch({ok, #link{}}, rpc:call(Worker, Model, add_links, [
            ?KEY, ?LINK_TREE_ID, ExpectedLinks
        ])),
        ExpectedLinks2 = lists:sort(ExpectedLinks),
        Links = fold_links_token(?KEY, Worker, Model,
            #{token => #link_token{}, size => 100}),
        lists:foreach(fun({{Name, Target}, Link = #link{}}) ->
            ?assertEqual(?LINK_TREE_ID, Link#link.tree_id),
            ?assertEqual(Name, Link#link.name),
            ?assertEqual(Target, Link#link.target)
        end, lists:zip(ExpectedLinks2, Links))
    end, ?TEST_MODELS).

fold_links_token_should_return_error_on_db_error(Config) ->
    [Worker | _] = Workers = ?config(cluster_worker_nodes, Config),
    Model = ets_only_model,
    LinksNum = 10,

    Links = lists:sort(lists:map(fun(N) ->
        {?LINK_NAME(N), ?LINK_TARGET(N)}
    end, lists:seq(1, LinksNum))),
    ?assertAllMatch({ok, #link{}}, rpc:call(Worker, Model, add_links, [
        ?KEY, ?LINK_TREE_ID, Links
    ])),

    test_utils:mock_expect(Workers, datastore_links, get_links_trees,
        fun(_Ctx, _Key, Batch) -> {{error, etmpfail}, Batch} end),
    ?assertMatch({error, _}, rpc:call(Worker, Model, fold_links,
        [?KEY, all, fun(Link, Acc) -> {ok, [Link | Acc]} end, [], #{token => #link_token{}}]
    )).

fold_links_token_should_succeed_after_token_timeout(Config) ->
    [Worker | _] = ?config(cluster_worker_nodes, Config),
    test_utils:set_env(Worker, ?CLUSTER_WORKER_APP_NAME,
        fold_cache_timeout, timer:seconds(0)),

    lists:foreach(fun(Model) ->
        LinksNum = 1000,
        ExpectedLinks = lists:sort(lists:map(fun(N) ->
            {?LINK_NAME(N), ?LINK_TARGET(N)}
        end, lists:seq(1, LinksNum))),
        ?assertAllMatch({ok, #link{}}, rpc:call(Worker, Model, add_links, [
            ?KEY, ?LINK_TREE_ID, ExpectedLinks
        ])),
        ExpectedLinks2 = lists:sort(ExpectedLinks),

        Links = fold_links_token_sleep(?KEY, Worker, Model,
            #{token => #link_token{}, size => 500, offset => 0}),
        lists:foreach(fun({{Name, Target}, Link = #link{}}) ->
            ?assertEqual(?LINK_TREE_ID, Link#link.tree_id),
            ?assertEqual(Name, Link#link.name),
            ?assertEqual(Target, Link#link.target)
        end, lists:zip(ExpectedLinks2, Links))
    end, ?TEST_MODELS).

fold_links_id_should_succeed(Config) ->
    [Worker | _] = ?config(cluster_worker_nodes, Config),
    lists:foreach(fun(Model) ->
        LinksNum = 1000,
        ExpectedLinks = lists:sort(lists:map(fun(N) ->
            {?LINK_NAME(N), ?LINK_TARGET(N)}
        end, lists:seq(1, LinksNum))),
        ?assertAllMatch({ok, #link{}}, rpc:call(Worker, Model, add_links, [
            ?KEY, ?LINK_TREE_ID, ExpectedLinks
        ])),
        ?assertAllMatch({ok, #link{}}, rpc:call(Worker, Model, add_links, [
            ?KEY, ?LINK_TREE_ID(2), ExpectedLinks
        ])),

        AddTree = fun(TreeID) ->
            lists:map(fun({Name, Target}) ->
                {Name, Target, TreeID}
            end, ExpectedLinks)
        end,
        ExpectedLinks2 = lists:sort(AddTree(?LINK_TREE_ID) ++ AddTree(?LINK_TREE_ID(2))),

        Links = fold_links_id_and_tree(?KEY, Worker, Model,
            #{prev_link_name => <<>>, size => 101}),
        lists:foreach(fun({{Name, Target, TreeID}, Link = #link{}}) ->
            ?assertEqual(TreeID, Link#link.tree_id),
            ?assertEqual(Name, Link#link.name),
            ?assertEqual(Target, Link#link.target)
        end, lists:zip(ExpectedLinks2, Links))
    end, ?TEST_MODELS).

fold_links_token_and_id_should_succeed(Config) ->
    [Worker | _] = ?config(cluster_worker_nodes, Config),
    test_utils:set_env(Worker, ?CLUSTER_WORKER_APP_NAME,
        fold_cache_timeout, timer:seconds(0)),
    lists:foreach(fun(Model) ->
        LinksNum = 1000,
        ExpectedLinks = lists:sort(lists:map(fun(N) ->
            {?LINK_NAME(N), ?LINK_TARGET(N)}
        end, lists:seq(1, LinksNum))),
        ?assertAllMatch({ok, #link{}}, rpc:call(Worker, Model, add_links, [
            ?KEY, ?LINK_TREE_ID, ExpectedLinks
        ])),
        ?assertAllMatch({ok, #link{}}, rpc:call(Worker, Model, add_links, [
            ?KEY, ?LINK_TREE_ID(2), ExpectedLinks
        ])),

        AddTree = fun(TreeID) ->
            lists:map(fun({Name, Target}) ->
                {Name, Target, TreeID}
            end, ExpectedLinks)
        end,
        ExpectedLinks2 = lists:sort(AddTree(?LINK_TREE_ID) ++ AddTree(?LINK_TREE_ID(2))),

        Links = fold_links_token_id_and_tree(?KEY, Worker, Model,
            #{token => #link_token{}, size => 501}),
        lists:foreach(fun({{Name, Target, TreeID}, Link = #link{}}) ->
            ?assertEqual(TreeID, Link#link.tree_id),
            ?assertEqual(Name, Link#link.name),
            ?assertEqual(Target, Link#link.target)
        end, lists:zip(ExpectedLinks2, Links))
    end, ?TEST_MODELS).

get_links_trees_should_return_all_trees(Config) ->
    [Worker | _] = ?config(cluster_worker_nodes, Config),
    lists:foreach(fun(Model) ->
        ExpectedTreeIds = [?LINK_TREE_ID(N) || N <- lists:seq(1, 10)],
        lists:foreach(fun(TreeId) ->
            ?assertAllMatch({ok, #link{}}, rpc:call(Worker, Model, add_links, [
                ?KEY, TreeId, [{?LINK_NAME, ?LINK_TARGET}]
            ]))
        end, ExpectedTreeIds),
        {ok, TreeIds} = ?assertMatch({ok, [_ | _]}, rpc:call(Worker, Model,
            get_links_trees, [?KEY]
        )),
        ?assertEqual(length(ExpectedTreeIds), length(TreeIds)),
        lists:foreach(fun(TreeId) ->
            ?assert(lists:member(TreeId, ExpectedTreeIds))
        end, TreeIds)
    end, ?TEST_MODELS).

expired_doc_should_not_exist(Config) ->
    [Worker | _] = ?config(cluster_worker_nodes, Config),
    lists:foreach(fun(T) ->
        Model = ets_cached_model,
        Ctx = (datastore_test_utils:get_ctx(Model))#{expiry => T},
        {ok, #document{key = Key}} = ?assertMatch({ok, #document{}},
            rpc:call(Worker, datastore_model, create, [Ctx, ?DOC(?KEY(T), Model)])
        ),
        assert_on_disc(Worker, Model, Key),
        timer:sleep(8000),
        assert_not_on_disc(Worker, Model, Key)
    end, [global_clock:timestamp_seconds() + 5, 5]).

deleted_doc_should_expire(Config) ->
    [Worker | _] = ?config(cluster_worker_nodes, Config),
    Model = ets_cached_model,
    Key = ?KEY,
    Ctx = datastore_test_utils:get_ctx(Model),
    {ok, #document{key = Key}} = ?assertMatch({ok, #document{}},
        rpc:call(Worker, datastore_model, create, [Ctx, ?DOC(Key, Model)])
    ),
    assert_on_disc(Worker, Model, Key),

    ?assertMatch(ok,
        rpc:call(Worker, datastore_model, delete, [Ctx, Key])
    ),
    assert_on_disc(Worker, Model, Key, false),
    timer:sleep(8000),
    assert_not_on_disc(Worker, Model, Key).

link_doc_should_expire(Config) ->
    [Worker | _] = ?config(cluster_worker_nodes, Config),
    Model = ets_cached_model,
    LinksNum = 1,
    Links = lists:sort(lists:map(fun(N) ->
        {?LINK_NAME(N), ?LINK_TARGET(N)}
    end, lists:seq(1, LinksNum))),
    {LinksNames, _} = lists:unzip(Links),
    ?assertAllMatch({ok, #link{}}, rpc:call(Worker, Model, add_links, [
        ?KEY, ?LINK_TREE_ID, Links
    ])),
    ?assertAllMatch({ok, [#link{}]}, rpc:call(Worker, Model, get_links, [
        ?KEY, ?LINK_TREE_ID, LinksNames
    ])),

    CreatedNodes = get_link_nodes(create_link_node),
    lists:foreach(fun(Node) -> assert_key_on_disc(Worker, Model, Node) end,
        CreatedNodes),

    ?assertAllMatch(ok, rpc:call(Worker, Model, delete_links, [
        ?KEY, ?LINK_TREE_ID, LinksNames
    ])),
    ?assertAllMatch({error, not_found}, rpc:call(Worker, Model, get_links, [
        ?KEY, ?LINK_TREE_ID, LinksNames
    ])),

    DeletedNodes = get_link_nodes(delete_link_node),
    ?assertEqual(1, length(DeletedNodes)),
    [DeletedNode] = DeletedNodes,
    assert_key_on_disc(Worker, Model, DeletedNode, false),
    timer:sleep(8000),
    assert_key_not_on_disc(Worker, Model, DeletedNode).

link_del_should_delay_inactivate(Config) ->
    [Worker | _] = ?config(cluster_worker_nodes, Config),
    Model = ets_only_model,
    LinksNum = 1,
    Links = lists:sort(lists:map(fun(N) ->
        {?LINK_NAME(N), ?LINK_TARGET(N)}
    end, lists:seq(1, LinksNum))),
    {LinksNames, _} = lists:unzip(Links),
    ?assertAllMatch({ok, #link{}}, rpc:call(Worker, Model, add_links, [
        ?KEY, ?LINK_TREE_ID, Links
    ])),
    ?assertAllMatch({ok, [#link{}]}, rpc:call(Worker, Model, get_links, [
        ?KEY, ?LINK_TREE_ID, LinksNames
    ])),
    Now = global_clock:timestamp_millis(),
    ?assertAllMatch(ok, rpc:call(Worker, Model, delete_links, [
        ?KEY, ?LINK_TREE_ID, LinksNames
    ])),
    ?assertAllMatch({error, not_found}, rpc:call(Worker, Model, get_links, [
        ?KEY, ?LINK_TREE_ID, LinksNames
    ])),

    DeletedNodes = get_link_nodes(delete_link_node),
    ?assertEqual(1, length(DeletedNodes)),
    [DeletedNode] = DeletedNodes,
    timer:sleep(timer:seconds(15)),
    Inactivated = get_link_nodes(inactivate),

    Timestamp = lists:foldl(fun({Map, T}, Acc) ->
        case maps:is_key(DeletedNode, Map) of
            true -> T;
            _ -> Acc
        end
    end, undefined, Inactivated),

    case Timestamp of
        undefined -> ct:print("Inactivated ~p", [Inactivated]);
        _ -> ok
    end,

    ?assertNotEqual(undefined, Timestamp),
    ?assert(Timestamp - Now > timer:seconds(5)).


infinite_log_create_test(Config) ->
    [Worker | _] = ?config(cluster_worker_nodes, Config),
    lists:foreach(fun(Model) ->
        ?assertMatch(ok,
            rpc:call(Worker, Model, infinite_log_create, [?KEY, #{max_entries_per_node => 8}])
        ),
        assert_in_memory(Worker, Model, ?KEY),
        assert_on_disc(Worker, Model, ?KEY)
    end, ?TEST_MODELS).


infinite_log_destroy_test(Config) ->
    [Worker | _] = ?config(cluster_worker_nodes, Config),
    lists:foreach(fun(Model) ->
        ok = rpc:call(Worker, Model, infinite_log_create, [?KEY, #{max_entries_per_node => 8}]),
        ?assertMatch(ok,
            rpc:call(Worker, Model, infinite_log_destroy, [?KEY])
        ),
        assert_in_memory(Worker, Model, ?KEY, true),
        assert_on_disc(Worker, Model, ?KEY, true)
    end, ?TEST_MODELS).


infinite_log_operations_test(Config) ->
    [Worker | _] = ?config(cluster_worker_nodes, Config),
    lists:foreach(fun(Model) ->
        ok = rpc:call(Worker, Model, infinite_log_create, [?KEY, #{max_entries_per_node => 8}]),

        ?assertEqual(ok, rpc:call(Worker, Model, infinite_log_append, [?KEY, <<"some_binary">>])),
        ?assertMatch({ok, {done, [{0, {_, <<"some_binary">>}}]}}, rpc:call(Worker, Model,
            infinite_log_list, [?KEY, #{}])),
        ?assertEqual(ok, rpc:call(Worker, Model, infinite_log_append, [?KEY, <<"another_binary">>])),
        ?assertMatch({ok, {done, [{1, {_, <<"another_binary">>}}]}}, rpc:call(Worker, Model,
            infinite_log_list, [?KEY, #{limit => 1, start_from => {index, 1}}])),

        ok = rpc:call(Worker, Model, infinite_log_destroy, [?KEY])
    end, ?TEST_MODELS).


infinite_log_operations_direct_access_test(Config) ->
    [Worker | _] = ?config(cluster_worker_nodes, Config),
    lists:foreach(fun(Model) ->
        MemoryOnlyCtx = (datastore_test_utils:get_ctx(Model))#{disc_driver => undefined, disc_driver_ctx => #{}},
        ok = rpc:call(Worker, Model, infinite_log_create, [?KEY, #{max_entries_per_node => 8}]),
        ExtendedMemTableCtx = datastore_multiplier:extend_name(?UNIQUE_KEY(Model, ?KEY), ?MEM_CTX(Model)),

        ?assertEqual(ok, rpc:call(Worker, Model, infinite_log_append, [?KEY, <<"some_binary">>])),
        ?assertMatch(
            {ok, {done, [{0, {_, <<"some_binary">>}}]}},
            check_direct_access_operation(Worker, Model, datastore_infinite_log, list, [?KEY, #{}], ExtendedMemTableCtx)),

        clean_cache(Worker, Model, ExtendedMemTableCtx),
        ?assertEqual({error, not_found}, rpc:call(Worker, datastore_infinite_log, append, [MemoryOnlyCtx, ?KEY, <<"another_binary">>])),
        ?assertEqual(ok, rpc:call(Worker, Model, infinite_log_append, [?KEY, <<"another_binary">>])),

        ?assertMatch(
            {ok, {done, [{1, {_, <<"another_binary">>}}]}},
            check_direct_access_operation(Worker, Model, datastore_infinite_log, list, [?KEY, #{limit => 1, start_from => {index, 1}}], ExtendedMemTableCtx)),

        clean_cache(Worker, Model, ExtendedMemTableCtx),
        ok = rpc:call(Worker, Model, infinite_log_destroy, [?KEY])
    end, ?TEST_CACHED_MODELS).


infinite_log_set_ttl_test(Config) ->
    [Worker | _] = ?config(cluster_worker_nodes, Config),
    lists:foreach(fun(Model) ->
        Ctx = datastore_multiplier:extend_name(?UNIQUE_KEY(Model, ?KEY),
            ?MEM_CTX(Model)),
        ok = rpc:call(Worker, Model, infinite_log_create, [?KEY, #{max_entries_per_node => 1}]),

        ?assertEqual(ok, rpc:call(Worker, Model, infinite_log_append, [?KEY, <<"some_binary1">>])),
        ?assertEqual(ok, rpc:call(Worker, Model, infinite_log_append, [?KEY, <<"some_binary2">>])),
        ?assertMatch({ok, {done, [
            {0, {_, <<"some_binary1">>}},
            {1, {_, <<"some_binary2">>}}
        ]}}, rpc:call(Worker, Model, infinite_log_list, [?KEY, #{}])),
        ?assertEqual(ok, rpc:call(Worker, Model, infinite_log_set_ttl, [?KEY, 2])),
        clean_cache(Worker, Model, Ctx),
        timer:sleep(timer:seconds(3)),

        ?assertEqual({error, not_found}, rpc:call(Worker, Model,
            infinite_log_append, [?KEY, <<"another_binary">>])),
        ?assertMatch({error, not_found}, rpc:call(Worker, Model,
            infinite_log_list, [?KEY, #{}])),

        ok = rpc:call(Worker, Model, infinite_log_destroy, [?KEY])
    end, ?TEST_MODELS).


infinite_log_age_pruning_test(Config) ->
    [Worker | _] = ?config(cluster_worker_nodes, Config),
    lists:foreach(fun(Model) ->
        Ctx = datastore_multiplier:extend_name(?UNIQUE_KEY(Model, ?KEY),
            ?MEM_CTX(Model)),
        ok = rpc:call(Worker, Model, infinite_log_create, [?KEY, #{max_entries_per_node => 1, age_pruning_threshold => 2}]),

        ?assertEqual(ok, rpc:call(Worker, Model, infinite_log_append, [?KEY, <<"some_binary1">>])),
        ?assertEqual(ok, rpc:call(Worker, Model, infinite_log_append, [?KEY, <<"some_binary2">>])),
        ?assertEqual(ok, rpc:call(Worker, Model, infinite_log_append, [?KEY, <<"some_binary3">>])),
        ?assertEqual(ok, rpc:call(Worker, Model, infinite_log_append, [?KEY, <<"some_binary4">>])),
        ?assertMatch({ok, {done, [
            {0, {_, <<"some_binary1">>}},
            {1, {_, <<"some_binary2">>}},
            {2, {_, <<"some_binary3">>}},
            {3, {_, <<"some_binary4">>}}
        ]}}, rpc:call(Worker, Model, infinite_log_list, [?KEY, #{}])),
        clean_cache(Worker, Model, Ctx),
        timer:sleep(timer:seconds(3)),

        ?assertMatch({ok, {done, [
            {3, {_, <<"some_binary4">>}}
        ]}}, rpc:call(Worker, Model, infinite_log_list, [?KEY, #{}])),

        ?assertEqual(ok, rpc:call(Worker, Model, infinite_log_append, [?KEY, <<"another_binary">>])),
        ?assertMatch({ok, {done, [
            {4, {_, <<"another_binary">>}}
        ]}}, rpc:call(Worker, Model, infinite_log_list, [?KEY, #{}])),

        ok = rpc:call(Worker, Model, infinite_log_destroy, [?KEY])
    end, ?TEST_PERSISTENT_MODELS).


histogram_test(Config) ->
    [Worker | _] = ?config(cluster_worker_nodes, Config),
    lists:foreach(fun(Model) ->
        Id = datastore_key:new(),
        ConfigMap = lists:foldl(fun(N, Acc) ->
            TimeSeries = <<"TS", (N rem 2)>>,
            MetricsMap = maps:get(TimeSeries, Acc, #{}),
            MetricsConfig = #metric_config{resolution = N, retention = 600 div N + 10, aggregator = sum},
            Acc#{TimeSeries => MetricsMap#{<<"M", (N div 2)>> => MetricsConfig}}
        end, #{}, lists:seq(1, 5)),
        ?assertEqual(ok, rpc:call(Worker, Model, histogram_create, [Id, ConfigMap])),

        MeasurementsCount = 1199,
        Measurements = lists:map(fun(I) -> {I, 2 * I} end, lists:seq(0, MeasurementsCount)),

        lists:foreach(fun
            ({NewTimestamp, NewValue}) when NewTimestamp < 1000 ->
                ?assertEqual(ok, rpc:call(Worker, Model, histogram_update, [Id, NewTimestamp, NewValue]));
            ({NewTimestamp, NewValue}) ->
                ?assertEqual(ok, rpc:call(Worker, Model, histogram_update, [Id, NewTimestamp, <<"TS", 0>>, NewValue])),
                ?assertEqual(ok, rpc:call(Worker, Model, histogram_update, [Id, NewTimestamp, <<"TS", 1>>, NewValue]))
        end, Measurements),

        ExpectedMap = maps:fold(fun(TimeSeriesId, MetricsConfigs, Acc) ->
            maps:fold(fun(MetricsId, #metric_config{resolution = Resolution, retention = Retention}, InternalAcc) ->
                InternalAcc#{{TimeSeriesId, MetricsId} => lists:sublist(lists:reverse(lists:map(fun(N) ->
                    {N, {Resolution, (N + N + Resolution - 1) * Resolution}}
                end, lists:seq(0, MeasurementsCount, Resolution))), Retention)}
            end, Acc, MetricsConfigs)
        end, #{}, ConfigMap),
        ?assertMatch({ok, ExpectedMap}, rpc:call(Worker, Model, histogram_get, [Id, #{}])),
        ?assertMatch({ok, ExpectedMap}, rpc:call(Worker, Model, histogram_get, [Id, maps:keys(ExpectedMap), #{}]))
    end, ?TEST_MODELS).


multinode_histogram_test(Config) ->
    [Worker | _] = ?config(cluster_worker_nodes, Config),
    lists:foreach(fun(Model) ->
        InitialKeys = get_all_keys(Worker, ?MEM_DRV(Model), ?MEM_CTX(Model)),
        Id = datastore_key:new(),
        ConfigMap = lists:foldl(fun(N, Acc) ->
            TimeSeries = <<"TS", (N rem 2)>>,
            MetricsMap = maps:get(TimeSeries, Acc, #{}),
            MetricsConfig = #metric_config{resolution = 1, retention = 10000 * N, aggregator = last},
            Acc#{TimeSeries => MetricsMap#{<<"M", (N div 2)>> => MetricsConfig}}
        end, #{}, lists:seq(1, 5)),
        ?assertEqual(ok, rpc:call(Worker, Model, histogram_create, [Id, ConfigMap])),

        MeasurementsCount = 610000,
        Measurements = lists:map(fun(I) -> {I, 2 * I} end, lists:seq(1, MeasurementsCount)),
        ?assertEqual(ok, rpc:call(Worker, Model, histogram_update_many, [Id, Measurements])),

        ExpectedWindowsCounts = #{10000 => 10000, 20000 => 50000, 30000 => 70000, 40000 => 90000, 50000 => 110000},
        ExpectedMap = maps:fold(fun(TimeSeriesId, MetricsConfigs, Acc) ->
            maps:fold(fun(MetricsId, #metric_config{retention = Retention}, InternalAcc) ->
                InternalAcc#{{TimeSeriesId, MetricsId} => lists:sublist(
                    lists:reverse(Measurements), maps:get(Retention, ExpectedWindowsCounts))}
            end, Acc, MetricsConfigs)
        end, #{}, ConfigMap),
        ?assertMatch({ok, ExpectedMap}, rpc:call(Worker, Model, histogram_get, [Id, #{}])),

        Keys = get_all_keys(Worker, ?MEM_DRV(Model), ?MEM_CTX(Model)) -- InitialKeys,
        ?assertMatch(ok, rpc:call(Worker, Model, histogram_delete, [Id])),
        lists:foreach(fun(Key) ->
            assert_key_not_in_memory(Worker, Model, Key)
        end, Keys)
    end, ?TEST_MODELS).


histogram_document_fetch_test(Config) ->
    [Worker | _] = ?config(cluster_worker_nodes, Config),
    lists:foreach(fun(Model) ->
        InitialKeys = get_all_keys(Worker, ?MEM_DRV(Model), ?MEM_CTX(Model)),
        Id = datastore_key:new(),
        ConfigMap = lists:foldl(fun(N, Acc) ->
            TimeSeries = <<"TS", (N rem 2)>>,
            MetricsMap = maps:get(TimeSeries, Acc, #{}),
            ApplyFun = case N of
                5 -> sum;
                _ -> last
            end,
            MetricsConfig = #metric_config{resolution = 1, retention = 10000 * N, aggregator = ApplyFun},
            Acc#{TimeSeries => MetricsMap#{<<"M", (N div 2)>> => MetricsConfig}}
        end, #{}, lists:seq(1, 5)),
        ?assertEqual(ok, rpc:call(Worker, Model, histogram_create, [Id, ConfigMap])),

        MeasurementsCount = 610000,
        Measurements = lists:map(fun(I) -> {I, 2 * I} end, lists:seq(1, MeasurementsCount)),

        ExpectedWindowsCounts = #{10000 => 10000, 20000 => 50000, 30000 => 70000, 40000 => 90000, 50000 => 110000},
        ExpectedMap = maps:fold(fun(TimeSeriesId, MetricsConfigs, Acc) ->
            maps:fold(fun
                (MetricsId, #metric_config{retention = Retention, aggregator = last}, InternalAcc) ->
                    InternalAcc#{{TimeSeriesId, MetricsId} => lists:sublist(
                        lists:reverse(Measurements), maps:get(Retention, ExpectedWindowsCounts))};
                (MetricsId, #metric_config{retention = Retention, aggregator = sum}, InternalAcc) ->
                    MappedMeasurements = lists:map(fun({Timestamp, Value}) -> {Timestamp, {1, Value}} end, Measurements),
                    InternalAcc#{{TimeSeriesId, MetricsId} => lists:sublist(
                        lists:reverse(MappedMeasurements), maps:get(Retention, ExpectedWindowsCounts))}
            end, Acc, MetricsConfigs)
        end, #{}, ConfigMap),

        ?assertEqual(ok, rpc:call(Worker, Model, histogram_update_many, [Id, Measurements])),
        Keys = get_all_keys(Worker, ?MEM_DRV(Model), ?MEM_CTX(Model)) -- InitialKeys,

        lists:foreach(fun(Key) ->
            assert_key_on_disc(Worker, Model, Key, false),
            MemCtx = datastore_multiplier:extend_name(Key, ?MEM_CTX(Model)),

            ?assertEqual(ok, rpc:call(Worker, ?MEM_DRV(Model), delete, [MemCtx, Key])),
            assert_key_not_in_memory(Worker, Model, Key),
            ?assertMatch({ok, ExpectedMap}, rpc:call(Worker, Model, histogram_get, [Id, #{}])),

            ?assertEqual(ok, rpc:call(Worker, ?MEM_DRV(Model), delete, [MemCtx, Key])),
            assert_key_not_in_memory(Worker, Model, Key),
            ?assertMatch({ok, ExpectedMap}, rpc:call(Worker, Model, histogram_get, [Id, maps:keys(ExpectedMap), #{}]))
        end, Keys)
    end, ?TEST_CACHED_MODELS).


%%%===================================================================
%%% Stress tests
%%%===================================================================

memory_only_stress_performance_test(Config) ->
    ?PERFORMANCE(Config, [
        ?SINGLENODE_TEST(true, 1)
    ]).
memory_only_stress_performance_test_base(Config) ->
    datastore_performance_tests_base:stress_performance_test_base(Config).

stress_performance_test(Config) ->
    ?PERFORMANCE(Config, [
        ?SINGLENODE_TEST(false, ?HA_REPEATS)
    ]).
stress_performance_test_base(Config) ->
    datastore_performance_tests_base:stress_performance_test_base(Config).

links_performance(Config) ->
    ?PERFORMANCE(Config, [
        {repeats, ?REPEATS},
        {success_rate, ?SUCCESS_RATE},
        {parameters, [
            [{name, links_num}, {value, 50000},
                {description, "Number of links listed during the test."}],
            [{name, orders}, {value, [1024]},
                {description, "Tree orders used during test."}]
        ]},
        {description, "Lists large number of links"},
        {config, [{name, small},
            {parameters, [
                [{name, links_num}, {value, 5000}],
                [{name, orders}, {value, [128, 1024, 5120, 10240]}]
            ]},
            {description, "Small number of links"}
        ]},
        {config, [{name, medium},
            {parameters, [
                [{name, links_num}, {value, 20000}],
                [{name, orders}, {value, [128, 1024, 5120, 10240]}]
            ]},
            {description, "Medium number of links"}
        ]},
        {config, [{name, big},
            {parameters, [
                [{name, links_num}, {value, 50000}],
                [{name, orders}, {value, [128, 1024, 5120, 10240]}]
            ]},
            {description, "High number of links"}
        ]}
        % TODO - VFS-4937
        %%        {config, [{name, large},
        %%            {parameters, [
        %%                [{name, links_num}, {value, 100000}],
        %%                [{name, orders}, {value, [128, 1024, 5120, 10240]}]
        %%            ]},
        %%            {description, "Very high number of links"}
        %%        ]}
    ]).
links_performance_base(Config) ->
    ct:timetrap({hours, 2}),
    Orders = ?config(orders, Config),
    lists:foreach(fun(Order) ->
        links_performance_base(Config, Order)
    end, Orders).

links_performance_base(Config, Order) ->
    % TODO VFS-4743 - test fetch

    % Init test variables
    [Worker | _] = Workers = ?config(cluster_worker_nodes, Config),
    test_utils:set_env(Workers, cluster_worker, datastore_links_tree_order, Order),
    test_utils:set_env(Workers, ?CLUSTER_WORKER_APP_NAME,
        fold_cache_timeout, timer:seconds(30)),

    Model = ets_only_model,
    LinksNum = ?config(links_num, Config),

    KeyNum = case get(key_num) of
        undefined ->
            0;
        N ->
            N
    end,
    put(key_num, KeyNum + 2),
    Key = ?KEY(KeyNum),
    Key2 = ?KEY(KeyNum + 1),

    % Init tp
    ?assertAllMatch({ok, #link{}}, rpc:call(Worker, Model, add_links, [
        Key, ?LINK_TREE_ID, [{?LINK_NAME, ?LINK_TARGET}]
    ])),
    ?assertAllMatch({ok, #link{}}, rpc:call(Worker, Model, add_links, [
        Key2, ?LINK_TREE_ID, [{?LINK_NAME, ?LINK_TARGET}]
    ])),
    ?assertAllMatch(ok, rpc:call(Worker, Model, delete_links, [
        Key, ?LINK_TREE_ID, [?LINK_NAME]
    ])),
    ?assertAllMatch(ok, rpc:call(Worker, Model, delete_links, [
        Key2, ?LINK_TREE_ID, [?LINK_NAME]
    ])),
    ?assertMatch({ok, []}, rpc:call(Worker, Model, fold_links,
        [Key, all, fun(Link, Acc) -> {ok, [Link | Acc]} end, [], #{size => 1}]
    )),
    ?assertMatch({ok, []}, rpc:call(Worker, Model, fold_links,
        [Key2, all, fun(Link, Acc) -> {ok, [Link | Acc]} end, [], #{size => 1}]
    )),

    % Test add
    ExpectedLinks = lists:sort(lists:map(fun(N) ->
        {?LINK_NAME(N), ?LINK_TARGET(N)}
    end, lists:seq(1, LinksNum))),
    ExpectedLinksHalf = lists:sort(lists:map(fun(N) ->
        {?LINK_NAME(N), ?LINK_TARGET(N)}
    end, lists:seq(1, LinksNum, 2))),
    ExpectedLinksHalf2 = ExpectedLinks -- ExpectedLinksHalf,

    Stopwatch = stopwatch:start(),
    T0Add = stopwatch:read_micros(Stopwatch),
    ?assertAllMatch({ok, #link{}}, rpc:call(Worker, Model, add_links, [
        Key, ?LINK_TREE_ID, ExpectedLinks
    ])),
    T1Add = stopwatch:read_micros(Stopwatch),

    T2Add = stopwatch:read_micros(Stopwatch),
    ?assertAllMatch({ok, #link{}}, rpc:call(Worker, Model, add_links, [
        Key2, ?LINK_TREE_ID, ExpectedLinksHalf
    ])),
    T3Add = stopwatch:read_micros(Stopwatch),

    T4Add = stopwatch:read_micros(Stopwatch),
    ?assertAllMatch({ok, #link{}}, rpc:call(Worker, Model, add_links, [
        Key2, ?LINK_TREE_ID, ExpectedLinksHalf2
    ])),
    T5Add = stopwatch:read_micros(Stopwatch),

    % Test list
    T0List = stopwatch:read_micros(Stopwatch),
    {ok, Links} = ?assertMatch({ok, _}, rpc:call(Worker, Model, fold_links,
        [Key, all, fun(Link, Acc) -> {ok, [Link | Acc]} end, [], #{}]
    )),
    T1List = stopwatch:read_micros(Stopwatch),
    ?assertEqual(LinksNum, length(Links)),

    T2List = stopwatch:read_micros(Stopwatch),
    Links2 = fold_links_offset(Key2, Worker, Model,
        #{size => 100, offset => 0}, LinksNum),
    T3List = stopwatch:read_micros(Stopwatch),
    ?assertEqual(LinksNum, length(Links2)),

    T4List = stopwatch:read_micros(Stopwatch),
    Links3 = fold_links_offset(Key2, Worker, Model,
        #{size => 2000, offset => 0}, LinksNum),
    T5List = stopwatch:read_micros(Stopwatch),
    ?assertEqual(LinksNum, length(Links3)),

    T6List = stopwatch:read_micros(Stopwatch),
    Links4 = fold_links_token(Key, Worker, Model,
        #{size => 100, offset => 0, token => #link_token{}}),
    T7List = stopwatch:read_micros(Stopwatch),
    ?assertEqual(LinksNum, length(Links4)),

    T8List = stopwatch:read_micros(Stopwatch),
    Links5 = fold_links_token(Key, Worker, Model,
        #{size => 2000, offset => 0, token => #link_token{}}),
    T9List = stopwatch:read_micros(Stopwatch),
    ?assertEqual(LinksNum, length(Links5)),

    T10List = stopwatch:read_micros(Stopwatch),
    LinksByOffset = fold_links_id(Key, Worker, Model,
        #{size => 2000, prev_link_name => <<>>}),
    T11List = stopwatch:read_micros(Stopwatch),
    ?assertEqual(LinksNum, length(LinksByOffset)),

    timer:sleep(500),
    T12List = stopwatch:read_micros(Stopwatch),
    LinksByOffset = fold_links_id_and_neg_offset(Key, Worker, Model,
        #{size => 2000, prev_link_name => <<>>, offset => -100}, []),
    T13List = stopwatch:read_micros(Stopwatch),
    ?assertEqual(LinksNum, length(LinksByOffset)),

    % Test del
    ExpectedLinkNames = lists:sort(lists:map(fun(N) ->
        ?LINK_NAME(N)
    end, lists:seq(1, LinksNum))),
    ExpectedLinkNamesReversed = lists:reverse(ExpectedLinkNames),

    T0Del = stopwatch:read_micros(Stopwatch),
    ?assertAllMatch(ok, rpc:call(Worker, Model, delete_links, [
        Key, ?LINK_TREE_ID, ExpectedLinkNames
    ])),
    T1Del = stopwatch:read_micros(Stopwatch),
    Links6 = fold_links_token(Key, Worker, Model,
        #{size => 2000, offset => 0, token => #link_token{}}),
    ?assertEqual(0, length(Links6)),

    T2Del = stopwatch:read_micros(Stopwatch),
    ?assertAllMatch(ok, rpc:call(Worker, Model, delete_links, [
        Key2, ?LINK_TREE_ID, ExpectedLinkNamesReversed
    ])),
    T3Del = stopwatch:read_micros(Stopwatch),
    Links7 = fold_links_token(Key2, Worker, Model,
        #{size => 2000, offset => 0, token => #link_token{}}),
    ?assertEqual(0, length(Links7)),

    ?assertAllMatch({ok, #link{}}, rpc:call(Worker, Model, add_links, [
        Key, ?LINK_TREE_ID, ExpectedLinks
    ])),

    ExpectedLinkNames2 = lists:sort(lists:map(fun(N) ->
        ?LINK_NAME(N)
    end, lists:seq(1, LinksNum, 3))),
    ExpectedLinkNames3 = ExpectedLinkNames -- ExpectedLinkNames2,
    T4Del = stopwatch:read_micros(Stopwatch),
    ?assertAllMatch(ok, rpc:call(Worker, Model, delete_links, [
        Key, ?LINK_TREE_ID, ExpectedLinkNames2
    ])),
    T5Del = stopwatch:read_micros(Stopwatch),

    ?assertAllMatch(ok, rpc:call(Worker, Model, delete_links, [
        Key, ?LINK_TREE_ID, ExpectedLinkNames3
    ])),
    Links8 = fold_links_token(Key2, Worker, Model,
        #{size => 2000, offset => 0, token => #link_token{}}),
    ?assertEqual(0, length(Links8)),

    ?assertAllMatch({ok, #link{}}, rpc:call(Worker, Model, add_links, [
        Key, ?LINK_TREE_ID, ExpectedLinks
    ])),
    ExpectedLinkNames4 = lists:map(fun(N) ->
        ?LINK_NAME(N)
    end, lists:seq(1, LinksNum)),

    T6Del = stopwatch:read_micros(Stopwatch),
    ?assertAllMatch(ok, rpc:call(Worker, ?MODULE, del_one_by_one, [
        Model, Key, ?LINK_TREE_ID, ExpectedLinkNames4
    ])),
    T7Del = stopwatch:read_micros(Stopwatch),
    Links9 = fold_links_token(Key, Worker, Model,
        #{size => 2000, offset => 0, token => #link_token{}}),
    ?assertEqual(0, length(Links9)),

    % Print results
    AddTime1Diff = T1Add - T0Add,
    AddTime2Diff = T3Add - T2Add,
    AddTime3Diff = T5Add - T4Add,
    ListTimeDiff1 = T1List - T0List,
    ListTimeDiff2 = T3List - T2List,
    ListTimeDiff3 = T5List - T4List,
    ListTimeDiff4 = T7List - T6List,
    ListTimeDiff5 = T9List - T8List,
    ListTimeDiff6 = T11List - T10List,
    ListTimeDiff7 = T13List - T12List,
    DelTime1Diff = T1Del - T0Del,
    DelTime2Diff = T3Del - T2Del,
    DelTime3Diff = T5Del - T4Del,
    DelTime4Diff = T7Del - T6Del,
    ct:pal("Results for order ~p, links num ~p:~n"
    "add all ~p, add half ~p, add second half ~p~n"
    "list all ~p, list offset (batch 100) ~p, list offset (batch 2000) ~p~n"
    "list token (batch 100) ~p, list token (batch 2000) ~p~n"
    "list by id (batch 2000) ~p, list by id with neg offest (batch 2000) ~p~n"
    "dell all ~p, dell all reversed ~p, dell 1/3 ~p, dell one by one ~p~n",
        [Order, LinksNum, AddTime1Diff, AddTime2Diff, AddTime3Diff,
            ListTimeDiff1, ListTimeDiff2, ListTimeDiff3,
            ListTimeDiff4, ListTimeDiff5, ListTimeDiff6, ListTimeDiff7,
            DelTime1Diff, DelTime2Diff, DelTime3Diff, DelTime4Diff]).

create_get_performance(Config) ->
    [Worker | _] = ?config(cluster_worker_nodes, Config),
    {ok, Times} = ?assertMatch({ok, _},
        rpc:call(Worker, ?MODULE, test_create_get, [])),
    ct:print("Times: ~p", [Times]),
    ok.

test_create_get() ->
    NonExistingId = ?KEY,
    % Use gs_subscriber as example of existing model
    % (model emulation affects results).
    Stopwatch = stopwatch:start(),
    Time0 = stopwatch:read_micros(Stopwatch),
    ?assertEqual({error, not_found}, gs_session:get(NonExistingId)),
    Time1 = stopwatch:read_micros(Stopwatch),
    ?assertEqual({error, not_found}, gs_session:get(NonExistingId)),
    Time2 = stopwatch:read_micros(Stopwatch),
    #gs_session{id = ExistingId} = ?assertMatch(
        #gs_session{}, gs_session:create(?USER(<<"123">>), self(), 4, dummyTranslator)
    ),
    Time3 = stopwatch:read_micros(Stopwatch),
    ?assertMatch({ok, _}, gs_session:get(ExistingId)),
    Time4 = stopwatch:read_micros(Stopwatch),
    ?assertMatch({ok, _}, gs_session:get(ExistingId)),
    Time5 = stopwatch:read_micros(Stopwatch),

    Diff1 = Time1 - Time0,
    Diff2 = Time2 - Time1,
    Diff3 = Time3 - Time2,
    Diff4 = Time4 - Time3,
    Diff5 = Time5 - Time4,
    {ok, {Diff1, Diff2, Diff3, Diff4, Diff5}}.


infinite_log_append_performance_test(Config) ->
    ?PERFORMANCE(Config, [
        {repeats, ?REPEATS},
        {success_rate, ?SUCCESS_RATE},
        {description, "Append to infinite-log performance test case."},
        {parameters, [
            [{name, repeats}, {value, 2}, {description, "Repeats of each append test."}],
            [{name, proc_count_list}, {value, [1, 100]}, {description, "Processes to be used."}],
            [{name, log_size}, {value, 20}, {description, "Number of bytes for single log entry."}],
            [{name, appends_count}, {value, 50000}, {description, "Total logs append count."}],
            [{name, max_entries_per_node_list},
                {value, [100, 200, 400, 600, 800, 1000]},
                {description, "Max entries per node values to be tested."}],
            [{name, models}, {value, [ets_only_model, ets_cached_model]}, {description, "Model used for tests"}],
            [{name, size_pruning}, {value, undefined}, {description, "Default size pruning"}],
            [{name, age_pruning}, {value, undefined}, {description, "Default without age pruning"}]
        ]},
        {config, [
            {name, pruning_off},
            {parameters, [
                [{name, size_pruning}, {value, undefined}],
                [{name, age_pruning}, {value, undefined}]
            ]},
            {description, "Append with no pruning."}
        ]},
        {config, [
            {name, age_pruning_on},
            {parameters, [
                [{name, size_pruning}, {value, undefined}],
                [{name, age_pruning}, {value, 2}]
            ]},
            {description, "Append with age pruning."}
        ]},
        {config, [
            {name, size_pruning_on},
            {parameters, [
                [{name, size_pruning}, {value, 5000}],
                [{name, age_pruning}, {value, undefined}]
            ]},
            {description, "Append with size pruning."}
        ]},
        {config, [
            {name, size_and_age_pruning_on},
            {parameters, [
                [{name, size_pruning}, {value, 2000}],
                [{name, age_pruning}, {value, 2}]
            ]},
            {description, "Append with size and age pruning."}
        ]}
    ]).

infinite_log_append_performance_test_base(Config) ->
    ct:timetrap({hours, 3}),
    Repeats = ?config(repeats, Config),
    [Worker | _] = ?config(cluster_worker_nodes, Config),
    Models = ?config(models, Config),

    ProcCountList = ?config(proc_count_list, Config),
    AppendsCount = ?config(appends_count, Config),
    LogSize = 100,

    MaxEntriesPerNodeList = ?config(max_entries_per_node_list, Config),
    SizePruningThreshold = ?config(size_pruning, Config),
    AgePruningThreshold = ?config(age_pruning, Config),

    lists:foreach(fun(Model) ->
        lists:foreach(fun(ProcCount) ->
            lists:foreach(fun(MaxEntriesPerNode) ->
                AppendsPerProcess = AppendsCount div ProcCount,
                LogId = str_utils:rand_hex(10),
                LogOpts = #{
                    max_entries_per_node => MaxEntriesPerNode,
                    size_pruning_threshold => SizePruningThreshold,
                    age_pruning_threshold => AgePruningThreshold
                },
                ?assertMatch(ok, rpc:call(Worker, Model, infinite_log_create, [LogId, LogOpts])),
                AvgTime = repeat_infinite_log_appends(Repeats, Worker, Model, LogId, LogSize, ProcCount, AppendsPerProcess),
                ?assertMatch(ok, rpc:call(Worker, Model, infinite_log_destroy, [LogId])),
                ct:pal("Results for infinite log append tests:\n"
                "model:                  ~p~n"
                "process count:          ~p~n"
                "process repeats:        ~p~n"
                "log size:               ~p~n"
                "max entries per node:   ~p~n"
                "size pruning threshold: ~p~n"
                "age pruning threshold:  ~p~n"
                "efficiency:             ~p [appends/s]",
                    [Model, ProcCount, AppendsPerProcess, LogSize, MaxEntriesPerNode, SizePruningThreshold, AgePruningThreshold,
                        AppendsCount / AvgTime * 1000])
            end, MaxEntriesPerNodeList)
        end, ProcCountList)
    end, Models).


infinite_log_list_performance_test(Config) ->
    ?PERFORMANCE(Config, [
        {repeats, ?REPEATS},
        {success_rate, ?SUCCESS_RATE},
        {description, "List from infinite-log testcase"},
        {parameters, [
            [{name, repeats}, {value, 2}, {description, "Repeats of each listing test."}],
            [{name, models}, {value, [ets_only_model, ets_cached_model]}, {description, "Model used for tests"}],
            [{name, listing_direction_list}, {value, [backward_from_newest, forward_from_oldest]}, {description, "Listing directions to be tested."}],
            [{name, listing_start_from_list}, {value, [undefined, #{index => 3000}, #{timestamp => 100}]}, {description, "Starting from options to be tested."}],
            [{name, listing_offset_list}, {value, [0, 5000]}, {description, "Listing offsets to be tested."}],
            [{name, listing_limit_list}, {value, [1, 1000]}, {description, "Listing limits to be tested."}],
            [{name, proc_count_list}, {value, [1, 1000]}, {description, "Processes to be used."}],
            [{name, listings_count}, {value, 50000}, {description, "Total listings count to be performed."}],
            [{name, appends_count}, {value, 50000}, {description, "Total log appends count"}],
            [{name, log_size}, {value, 20}, {description, "Size of each log"}],
            [{name, size_pruning_threshold}, {value, undefined}, {description, "Default size pruning threshold."}],
            [{name, age_pruning_threshold}, {value, undefined}, {description, "Default age pruning threshold."}],
            [{name, max_entries_per_node_list}, {value, [100, 200, 400, 600, 800, 1000]}, {description, "Max entries per node to be tested."}]
        ]},
        {config, [
            {name, size_pruning_on},
            {parameters, [
                [{name, size_pruning_threshold}, {value, 10000}]
            ]},
            {description, "Size pruning on"}
        ]},
        {config, [
            {name, age_pruning_on},
            {parameters, [
                [{name, age_pruning_threshold}, {value, 2}]
            ]},
            {description, "Age pruning on"}
        ]},
        {config, [
            {name, both_pruning_on},
            {parameters, [
                [{name, size_pruning_threshold}, {value, 10000}],
                [{name, age_pruning_threshold}, {value, 2}]
            ]},
            {description, "Both pruning on"}
        ]}
    ]).

infinite_log_list_performance_test_base(Config) ->
    ct:timetrap({hours, 4}),
    Repeats = ?config(repeats, Config),
    [Worker | _] = ?config(cluster_worker_nodes, Config),
    Models = ?config(models, Config),

    ProcCountList = ?config(proc_count_list, Config),
    ListingsCount = ?config(listings_count, Config),

    % Log options
    LogSize = ?config(log_size, Config),
    AppendsCount = ?config(appends_count, Config),
    MaxEntriesPerNodeList = ?config(max_entries_per_node_list, Config),
    SizePruningThreshold = ?config(size_pruning_threshold, Config),
    AgePruningThreshold = ?config(age_pruning_threshold, Config),

    % Listing options
    ListingDirectionList = ?config(listing_direction_list, Config),
    ListingStartFromList = ?config(listing_start_from_list, Config),
    ListingOffsetList = ?config(listing_offset_list, Config),
    ListingLimitList = ?config(listing_limit_list, Config),
    AppendProcessesCount = 500,

    lists:foreach(fun(Model) ->
        lists:foreach(fun(MaxEntriesPerNode) ->
            LogId = str_utils:rand_hex(10),
            LogOpts = #{
                max_entries_per_node => MaxEntriesPerNode,
                size_pruning_threshold => SizePruningThreshold,
                age_pruning_threshold => AgePruningThreshold
            },
            ?assertMatch(ok, rpc:call(Worker, Model, infinite_log_create, [LogId, LogOpts])),
            perform_infinite_log_appends(Worker, Model, LogId, LogSize, AppendProcessesCount, AppendsCount div AppendProcessesCount),

            lists:foreach(fun(ListingDirection) ->
                lists:foreach(fun(ListingStartFrom) ->
                    lists:foreach(fun(ListingOffset) ->
                        lists:foreach(fun(ListingLimit) ->
                            lists:foreach(fun(ProcCount) ->
                                ListingsPerProcess = ListingsCount div ProcCount,

                                ListingStartFromParsed = case is_map(ListingStartFrom) of
                                    true -> {hd(maps:keys(ListingStartFrom)), hd(maps:values(ListingStartFrom))};
                                    false -> undefined
                                end,

                                ListOpts = #{
                                    direction => ListingDirection,
                                    start_from => ListingStartFromParsed,
                                    offset => ListingOffset,
                                    limit => ListingLimit
                                },
                                AvgTime = repeat_infinite_log_listings(Repeats, Worker, Model, LogId, ListOpts, ProcCount, ListingsPerProcess),

                                ct:pal("Results for infinite log list tests:~n"
                                "model:                  ~p~n"
                                "process count:          ~p~n"
                                "process repeats:        ~p~n"
                                "log size:               ~p~n"
                                "max entries per node:   ~p~n"
                                "size pruning threshold: ~p~n"
                                "age pruning threshold:  ~p~n"
                                "list direction:         ~p~n"
                                "list starting from:     ~p~n"
                                "offset:                 ~p~n"
                                "limit:                  ~p~n"
                                "efficiency:             ~p [listings/s]",
                                    [Model, ProcCount, ListingsPerProcess, LogSize, MaxEntriesPerNode, SizePruningThreshold,
                                        AgePruningThreshold, ListingDirection, ListingStartFromParsed, ListingOffset,
                                        ListingLimit, 1000 * ProcCount * ListingsPerProcess / AvgTime])
                            end, ProcCountList)
                        end, ListingLimitList)
                    end, ListingOffsetList)
                end, ListingStartFromList)
            end, ListingDirectionList),
            ?assertMatch(ok, rpc:call(Worker, Model, infinite_log_destroy, [LogId]))
        end, MaxEntriesPerNodeList)
    end, Models).


%%%===================================================================
%%% Init/teardown functions
%%%===================================================================


init_per_suite(Config) ->
    datastore_test_utils:init_suite(?TEST_MODELS, Config,
        fun(Config2) -> Config2 end, [datastore_test_utils, datastore_performance_tests_base]).

init_per_testcase(fold_links_token_should_return_error_on_db_error = Case, Config) ->
    Workers = ?config(cluster_worker_nodes, Config),
    test_utils:mock_new(Workers, [datastore_links]),
    init_per_testcase(?DEFAULT_CASE(Case), Config);
init_per_testcase(deleted_doc_should_expire = Case, Config) ->
    [Worker | _] = Workers = ?config(cluster_worker_nodes, Config),
    {ok, Expiry} = test_utils:get_env(Worker, cluster_worker, document_expiry),
    test_utils:set_env(Workers, cluster_worker, document_expiry, 5),
    [{expiry, Expiry} | init_per_testcase(?DEFAULT_CASE(Case), Config)];
init_per_testcase(link_doc_should_expire = Case, Config) ->
    [Worker | _] = Workers = ?config(cluster_worker_nodes, Config),
    {ok, Expiry} = test_utils:get_env(Worker, cluster_worker, document_expiry),
    test_utils:set_env(Workers, cluster_worker, link_disk_expiry, 5),

    Master = self(),
    ok = test_utils:mock_new(Workers, links_tree),
    ok = test_utils:mock_expect(Workers, links_tree, delete_node,
        fun(NodeID, State) ->
            Master ! {delete_link_node, NodeID},
            meck:passthrough([NodeID, State])
        end),
    ok = test_utils:mock_expect(Workers, links_tree, create_node,
        fun(Node, State) ->
            {{ok, NodeID}, _} = Ans = meck:passthrough([Node, State]),
            Master ! {create_link_node, NodeID},
            Ans
        end),

    [{expiry, Expiry} | init_per_testcase(?DEFAULT_CASE(Case), Config)];
init_per_testcase(link_del_should_delay_inactivate = Case, Config) ->
    Workers = ?config(cluster_worker_nodes, Config),
    Master = self(),
    ok = test_utils:mock_new(Workers, links_tree),
    ok = test_utils:mock_expect(Workers, links_tree, delete_node,
        fun(NodeID, State) ->
            Master ! {delete_link_node, NodeID},
            meck:passthrough([NodeID, State])
        end),

    ok = test_utils:mock_new(Workers, datastore_cache),
    ok = test_utils:mock_expect(Workers, datastore_cache, inactivate,
        fun(ToInactivate) ->
            Master ! {inactivate, {ToInactivate, global_clock:timestamp_millis()}},
            meck:passthrough([ToInactivate])
        end),

    init_per_testcase(?DEFAULT_CASE(Case), Config);
init_per_testcase(disk_fetch_links_should_succeed = Case, Config) ->
    Workers = ?config(cluster_worker_nodes, Config),
    test_utils:mock_new(Workers, links_tree),
    init_per_testcase(?DEFAULT_CASE(Case), Config);
init_per_testcase(get_links_after_expiration_time_should_succeed = Case, Config) ->
    [Worker | _] = Workers = ?config(cluster_worker_nodes, Config),
    {ok, DocExpiry} = test_utils:get_env(Worker, cluster_worker, document_expiry),
    {ok, LinkExpiry} = test_utils:get_env(Worker, cluster_worker, link_disk_expiry),
    test_utils:set_env(Workers, cluster_worker, document_expiry, 1),
    test_utils:set_env(Workers, cluster_worker, link_disk_expiry, 1),
    [{doc_expiry, DocExpiry}, {link_expiry, LinkExpiry} | init_per_testcase(?DEFAULT_CASE(Case), Config)];
init_per_testcase(Case, Config) when Case =:= secure_fold_should_return_empty_list orelse
    Case =:= secure_fold_should_return_not_empty_list ->
    Workers = ?config(cluster_worker_nodes, Config),
    test_utils:set_env(Workers, cluster_worker, test_ctx_base, #{secure_fold_enabled => true}),
    ok = test_utils:mock_new(Workers, datastore_model),
    ok = test_utils:mock_new(Workers, datastore),
    init_per_testcase(?DEFAULT_CASE(Case), Config);
init_per_testcase(_, Config) ->
    [Worker | _] = ?config(cluster_worker_nodes, Config),
    application:load(cluster_worker),
    application:set_env(cluster_worker, tp_subtrees_number, 10),
    test_utils:set_env(Worker, cluster_worker, tp_subtrees_number, 10),
    Config.

end_per_testcase(fold_links_token_should_return_error_on_db_error, Config) ->
    Workers = ?config(cluster_worker_nodes, Config),
    test_utils:mock_unload(Workers, [datastore_links]);
end_per_testcase(deleted_doc_should_expire, Config) ->
    Workers = ?config(cluster_worker_nodes, Config),
    Expiry = ?config(expiry, Config),
    test_utils:set_env(Workers, cluster_worker, document_expiry, Expiry);
end_per_testcase(link_doc_should_expire, Config) ->
    Workers = ?config(cluster_worker_nodes, Config),
    Expiry = ?config(expiry, Config),
    test_utils:set_env(Workers, cluster_worker, link_disk_expiry, Expiry),
    test_utils:mock_unload(Workers, links_tree);
end_per_testcase(link_del_should_delay_inactivate, Config) ->
    Workers = ?config(cluster_worker_nodes, Config),
    test_utils:mock_unload(Workers, [links_tree, datastore_cache]);
end_per_testcase(disk_fetch_links_should_succeed, Config) ->
    Workers = ?config(cluster_worker_nodes, Config),
    test_utils:mock_unload(Workers, [links_tree]);
end_per_testcase(get_links_after_expiration_time_should_succeed, Config) ->
    Workers = ?config(cluster_worker_nodes, Config),
    DocExpiry = ?config(doc_expiry, Config),
    LinkExpiry = ?config(link_expiry, Config),
    test_utils:set_env(Workers, cluster_worker, document_expiry, DocExpiry),
    test_utils:set_env(Workers, cluster_worker, link_disk_expiry, LinkExpiry);
end_per_testcase(Case, Config) when Case =:= secure_fold_should_return_empty_list orelse
    Case =:= secure_fold_should_return_not_empty_list ->
    Workers = ?config(cluster_worker_nodes, Config),
    test_utils:set_env(Workers, cluster_worker, test_ctx_base, #{}),
    test_utils:mock_unload(Workers, [datastore_model, datastore]);
end_per_testcase(_Case, _Config) ->
    ok.


end_per_suite(_Config) ->
    ok.

%%%===================================================================
%%% Internal functions
%%%===================================================================

get_link_nodes(Message) ->
    receive
        {Message, NodeID} ->
            [NodeID | get_link_nodes(Message)]
    after
        0 -> []
    end.

assert_in_memory(Worker, Model, Key) ->
    assert_in_memory(Worker, Model, Key, false).

assert_in_memory(Worker, Model, Key, Deleted) ->
    case ?MEM_DRV(Model) of
        undefined ->
            ok;
        Driver ->
            Ctx = datastore_multiplier:extend_name(?UNIQUE_KEY(Model, Key),
                ?MEM_CTX(Model)),
            ?assertMatch({ok, #document{deleted = Deleted}},
                rpc:call(Worker, Driver, get, [
                    Ctx, ?UNIQUE_KEY(Model, Key)
                ])
            )
    end.

assert_not_in_memory(Worker, Model, Key) ->
    assert_not_in_memory(Worker, Model, ?UNIQUE_KEY(Model, Key)).

assert_key_not_in_memory(Worker, Model, Key) ->
    case ?MEM_DRV(Model) of
        undefined ->
            ok;
        Driver ->
            Ctx = datastore_multiplier:extend_name(Key, ?MEM_CTX(Model)),
            ?assertMatch({error, not_found},
                rpc:call(Worker, Driver, get, [
                    Ctx, ?UNIQUE_KEY(Model, Key)
                ])
            )
    end.

assert_on_disc(Worker, Model, Key) ->
    assert_on_disc(Worker, Model, Key, false).

assert_on_disc(Worker, Model, Key, Deleted) ->
    assert_key_on_disc(Worker, Model, ?UNIQUE_KEY(Model, Key), Deleted).

assert_key_on_disc(Worker, Model, Key) ->
    assert_key_on_disc(Worker, Model, Key, false).

assert_key_on_disc(Worker, Model, Key, Deleted) ->
    case ?DISC_DRV(Model) of
        undefined ->
            ok;
        Driver ->
            ?assertMatch({ok, _, #document{deleted = Deleted}},
                rpc:call(Worker, Driver, get, [
                    ?DISC_CTX, Key
                ]), ?ATTEMPTS
            )
    end.

assert_not_on_disc(Worker, Model, Key) ->
    assert_key_not_on_disc(Worker, Model, ?UNIQUE_KEY(Model, Key)).

assert_key_not_on_disc(Worker, Model, Key) ->
    case ?DISC_DRV(Model) of
        undefined ->
            ok;
        Driver ->
            ?assertMatch({error, not_found},
                rpc:call(Worker, Driver, get, [
                    ?DISC_CTX, Key
                ]), ?ATTEMPTS
            )
    end.

get_all_keys(Worker, ets_driver, MemoryDriverCtx) ->
    lists:foldl(fun(#{table := Table}, AccOut) ->
        AccOut ++ lists:filtermap(fun
            ({_Key, #document{deleted = true}}) -> false;
            ({Key, #document{deleted = false}}) -> {true, Key}
        end, rpc:call(Worker, ets, tab2list, [Table]))
    end, [], rpc:call(Worker, datastore_multiplier, get_names, [MemoryDriverCtx]));
get_all_keys(Worker, mnesia_driver, MemoryDriverCtx) ->
    lists:foldl(fun(#{table := Table}, AccOut) ->
        AccOut ++ rpc:call(Worker, mnesia, async_dirty, [fun() ->
            mnesia:foldl(fun
                ({entry, _Key, #document{deleted = true}}, Acc) -> Acc;
                ({entry, Key, #document{deleted = false}}, Acc) -> [Key | Acc]
            end, [], Table)
        end])
    end, [], rpc:call(Worker, datastore_multiplier, get_names, [MemoryDriverCtx]));
get_all_keys(_Worker, undefined, _MemoryDriverCtx) ->
    [].

fold_links_token(Key, Worker, Model, Opts) ->
    {{ok, Links}, Token} = ?assertMatch({{ok, _}, _}, rpc:call(Worker, Model, fold_links,
        [Key, all, fun(Link, Acc) -> {ok, [Link | Acc]} end, [], Opts]
    )),
    Reversed = lists:reverse(Links),
    case Token#link_token.is_last of
        true ->
            Reversed;
        _ ->
            Opts2 = Opts#{token => Token},
            Reversed ++ fold_links_token(Key, Worker, Model, Opts2)
    end.

fold_links_token_sleep(Key, Worker, Model, Opts) ->
    {{ok, Links}, Token} = ?assertMatch({{ok, _}, _}, rpc:call(Worker, Model, fold_links,
        [Key, all, fun(Link, Acc) -> {ok, [Link | Acc]} end, [], Opts]
    )),
    Reversed = lists:reverse(Links),
    case Token#link_token.is_last of
        true ->
            Reversed;
        _ ->
            Offset = maps:get(offset, Opts),
            Opts2 = Opts#{token => Token, offset => Offset + length(Reversed)},
            timer:sleep(timer:seconds(10)),
            Reversed ++ fold_links_token_sleep(Key, Worker, Model, Opts2)
    end.

fold_links_offset(Key, Worker, Model, Opts, ExpectedSize) ->
    {ok, Links} = ?assertMatch({ok, _}, rpc:call(Worker, Model, fold_links,
        [Key, all, fun(Link, Acc) -> {ok, [Link | Acc]} end, [], Opts]
    )),
    LinksLength = length(Links),
    case LinksLength >= ExpectedSize of
        true ->
            Links;
        _ ->
            Offset = maps:get(offset, Opts),
            Opts2 = Opts#{offset => Offset + LinksLength},
            Links ++ fold_links_offset(Key, Worker, Model, Opts2,
                ExpectedSize - LinksLength)
    end.

fold_links_id(Key, Worker, Model, #{prev_link_name := StartLink} = Opts) ->
    {ok, Links} = ?assertMatch({ok, _}, rpc:call(Worker, Model, fold_links,
        [Key, all, fun(Link, Acc) -> {ok, [Link | Acc]} end, [], Opts]
    )),

    Filtered = lists:filter(fun(#link{name = Name}) ->
        Name =/= StartLink
    end, Links),
    case Filtered of
        [Last | _] ->
            Opts2 = Opts#{prev_link_name => Last#link.name, prev_tree_id => Last#link.tree_id},
            lists:reverse(Filtered) ++ fold_links_id(Key, Worker, Model, Opts2);
        _ ->
            []
    end.

fold_links_id_and_tree(Key, Worker, Model, Opts) ->
    {ok, Links} = ?assertMatch({ok, _}, rpc:call(Worker, Model, fold_links,
        [Key, all, fun(Link, Acc) -> {ok, [Link | Acc]} end, [], Opts]
    )),

    case Links of
        [Last | _] ->
            Opts2 = Opts#{prev_link_name => Last#link.name, prev_tree_id => Last#link.tree_id},
            lists:reverse(Links) ++ fold_links_id_and_tree(Key, Worker, Model, Opts2);
        _ ->
            []
    end.

fold_links_token_id_and_tree(Key, Worker, Model, Opts) ->
    {{ok, Links}, Token} = ?assertMatch({{ok, _}, _}, rpc:call(Worker, Model, fold_links,
        [Key, all, fun(Link, Acc) -> {ok, [Link | Acc]} end, [], Opts]
    )),
    Reversed = lists:reverse(Links),
    case Token#link_token.is_last of
        true ->
            Reversed;
        _ ->
            [Last | _] = Links,
            Opts2 = Opts#{token => Token, prev_link_name => Last#link.name,
                prev_tree_id => Last#link.tree_id},
            timer:sleep(timer:seconds(10)), % sleep to allow token cache cleaning
            Reversed ++ fold_links_token_id_and_tree(Key, Worker, Model, Opts2)
    end.

fold_links_id_and_neg_offset(Key, Worker, Model, Opts, TmpAns) ->
    {ok, Links} = ?assertMatch({ok, _}, rpc:call(Worker, Model, fold_links,
        [Key, all, fun(Link, Acc) -> {ok, [Link | Acc]} end, [], Opts]
    )),

    Links2 = Links -- TmpAns,
    Links2Reversed = lists:reverse(Links2),

    case Links2 of
        [Last | _] ->
            Opts2 = Opts#{prev_link_name => Last#link.name},
            fold_links_id_and_neg_offset(Key, Worker, Model, Opts2,
                TmpAns ++ Links2Reversed);
        _ ->
            TmpAns
    end.

get_link_nodes() ->
    receive
        {link_node_id, NodeID} -> [NodeID | get_link_nodes()]
    after
        1000 -> []
    end.

del_one_by_one(Model, Key, Tree, ExpectedLinkNames) ->
    lists:map(fun(Name) ->
        apply(Model, delete_links, [Key, Tree, Name])
    end, ExpectedLinkNames).


check_direct_access_operation(Worker, Model, Module, Function, Args, ExtendedMemTableCtx) ->
    Ctx = datastore_test_utils:get_ctx(Model),
    MemoryOnlyCtx = Ctx#{disc_driver => undefined, disc_driver_ctx => #{}},
    {ok, Res} = ?assertMatch({ok, _}, rpc:call(Worker, Module, Function, [MemoryOnlyCtx | Args])),
    clean_cache(Worker, Model, ExtendedMemTableCtx),
    ?assertMatch({error, not_found}, rpc:call(Worker, Module, Function, [MemoryOnlyCtx | Args])),
    ?assertMatch({ok, Res}, rpc:call(Worker, Module, Function, [Ctx | Args])),
    ?assertMatch({ok, Res}, rpc:call(Worker, Module, Function, [MemoryOnlyCtx | Args])).


clean_cache(Worker, Model, Ctx) when
    Model =:= ets_only_model;
    Model =:= ets_cached_model ->
    % wait for documents to be saved on disc
    timer:sleep(timer:seconds(1)),
    rpc:call(Worker, ets_driver, delete_all, [Ctx]);
clean_cache(Worker, Model, Ctx) when
    Model =:= mnesia_only_model;
    Model =:= mnesia_cached_model ->
    % wait for documents to be saved on disc
    timer:sleep(timer:seconds(1)),
    {ok, Keys} = rpc:call(Worker, mnesia_driver, fold, [Ctx, fun(Key, _, Acc) -> {ok, [Key | Acc]} end, []]),
    lists:foreach(fun(Key) ->
        ok = rpc:call(Worker, mnesia_driver, delete, [Ctx, Key])
    end, Keys);
clean_cache(_Worker, _Model, _Ctx) ->
    ok.


%% @private
-spec repeat_infinite_log_appends(integer(), node(), atom(), binary(), binary(), integer(), integer()) -> [integer()].
repeat_infinite_log_appends(Repeats, Worker, Model, LogId, Log, ProcCount, AppendsPerProcess) ->
    Results = lists:map(fun(_) ->
        perform_infinite_log_appends(Worker, Model, LogId, Log, ProcCount, AppendsPerProcess)
    end, lists:seq(1, Repeats)),
    lists:sum(Results) / Repeats.


%% @private
-spec perform_infinite_log_appends(node(), atom(), binary(), integer(), integer(), integer()) -> [integer()].
perform_infinite_log_appends(Worker, Model, LogId, LogSize, ProcCount, AppendsPerProcess) ->
    AppendFun = fun(_) ->
        Log = str_utils:rand_hex(LogSize div 2),
        {_, Time} = ?assertMatch({ok, _}, rpc:call(Worker, ?MODULE, measure_infinite_log_appends_time,
            [Model, LogId, Log, AppendsPerProcess])),
        Time
    end,
    Times = lists_utils:pmap(AppendFun, lists:seq(1, ProcCount)),
    lists:sum(Times) / ProcCount / AppendsPerProcess.


%% @private
-spec measure_infinite_log_appends_time(atom(), binary(), binary(), integer()) -> {term(), integer()}.
measure_infinite_log_appends_time(Model, LogId, Log, AppendsPerProcess) ->
    measure_execution_time(
        fun() ->
            lists:foreach(fun(_) ->
                Model:infinite_log_append(LogId, Log)
            end, lists:seq(1, AppendsPerProcess))
        end
    ).


%% @private
-spec repeat_infinite_log_listings(integer(), node(), atom(), binary(), map(), integer(), integer()) -> [integer()].
repeat_infinite_log_listings(Repeats, Worker, Model, LogId, ListOpts, ProcCount, ListingsPerProcess) ->
    Results = lists:map(fun(_) ->
        perform_infinite_log_listings(Worker, Model, LogId, ListOpts, ProcCount, ListingsPerProcess)
    end, lists:seq(1, Repeats)),
    lists:sum(Results) / Repeats.


%% @private
-spec perform_infinite_log_listings(node(), atom(), binary(), map(), integer(), integer()) -> [integer()].
perform_infinite_log_listings(Worker, Model, LogId, ListOpts, ProcCount, ListingsPerProcess) ->
    ListingFun = fun(_) ->
        {_, Time} = ?assertMatch({ok, _},
            rpc:call(Worker, ?MODULE, measure_infinite_log_listings_time,
                [Model, LogId, ListOpts, ListingsPerProcess])
        ),
        Time
    end,
    Times = lists_utils:pmap(ListingFun, lists:seq(1, ProcCount)),
    lists:sum(Times) / ProcCount / ListingsPerProcess.


%% @private
-spec measure_infinite_log_listings_time(atom(), binary(), map(), integer()) -> {term(), integer()}.
measure_infinite_log_listings_time(Model, LogId, ListOpts, ListingsPerProcess) ->
    measure_execution_time(
        fun() ->
            lists:foreach(fun(_) ->
                Model:infinite_log_list(LogId, ListOpts)
            end, lists:seq(1, ListingsPerProcess))
        end
    ).


%% @private
-spec measure_execution_time(fun(() -> term())) -> {term(), integer()}.
measure_execution_time(Fun) ->
    Stopwatch = stopwatch:start(),
    Ans = Fun(),
    {Ans, stopwatch:read_millis(Stopwatch)}.<|MERGE_RESOLUTION|>--- conflicted
+++ resolved
@@ -75,16 +75,13 @@
     infinite_log_operations_direct_access_test/1,
     infinite_log_set_ttl_test/1,
     infinite_log_age_pruning_test/1,
-<<<<<<< HEAD
+    infinite_log_append_performance_test/1,
+    infinite_log_append_performance_test_base/1,
+    infinite_log_list_performance_test/1,
+    infinite_log_list_performance_test_base/1,
     histogram_test/1,
     multinode_histogram_test/1,
     histogram_document_fetch_test/1
-=======
-    infinite_log_append_performance_test/1,
-    infinite_log_append_performance_test_base/1,
-    infinite_log_list_performance_test/1,
-    infinite_log_list_performance_test_base/1
->>>>>>> 6092c6b8
 ]).
 
 % for rpc
