%%%-------------------------------------------------------------------
%%% @author Krzysztof Trzepla
%%% @copyright (C) 2017 ACK CYFRONET AGH
%%% This software is released under the MIT license
%%% cited in 'LICENSE.txt'.
%%% @end
%%%-------------------------------------------------------------------
%%% @doc
%%% This file contains CouchBase driver tests.
%%% @end
%%%-------------------------------------------------------------------
-module(couchbase_driver_test_SUITE).
-author("Krzysztof Trzepla").

-include("modules/datastore/datastore.hrl").
-include("modules/datastore/datastore_common_internal.hrl").
-include_lib("ctool/include/test/test_utils.hrl").
-include_lib("ctool/include/test/assertions.hrl").
-include_lib("ctool/include/test/performance.hrl").

%% export for ct
-export([all/0, init_per_testcase/2, end_per_testcase/2]).

%% tests
-export([
    save_should_return_doc/1,
    save_should_increment_seq_counter/1,
    save_should_not_increment_seq_counter/1,
    save_should_not_set_mutator/1,
    save_should_not_set_revision/1,
    save_should_create_change_doc/1,
    save_should_return_missing_error/1,
    save_should_return_already_exists_error/1,
    get_should_return_doc/1,
    get_should_return_missing_error/1,
    update_should_change_doc/1,
    multiple_update_should_not_overfill_revision_history/1,
    delete_should_remove_doc/1,
    delete_should_return_missing_error/1,
    save_get_delete_should_return_success/1,
    get_counter_should_return_value/1,
    get_counter_should_return_default_value/1,
    get_counter_should_return_missing_error/1,
    update_counter_should_return_default_value/1,
    update_counter_should_update_value/1,
    save_design_doc_should_return_success/1,
<<<<<<< HEAD
=======
    save_view_doc_should_return_success/1,
    save_spatial_view_doc_should_return_success/1,
>>>>>>> 270d5715
    get_design_doc_should_return_doc/1,
    get_design_doc_should_return_missing_error/1,
    delete_design_doc_should_return_success/1,
    delete_design_doc_should_return_missing_error/1,
    query_view_should_return_empty_result/1,
    query_view_should_return_result/1,
    query_view_should_return_missing_error/1,
    query_view_should_parse_empty_opts/1,
    query_view_should_parse_all_opts/1,
    get_buckets_should_return_all_buckets/1
]).

%% test_bases
-export([
    save_get_delete_should_return_success_base/1
]).

all() ->
    ?ALL([
        save_should_return_doc,
        save_should_increment_seq_counter,
        save_should_not_increment_seq_counter,
        save_should_not_set_mutator,
        save_should_not_set_revision,
        save_should_create_change_doc,
        save_should_return_missing_error,
        save_should_return_already_exists_error,
        get_should_return_doc,
        get_should_return_missing_error,
        update_should_change_doc,
        multiple_update_should_not_overfill_revision_history,
        delete_should_remove_doc,
        delete_should_return_missing_error,
        save_get_delete_should_return_success,
        get_counter_should_return_value,
        get_counter_should_return_default_value,
        get_counter_should_return_missing_error,
        update_counter_should_return_default_value,
        update_counter_should_update_value,
        save_design_doc_should_return_success,
<<<<<<< HEAD
=======
        save_view_doc_should_return_success,
        save_spatial_view_doc_should_return_success,
>>>>>>> 270d5715
        get_design_doc_should_return_doc,
        get_design_doc_should_return_missing_error,
        delete_design_doc_should_return_success,
        delete_design_doc_should_return_missing_error,
        query_view_should_return_empty_result,
        query_view_should_return_result,
        query_view_should_return_missing_error,
        query_view_should_parse_empty_opts,
        query_view_should_parse_all_opts,
        get_buckets_should_return_all_buckets
    ], [
        save_get_delete_should_return_success
    ]).

-record(test_model, {
    field1 :: integer(),
    field2 :: binary(),
    filed3 :: atom()
}).

-define(MODEL, test_model).
-define(BUCKET, <<"default">>).
-define(CTX, #{bucket => ?BUCKET, mutator => ?MUTATOR, prefix => <<"prefix">>}).
-define(CASE, atom_to_binary(?FUNCTION_NAME, utf8)).
-define(KEY, ?KEY(1)).
-define(KEY(N), <<"key-", (?CASE)/binary, "-", (integer_to_binary(N))/binary>>).
-define(VALUE, #?MODEL{
    field1 = 1,
    field2 = <<"2">>,
    filed3 = '3'
}).
-define(SCOPE, <<"scope-", (?CASE)/binary>>).
-define(MUTATOR, ?MUTATOR(1)).
-define(MUTATOR(N), <<"mutator-", (?CASE)/binary, "-",
    (integer_to_binary(N))/binary>>).
-define(DOC, ?DOC(1)).
-define(DOC(N), #document{
    key = ?KEY(N),
    value = ?VALUE,
    scope = ?SCOPE
}).
-define(DESIGN, <<"design-", (?CASE)/binary>>).
-define(VIEW, <<"view-", (?CASE)/binary>>).
<<<<<<< HEAD
=======
-define(VIEW_FUNCTION, <<"function (doc, meta) {\r\n"
"  emit(meta.id, null);\r\n"
"}\r\n">>).
>>>>>>> 270d5715
-define(DESIGN_EJSON, {[{<<"views">>,
    {[{?VIEW,
        {[{<<"map">>, ?VIEW_FUNCTION}]}
    }]}
}]}).
-define(PERF_PARAM(Name, Value, Unit, Description), [
    {name, Name},
    {value, Value},
    {description, Description},
    {unit, Unit}
]).
-define(PERF_CFG(Name, Params), {config, [
    {name, Name},
    {description, atom_to_list(Name)},
    {parameters, Params}
]}).
-define(OPS_NUM(Value), ?PERF_PARAM(ops_num, Value, "",
    "Number of operations.")).
-define(DURABLE(Value), ?PERF_PARAM(durable, Value, "",
    "Perform save operation with durability check.")).
-define(ATTEMPTS, 60).

%%%===================================================================
%%% Test functions
%%%===================================================================

save_should_return_doc(Config) ->
    [Worker | _] = ?config(cluster_worker_nodes, Config),
<<<<<<< HEAD
    {ok, _, Doc} = ?assertMatch({ok, _, #document2{}},
        rpc:call(Worker, couchbase_driver, save, [?CTX, ?DOC])
    ),
    ?assertEqual(?KEY, Doc#document2.key),
    ?assertEqual(?VALUE, Doc#document2.value),
    ?assertEqual(?SCOPE, Doc#document2.scope),
    ?assertEqual([?MUTATOR], Doc#document2.mutator),
    ?assertMatch([<<"1-", _/binary>>], Doc#document2.rev),
    ?assertEqual(1, Doc#document2.seq),
    ?assertEqual(false, Doc#document2.deleted),
    ?assertEqual(1, Doc#document2.version).
=======
    {ok, _, Doc} = ?assertMatch({ok, _, #document{}},
        rpc:call(Worker, couchbase_driver, save, [?CTX, ?DOC])
    ),
    ?assertEqual(?KEY, Doc#document.key),
    ?assertEqual(?VALUE, Doc#document.value),
    ?assertEqual(?SCOPE, Doc#document.scope),
    ?assertEqual([?MUTATOR], Doc#document.mutator),
    ?assertMatch([<<"1-", _/binary>>], Doc#document.rev),
    ?assertEqual(1, Doc#document.seq),
    ?assertEqual(false, Doc#document.deleted),
    ?assertEqual(1, Doc#document.version).
>>>>>>> 270d5715

save_should_increment_seq_counter(Config) ->
    [Worker | _] = ?config(cluster_worker_nodes, Config),
    rpc:call(Worker, couchbase_driver, save, [?CTX, ?DOC]),
    ?assertMatch({ok, _, 1}, rpc:call(Worker, couchbase_driver, get_counter,
        [?CTX, couchbase_changes:get_seq_key(?SCOPE)]
    )).

save_should_not_increment_seq_counter(Config) ->
    [Worker | _] = ?config(cluster_worker_nodes, Config),
    {ok, _, Doc} = ?assertMatch({ok, _, _}, rpc:call(Worker, couchbase_driver,
        save, [?CTX#{no_seq => true}, ?DOC]
    )),
    ?assertEqual(0, Doc#document.seq),
    ?assertEqual({error, key_enoent}, rpc:call(Worker, couchbase_driver,
        get_counter, [?CTX, couchbase_changes:get_seq_key(?SCOPE)]
    )).

save_should_not_set_mutator(Config) ->
    [Worker | _] = ?config(cluster_worker_nodes, Config),
    {ok, _, Doc} = ?assertMatch({ok, _, _}, rpc:call(Worker, couchbase_driver,
        save, [maps:remove(mutator, ?CTX), ?DOC]
    )),
    ?assertEqual([], Doc#document.mutator).

save_should_not_set_revision(Config) ->
    [Worker | _] = ?config(cluster_worker_nodes, Config),
    {ok, _, Doc} = ?assertMatch({ok, _, _}, rpc:call(Worker, couchbase_driver,
        save, [?CTX#{no_rev => true}, ?DOC]
    )),
    ?assertEqual([], Doc#document.rev).

save_should_create_change_doc(Config) ->
    [Worker | _] = ?config(cluster_worker_nodes, Config),
    rpc:call(Worker, couchbase_driver, save, [?CTX, ?DOC]),
<<<<<<< HEAD
    Key = ?KEY,
    ?assertMatch({ok, _, Key}, rpc:call(Worker, couchbase_driver, get,
        [?CTX, couchbase_changes:get_change_key(?SCOPE, 1)]
    )).
=======
    Key = couchbase_doc:set_prefix(?CTX, ?KEY),
    {ok, _, Json} = ?assertMatch({ok, _, _}, rpc:call(Worker, couchbase_driver,
        get, [
            maps:remove(prefix, ?CTX),
            couchbase_changes:get_change_key(?SCOPE, 1)
        ]
    )),
    {Props} = jiffy:decode(Json),
    ?assertEqual(Key, proplists:get_value(<<"key">>, Props)),
    Pid = binary_to_term(base64:decode(proplists:get_value(<<"pid">>, Props))),
    ?assertEqual(true, is_pid(Pid)),
    ?assertEqual(pong, gen_server:call(Pid, ping)).

save_should_return_missing_error(Config) ->
    [Worker | _] = ?config(cluster_worker_nodes, Config),
    ?assertEqual({error, key_enoent},
        rpc:call(Worker, couchbase_driver, save, [?CTX#{cas => 1}, ?DOC])
    ).

save_should_return_already_exists_error(Config) ->
    [Worker | _] = ?config(cluster_worker_nodes, Config),
    {ok, _, _} = ?assertMatch({ok, _, #document{}},
        rpc:call(Worker, couchbase_driver, save, [?CTX, ?DOC])
    ),
    ?assertEqual({error, key_eexists},
        rpc:call(Worker, couchbase_driver, save, [?CTX#{cas => 1}, ?DOC])
    ).
>>>>>>> 270d5715

save_should_return_missing_error(Config) ->
    [Worker | _] = ?config(cluster_worker_nodes, Config),
    ?assertEqual({error, key_enoent},
        rpc:call(Worker, couchbase_driver, save, [?CTX#{cas => 1}, ?DOC])
    ).

save_should_return_already_exists_error(Config) ->
    [Worker | _] = ?config(cluster_worker_nodes, Config),
    {ok, _, _} = ?assertMatch({ok, _, #document2{}},
        rpc:call(Worker, couchbase_driver, save, [?CTX, ?DOC])
    ),
    ?assertEqual({error, key_eexists},
        rpc:call(Worker, couchbase_driver, save, [?CTX#{cas => 1}, ?DOC])
    ).

get_should_return_doc(Config) ->
    [Worker | _] = ?config(cluster_worker_nodes, Config),
    {ok, Cas, Doc} = rpc:call(Worker, couchbase_driver, save, [?CTX, ?DOC]),
    ?assertEqual({ok, Cas, Doc}, rpc:call(Worker, couchbase_driver, get,
        [?CTX, ?KEY]
    )).

get_should_return_missing_error(Config) ->
    [Worker | _] = ?config(cluster_worker_nodes, Config),
    ?assertEqual({error, key_enoent}, rpc:call(Worker, couchbase_driver, get,
        [?CTX, ?KEY]
    )).

update_should_change_doc(Config) ->
    [Worker | _] = ?config(cluster_worker_nodes, Config),
    {ok, _, Doc} = ?assertMatch({ok, _, _}, rpc:call(Worker, couchbase_driver,
        save, [?CTX, ?DOC]
    )),
    Value = #?MODEL{
        field1 = 2,
        field2 = <<"3">>,
        filed3 = '4'
    },
    {ok, _, Doc2} = ?assertMatch({ok, _, _}, rpc:call(Worker, couchbase_driver,
<<<<<<< HEAD
        save, [?CTX#{mutator => ?MUTATOR(2)}, Doc#document2{value = Value}]
=======
        save, [?CTX#{mutator => ?MUTATOR(2)}, Doc#document{value = Value}]
>>>>>>> 270d5715
    )),
    ?assertEqual(?KEY, Doc2#document.key),
    ?assertEqual(Value, Doc2#document.value),
    ?assertEqual(?SCOPE, Doc2#document.scope),
    ?assertEqual([?MUTATOR(2), ?MUTATOR(1)], Doc2#document.mutator),
    ?assertMatch([<<"2-", _/binary>>, <<"1-", _/binary>>], Doc2#document.rev),
    ?assertEqual(2, Doc2#document.seq),
    ?assertEqual(false, Doc2#document.deleted),
    ?assertEqual(1, Doc2#document.version).

multiple_update_should_not_overfill_revision_history(Config) ->
    [Worker | _] = ?config(cluster_worker_nodes, Config),
    Doc3 = lists:foldl(fun(N, Doc) ->
        {ok, _, Doc2} = ?assertMatch({ok, _, _}, rpc:call(Worker,
<<<<<<< HEAD
            couchbase_driver, save, [?CTX, Doc#document2{
=======
            couchbase_driver, save, [?CTX, Doc#document{
>>>>>>> 270d5715
                value = ?VALUE#?MODEL{field1 = N}
            }]
        )),
        Doc2
    end, ?DOC, lists:seq(1, 21)),
    ?assertEqual(20, length(Doc3#document.rev)).

delete_should_remove_doc(Config) ->
    [Worker | _] = ?config(cluster_worker_nodes, Config),
    ?assertMatch({ok, _, _}, rpc:call(Worker, couchbase_driver, save,
        [?CTX, ?DOC]
    )),
    ?assertEqual(ok, rpc:call(Worker, couchbase_driver, delete, [?CTX, ?KEY])),
    ?assertEqual({error, key_enoent}, rpc:call(Worker, couchbase_driver, get,
        [?CTX, ?KEY]
    )).

delete_should_return_missing_error(Config) ->
    [Worker | _] = ?config(cluster_worker_nodes, Config),
    ?assertEqual({error, key_enoent}, rpc:call(Worker, couchbase_driver, delete,
        [?CTX, ?KEY]
    )).

save_get_delete_should_return_success(Config) ->
    ?PERFORMANCE(Config, [
        {repeats, 3},
        {success_rate, 100},
        {parameters, [?OPS_NUM(10), ?DURABLE(true)]},
        {description, "Multiple cycles of parallel save/get/delete operations."},
        ?PERF_CFG(small_memory, [?OPS_NUM(1000), ?DURABLE(false)]),
        ?PERF_CFG(small_disk, [?OPS_NUM(1000), ?DURABLE(true)]),
        ?PERF_CFG(medium_memory, [?OPS_NUM(5000), ?DURABLE(false)]),
        ?PERF_CFG(medium_disk, [?OPS_NUM(5000), ?DURABLE(true)]),
        ?PERF_CFG(large_memory, [?OPS_NUM(10000), ?DURABLE(false)]),
        ?PERF_CFG(large_disk, [?OPS_NUM(10000), ?DURABLE(true)])
    ]).
save_get_delete_should_return_success_base(Config) ->
    [Worker | _] = ?config(cluster_worker_nodes, Config),
    OpsNum = ?config(ops_num, Config),
    Durable = ?config(durable, Config),
    Self = self(),

    spawn_link(Worker, fun() ->
        Futures = lists:map(fun(N) ->
            Ctx = ?CTX#{no_durability => not Durable},
            couchbase_driver:save_async(Ctx, ?DOC(N))
        end, lists:seq(1, OpsNum)),
        lists:foreach(fun(Future) ->
<<<<<<< HEAD
            ?assertMatch({ok, _, #document2{}}, couchbase_driver:wait(Future))
=======
            ?assertMatch({ok, _, #document{}}, couchbase_driver:wait(Future))
>>>>>>> 270d5715
        end, Futures),
        ?assertEqual(
            0, couchbase_pool:get_request_queue_size(?BUCKET, write), ?ATTEMPTS
        ),

        Futures2 = lists:map(fun(N) ->
            couchbase_driver:get_async(?CTX, ?KEY(N))
        end, lists:seq(1, OpsNum)),
        lists:foreach(fun(Future) ->
<<<<<<< HEAD
            ?assertMatch({ok, _, #document2{}}, couchbase_driver:wait(Future))
=======
            ?assertMatch({ok, _, #document{}}, couchbase_driver:wait(Future))
>>>>>>> 270d5715
        end, Futures2),
        ?assertEqual(
            0, couchbase_pool:get_request_queue_size(?BUCKET, read), ?ATTEMPTS
        ),

        Futures3 = lists:map(fun(N) ->
            couchbase_driver:delete_async(?CTX, ?KEY(N))
        end, lists:seq(1, OpsNum)),
        lists:foreach(fun(Future) ->
            ?assertEqual(ok, couchbase_driver:wait(Future))
        end, Futures3),
        ?assertEqual(
            0, couchbase_pool:get_request_queue_size(?BUCKET, write), ?ATTEMPTS
        ),
        Self ! done
    end),
    receive done -> ok end.

get_counter_should_return_value(Config) ->
    [Worker | _] = ?config(cluster_worker_nodes, Config),
    rpc:call(Worker, couchbase_driver, update_counter, [?CTX, ?KEY, 0, 10]),
    ?assertMatch({ok, _, 10}, rpc:call(Worker, couchbase_driver, get_counter,
        [?CTX, ?KEY]
    )).

get_counter_should_return_default_value(Config) ->
    [Worker | _] = ?config(cluster_worker_nodes, Config),
    ?assertMatch({ok, _, 0}, rpc:call(Worker, couchbase_driver, get_counter,
        [?CTX, ?KEY, 0]
    )).

get_counter_should_return_missing_error(Config) ->
    [Worker | _] = ?config(cluster_worker_nodes, Config),
    ?assertMatch({error, key_enoent}, rpc:call(Worker, couchbase_driver,
        get_counter, [?CTX, ?KEY]
    )).

update_counter_should_return_default_value(Config) ->
    [Worker | _] = ?config(cluster_worker_nodes, Config),
    ?assertMatch({ok, _, 0}, rpc:call(Worker, couchbase_driver, update_counter,
        [?CTX, ?KEY, 1, 0]
    )).

update_counter_should_update_value(Config) ->
    [Worker | _] = ?config(cluster_worker_nodes, Config),
    rpc:call(Worker, couchbase_driver, update_counter, [?CTX, ?KEY, 0, 0]),
    ?assertMatch({ok, _, 10}, rpc:call(Worker, couchbase_driver, update_counter,
        [?CTX, ?KEY, 10, 0]
    )).

save_design_doc_should_return_success(Config) ->
    [Worker | _] = ?config(cluster_worker_nodes, Config),
    ?assertEqual(ok, rpc:call(Worker, couchbase_driver, save_design_doc,
        [?CTX, ?DESIGN, ?DESIGN_EJSON]
<<<<<<< HEAD
    )).

=======
    )).

save_view_doc_should_return_success(Config) ->
    [Worker | _] = ?config(cluster_worker_nodes, Config),
    ?assertEqual(ok, rpc:call(Worker, couchbase_driver, save_view_doc,
        [?CTX, ?VIEW, ?VIEW_FUNCTION]
    )).

save_spatial_view_doc_should_return_success(Config) ->
    [Worker | _] = ?config(cluster_worker_nodes, Config),
    ?assertEqual(ok, rpc:call(Worker, couchbase_driver, save_spatial_view_doc,
        [?CTX, ?VIEW, ?VIEW_FUNCTION]
    )).

>>>>>>> 270d5715
get_design_doc_should_return_doc(Config) ->
    [Worker | _] = ?config(cluster_worker_nodes, Config),
    rpc:call(Worker, couchbase_driver, save_design_doc,
        [?CTX, ?DESIGN, ?DESIGN_EJSON]
    ),
    ?assertEqual({ok, ?DESIGN_EJSON},
        rpc:call(Worker, couchbase_driver, get_design_doc, [?CTX, ?DESIGN])
    ).

get_design_doc_should_return_missing_error(Config) ->
    [Worker | _] = ?config(cluster_worker_nodes, Config),
    ?assertMatch({error, {<<"not_found">>, _}},
        rpc:call(Worker, couchbase_driver, get_design_doc, [?CTX, ?DESIGN])
    ).

delete_design_doc_should_return_success(Config) ->
    [Worker | _] = ?config(cluster_worker_nodes, Config),
    rpc:call(Worker, couchbase_driver, save_design_doc,
        [?CTX, ?DESIGN, ?DESIGN_EJSON]
    ),
    ?assertEqual(ok, rpc:call(Worker, couchbase_driver, delete_design_doc,
        [?CTX, ?DESIGN]
    )).

delete_design_doc_should_return_missing_error(Config) ->
    [Worker | _] = ?config(cluster_worker_nodes, Config),
    ?assertMatch({error, {<<"not_found">>, _}},
        rpc:call(Worker, couchbase_driver, delete_design_doc, [?CTX, ?DESIGN])
    ).

query_view_should_return_empty_result(Config) ->
    [Worker | _] = ?config(cluster_worker_nodes, Config),
    rpc:call(Worker, couchbase_driver, save_design_doc,
        [?CTX, ?DESIGN, ?DESIGN_EJSON]
    ),
    ?assertMatch({ok, {[]}},
        rpc:call(Worker, couchbase_driver, query_view,
            [?CTX, ?DESIGN, ?VIEW, [{stale, false}, {key, ?KEY}]]
        )
    ).

query_view_should_return_result(Config) ->
    [Worker | _] = ?config(cluster_worker_nodes, Config),
    rpc:call(Worker, couchbase_driver, save_design_doc,
        [?CTX, ?DESIGN, ?DESIGN_EJSON]
    ),
    rpc:call(Worker, couchbase_driver, save, [?CTX, ?DOC]),
    {ok, {[Result]}} = ?assertMatch({ok, {[_]}},
        rpc:call(Worker, couchbase_driver, query_view,
            [?CTX, ?DESIGN, ?VIEW, [
                {stale, false}, {key, couchbase_doc:set_prefix(?CTX, ?KEY)}
            ]]
        )
    ),
    ?assertEqual(couchbase_doc:set_prefix(?CTX, ?KEY),
        proplists:get_value(<<"id">>, Result)),
    ?assertEqual(couchbase_doc:set_prefix(?CTX, ?KEY),
        proplists:get_value(<<"key">>, Result)),
    ?assertEqual(null, proplists:get_value(<<"value">>, Result)).

query_view_should_return_missing_error(Config) ->
    [Worker | _] = ?config(cluster_worker_nodes, Config),
    ?assertMatch({error, {<<"not_found">>, _}},
        rpc:call(Worker, couchbase_driver, query_view,
            [?CTX, ?DESIGN, ?VIEW, [{stale, false}]]
        )
    ).

query_view_should_parse_empty_opts(Config) ->
    [Worker | _] = ?config(cluster_worker_nodes, Config),
    ?assertMatch({error, {_, _}}, rpc:call(Worker, couchbase_driver, query_view,
        [?CTX, ?DESIGN, ?VIEW, []]
    )).

query_view_should_parse_all_opts(Config) ->
    [Worker | _] = ?config(cluster_worker_nodes, Config),
    ?assertMatch({error, {_, _}},
        rpc:call(Worker, couchbase_driver, query_view,
            [?CTX, ?DESIGN, ?VIEW, [
                {descending, true},
                {descending, false},
                {endkey, <<"key">>},
                {endkey_docid, <<"id">>},
                {full_set, true},
                {full_set, false},
                {group, true},
                {group, false},
                {group_level, 1},
                {inclusive_end, true},
                {inclusive_end, false},
                {key, <<"key">>},
                {keys, [<<"key">>]},
                {limit, 1},
                {on_error, continue},
                {on_error, stop},
                {reduce, true},
                {reduce, false},
                {spatial, true},
                {spatial, false},
                {skip, 0},
                {stale, ok},
                {stale, false},
                {stale, update_after},
                {startkey, <<"key">>},
                {startkey_docid, <<"id">>},
                {bbox, <<"bbox">>},
                {start_range, <<"range">>},
                {end_range, <<"range">>}
            ]]
        )
    ).

get_buckets_should_return_all_buckets(Config) ->
    [Worker | _] = ?config(cluster_worker_nodes, Config),
    ?assertEqual([?BUCKET], rpc:call(Worker, couchbase_config, get_buckets,
        []
    )).

%%%===================================================================
%%% Init/teardown functions
%%%===================================================================

init_per_testcase(_Case, Config) ->
    Workers = ?config(cluster_worker_nodes, Config),
    test_utils:mock_new(Workers, ?MODEL, [passthrough, non_strict]),
    test_utils:mock_expect(Workers, ?MODEL, model_init, fun() ->
        #model_config{version = 1}
    end),
    test_utils:mock_expect(Workers, ?MODEL, record_struct, fun(1) ->
        {record, [
            {field1, integer},
            {field2, string},
            {field3, atom}
        ]}
    end),
    Config.

end_per_testcase(_Case, Config) ->
    Workers = ?config(cluster_worker_nodes, Config),
    test_utils:mock_validate_and_unload(Workers, ?MODEL).<|MERGE_RESOLUTION|>--- conflicted
+++ resolved
@@ -44,11 +44,8 @@
     update_counter_should_return_default_value/1,
     update_counter_should_update_value/1,
     save_design_doc_should_return_success/1,
-<<<<<<< HEAD
-=======
     save_view_doc_should_return_success/1,
     save_spatial_view_doc_should_return_success/1,
->>>>>>> 270d5715
     get_design_doc_should_return_doc/1,
     get_design_doc_should_return_missing_error/1,
     delete_design_doc_should_return_success/1,
@@ -89,11 +86,8 @@
         update_counter_should_return_default_value,
         update_counter_should_update_value,
         save_design_doc_should_return_success,
-<<<<<<< HEAD
-=======
         save_view_doc_should_return_success,
         save_spatial_view_doc_should_return_success,
->>>>>>> 270d5715
         get_design_doc_should_return_doc,
         get_design_doc_should_return_missing_error,
         delete_design_doc_should_return_success,
@@ -137,12 +131,9 @@
 }).
 -define(DESIGN, <<"design-", (?CASE)/binary>>).
 -define(VIEW, <<"view-", (?CASE)/binary>>).
-<<<<<<< HEAD
-=======
 -define(VIEW_FUNCTION, <<"function (doc, meta) {\r\n"
 "  emit(meta.id, null);\r\n"
 "}\r\n">>).
->>>>>>> 270d5715
 -define(DESIGN_EJSON, {[{<<"views">>,
     {[{?VIEW,
         {[{<<"map">>, ?VIEW_FUNCTION}]}
@@ -171,19 +162,6 @@
 
 save_should_return_doc(Config) ->
     [Worker | _] = ?config(cluster_worker_nodes, Config),
-<<<<<<< HEAD
-    {ok, _, Doc} = ?assertMatch({ok, _, #document2{}},
-        rpc:call(Worker, couchbase_driver, save, [?CTX, ?DOC])
-    ),
-    ?assertEqual(?KEY, Doc#document2.key),
-    ?assertEqual(?VALUE, Doc#document2.value),
-    ?assertEqual(?SCOPE, Doc#document2.scope),
-    ?assertEqual([?MUTATOR], Doc#document2.mutator),
-    ?assertMatch([<<"1-", _/binary>>], Doc#document2.rev),
-    ?assertEqual(1, Doc#document2.seq),
-    ?assertEqual(false, Doc#document2.deleted),
-    ?assertEqual(1, Doc#document2.version).
-=======
     {ok, _, Doc} = ?assertMatch({ok, _, #document{}},
         rpc:call(Worker, couchbase_driver, save, [?CTX, ?DOC])
     ),
@@ -195,7 +173,6 @@
     ?assertEqual(1, Doc#document.seq),
     ?assertEqual(false, Doc#document.deleted),
     ?assertEqual(1, Doc#document.version).
->>>>>>> 270d5715
 
 save_should_increment_seq_counter(Config) ->
     [Worker | _] = ?config(cluster_worker_nodes, Config),
@@ -231,12 +208,6 @@
 save_should_create_change_doc(Config) ->
     [Worker | _] = ?config(cluster_worker_nodes, Config),
     rpc:call(Worker, couchbase_driver, save, [?CTX, ?DOC]),
-<<<<<<< HEAD
-    Key = ?KEY,
-    ?assertMatch({ok, _, Key}, rpc:call(Worker, couchbase_driver, get,
-        [?CTX, couchbase_changes:get_change_key(?SCOPE, 1)]
-    )).
-=======
     Key = couchbase_doc:set_prefix(?CTX, ?KEY),
     {ok, _, Json} = ?assertMatch({ok, _, _}, rpc:call(Worker, couchbase_driver,
         get, [
@@ -264,22 +235,6 @@
     ?assertEqual({error, key_eexists},
         rpc:call(Worker, couchbase_driver, save, [?CTX#{cas => 1}, ?DOC])
     ).
->>>>>>> 270d5715
-
-save_should_return_missing_error(Config) ->
-    [Worker | _] = ?config(cluster_worker_nodes, Config),
-    ?assertEqual({error, key_enoent},
-        rpc:call(Worker, couchbase_driver, save, [?CTX#{cas => 1}, ?DOC])
-    ).
-
-save_should_return_already_exists_error(Config) ->
-    [Worker | _] = ?config(cluster_worker_nodes, Config),
-    {ok, _, _} = ?assertMatch({ok, _, #document2{}},
-        rpc:call(Worker, couchbase_driver, save, [?CTX, ?DOC])
-    ),
-    ?assertEqual({error, key_eexists},
-        rpc:call(Worker, couchbase_driver, save, [?CTX#{cas => 1}, ?DOC])
-    ).
 
 get_should_return_doc(Config) ->
     [Worker | _] = ?config(cluster_worker_nodes, Config),
@@ -305,11 +260,7 @@
         filed3 = '4'
     },
     {ok, _, Doc2} = ?assertMatch({ok, _, _}, rpc:call(Worker, couchbase_driver,
-<<<<<<< HEAD
-        save, [?CTX#{mutator => ?MUTATOR(2)}, Doc#document2{value = Value}]
-=======
         save, [?CTX#{mutator => ?MUTATOR(2)}, Doc#document{value = Value}]
->>>>>>> 270d5715
     )),
     ?assertEqual(?KEY, Doc2#document.key),
     ?assertEqual(Value, Doc2#document.value),
@@ -324,11 +275,7 @@
     [Worker | _] = ?config(cluster_worker_nodes, Config),
     Doc3 = lists:foldl(fun(N, Doc) ->
         {ok, _, Doc2} = ?assertMatch({ok, _, _}, rpc:call(Worker,
-<<<<<<< HEAD
-            couchbase_driver, save, [?CTX, Doc#document2{
-=======
             couchbase_driver, save, [?CTX, Doc#document{
->>>>>>> 270d5715
                 value = ?VALUE#?MODEL{field1 = N}
             }]
         )),
@@ -377,11 +324,7 @@
             couchbase_driver:save_async(Ctx, ?DOC(N))
         end, lists:seq(1, OpsNum)),
         lists:foreach(fun(Future) ->
-<<<<<<< HEAD
-            ?assertMatch({ok, _, #document2{}}, couchbase_driver:wait(Future))
-=======
             ?assertMatch({ok, _, #document{}}, couchbase_driver:wait(Future))
->>>>>>> 270d5715
         end, Futures),
         ?assertEqual(
             0, couchbase_pool:get_request_queue_size(?BUCKET, write), ?ATTEMPTS
@@ -391,11 +334,7 @@
             couchbase_driver:get_async(?CTX, ?KEY(N))
         end, lists:seq(1, OpsNum)),
         lists:foreach(fun(Future) ->
-<<<<<<< HEAD
-            ?assertMatch({ok, _, #document2{}}, couchbase_driver:wait(Future))
-=======
             ?assertMatch({ok, _, #document{}}, couchbase_driver:wait(Future))
->>>>>>> 270d5715
         end, Futures2),
         ?assertEqual(
             0, couchbase_pool:get_request_queue_size(?BUCKET, read), ?ATTEMPTS
@@ -450,10 +389,6 @@
     [Worker | _] = ?config(cluster_worker_nodes, Config),
     ?assertEqual(ok, rpc:call(Worker, couchbase_driver, save_design_doc,
         [?CTX, ?DESIGN, ?DESIGN_EJSON]
-<<<<<<< HEAD
-    )).
-
-=======
     )).
 
 save_view_doc_should_return_success(Config) ->
@@ -468,7 +403,6 @@
         [?CTX, ?VIEW, ?VIEW_FUNCTION]
     )).
 
->>>>>>> 270d5715
 get_design_doc_should_return_doc(Config) ->
     [Worker | _] = ?config(cluster_worker_nodes, Config),
     rpc:call(Worker, couchbase_driver, save_design_doc,
