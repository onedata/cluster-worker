--- conflicted
+++ resolved
@@ -38,10 +38,6 @@
 %%%===================================================================
 
 token_authentication(Config) ->
-<<<<<<< HEAD
-    timer:sleep(timer:seconds(10)), % waiting for appmock. todo integrate with nagios
-=======
->>>>>>> 5e9c7610
     % given
     [Worker1, _] = ?config(op_worker_nodes, Config),
     mock_gr_certificates(Config),
