%%%--------------------------------------------------------------------
%%% @author Michal Wrzeszcz
%%% @copyright (C) 2015 ACK CYFRONET AGH
%%% This software is released under the MIT license
%%% cited in 'LICENSE.txt'.
%%% @end
%%%--------------------------------------------------------------------
%%% @doc
%%% This test checks requests routing inside OP cluster.
%%% @end
%%%--------------------------------------------------------------------
-module(requests_routing_test_SUITE).
-author("Michal Wrzeszcz").

-include("global_definitions.hrl").
-include("cluster_elements/worker_host/worker_protocol.hrl").
-include_lib("ctool/include/global_registry/gr_users.hrl").
-include_lib("ctool/include/logging.hrl").
-include_lib("ctool/include/test/assertions.hrl").
-include_lib("ctool/include/test/test_utils.hrl").
-include_lib("ctool/include/test/performance.hrl").
-include_lib("annotations/include/annotations.hrl").

%% export for ct
-export([all/0, init_per_suite/1, end_per_suite/1]).
-export([simple_call_test/1, direct_cast_test/1, redirect_cast_test/1, mixed_cast_test/1]).

all() ->
    [simple_call_test, direct_cast_test, redirect_cast_test, mixed_cast_test].

-define(REQUEST_TIMEOUT, timer:seconds(10)).
-define(REPEATS, 100).

%%%===================================================================
%%% Test function
%% ====================================================================

-performance([
    {repeats, ?REPEATS},
    {config, [{name, simple_call}]}
]).
simple_call_test(Config) ->
    [Worker1, Worker2] = ?config(op_worker_nodes, Config),

    T1 = os:timestamp(),
    ?assertEqual(pong, rpc:call(Worker1, worker_proxy, call, [http_worker, ping, ?REQUEST_TIMEOUT, random])),
    T2 = os:timestamp(),
    ?assertEqual(pong, rpc:call(Worker1, worker_proxy, call, [{http_worker, Worker1}, ping, ?REQUEST_TIMEOUT])),
    T3 = os:timestamp(),
    ?assertEqual(pong, rpc:call(Worker1, worker_proxy, call, [{http_worker, Worker2}, ping, ?REQUEST_TIMEOUT])),
    T4 = os:timestamp(),
    ?assertEqual(pong, rpc:call(Worker1, worker_proxy, call, [http_worker, ping, ?REQUEST_TIMEOUT, prefer_local])),
    T5 = os:timestamp(),

<<<<<<< HEAD
    [{random, timer:now_diff(T2, T1)}, {direct, timer:now_diff(T3, T2)},
        {redirect, timer:now_diff(T4, T3)}, {prefer_local, timer:now_diff(T5, T4)}].
=======
    [
        #parameter{name = redirect_random, value = utils:milliseconds_diff(T2, T1), unit = "ms"},
        #parameter{name = direct_random, value = utils:milliseconds_diff(T3, T2), unit = "ms"},
        #parameter{name = redirect_prefer_local, value = utils:milliseconds_diff(T4, T3), unit = "ms"},
        #parameter{name = direct_prefer_local, value = utils:milliseconds_diff(T5, T4), unit = "ms"}
    ].
>>>>>>> c3fbe89f

%%%===================================================================

-performance([
    {repeats, ?REPEATS},
    {parameters, [
        [{name, proc_num}, {value, 10}],
        [{name, proc_repeats}, {value, 10}]
    ]},
    {config, [{name, direct_cast},
        {parameters, [
            [{name, proc_num}, {value, 100}],
            [{name, proc_repeats}, {value, 100}]
        ]}
    ]}
]).
direct_cast_test(Config) ->
    [Worker | _] = ?config(op_worker_nodes, Config),
    ProcSendNum = ?config(proc_repeats, Config),
    ProcNum = ?config(proc_num, Config),

    TestProc = fun() ->
        Self = self(),
        SendReq = fun(MsgId) ->
            ?assertEqual(ok, rpc:call(Worker, worker_proxy, cast, [http_worker, ping, {proc, Self}, MsgId, prefer_local]))
        end,

        BeforeProcessing = os:timestamp(),
        for(1, ProcSendNum, SendReq),
        count_answers(ProcSendNum),
        AfterProcessing = os:timestamp(),
        utils:milliseconds_diff(AfterProcessing, BeforeProcessing)
    end,

    Ans = spawn_and_check(TestProc, ProcNum),
    ?assertMatch({ok, _}, Ans),
    {_, Times} = Ans,
    #parameter{name = routing_time, value = Times, unit = "ms"}.

%%%===================================================================

-performance([
    {repeats, ?REPEATS},
    {parameters, [
        [{name, proc_num}, {value, 10}],
        [{name, proc_repeats}, {value, 10}]
    ]},
    {config, [{name, redirect_cast},
        {parameters, [
            [{name, proc_num}, {value, 100}],
            [{name, proc_repeats}, {value, 100}]
        ]}
    ]}
]).
redirect_cast_test(Config) ->
    [Worker1, Worker2] = ?config(op_worker_nodes, Config),
    ProcSendNum = ?config(proc_repeats, Config),
    ProcNum = ?config(proc_num, Config),

    TestProc = fun() ->
        Self = self(),
        SendReq = fun(MsgId) ->
            ?assertEqual(ok, rpc:call(Worker1, worker_proxy, cast, [{http_worker, Worker2}, ping, {proc, Self}, MsgId]))
        end,

        BeforeProcessing = os:timestamp(),
        for(1, ProcSendNum, SendReq),
        count_answers(ProcSendNum),
        AfterProcessing = os:timestamp(),
        utils:milliseconds_diff(AfterProcessing, BeforeProcessing)
    end,

    Ans = spawn_and_check(TestProc, ProcNum),
    ?assertMatch({ok, _}, Ans),
    {_, Times} = Ans,
    #parameter{name = routing_time, value = Times, unit = "ms"}.

%%%===================================================================

-performance([
    {repeats, ?REPEATS},
    {parameters, [
        [{name, proc_num}, {value, 10}],
        [{name, proc_repeats}, {value, 10}]
    ]},
    {config, [{name, short_procs},
        {parameters, [
            [{name, proc_num}, {value, 100}],
            [{name, proc_repeats}, {value, 1}]
        ]}
    ]},
    {config, [{name, one_proc},
        {parameters, [
            [{name, proc_num}, {value, 1}],
            [{name, proc_repeats}, {value, 100}]
        ]}
    ]},
    {config, [{name, long_procs},
        {parameters, [
            [{name, proc_num}, {value, 100}],
            [{name, proc_repeats}, {value, 100}]
        ]}
    ]}
]).
mixed_cast_test(Config) ->
    [Worker1, Worker2] = ?config(op_worker_nodes, Config),
    ProcSendNum = ?config(proc_repeats, Config),
    ProcNum = ?config(proc_num, Config),

    TestProc = fun() ->
        Self = self(),
        SendReq = fun(MsgId) ->
<<<<<<< HEAD
            ?assertEqual(ok, rpc:call(Worker1, worker_proxy, cast, [http_worker, ping, {proc, Self}, 2*MsgId-1, random])),
            ?assertEqual(ok, rpc:call(Worker2, worker_proxy, cast, [http_worker, ping, {proc, Self}, 2*MsgId, prefer_local]))
=======
            ?assertEqual(ok, rpc:call(Ccm, worker_proxy, cast, [http_worker, ping, {proc, Self}, 2 * MsgId - 1, random])),
            ?assertEqual(ok, rpc:call(Worker, worker_proxy, cast, [http_worker, ping, {proc, Self}, 2 * MsgId, prefer_local]))
>>>>>>> c3fbe89f
        end,

        BeforeProcessing = os:timestamp(),
        for(1, ProcSendNum, SendReq),
        count_answers(2 * ProcSendNum),
        AfterProcessing = os:timestamp(),
        utils:milliseconds_diff(AfterProcessing, BeforeProcessing)
    end,

    Ans = spawn_and_check(TestProc, ProcNum),
    ?assertMatch({ok, _}, Ans),
    {_, Times} = Ans,
    #parameter{name = routing_time, value = Times, unit = "ms"}.

%%%===================================================================
%%% SetUp and TearDown functions
%%%===================================================================

init_per_suite(Config) ->
    ?TEST_INIT(Config, ?TEST_FILE(Config, "env_desc.json")).

end_per_suite(Config) ->
    test_node_starter:clean_environment(Config).

%%%===================================================================
%%% Internal functions
%%%===================================================================

spawn_and_check(_Fun, 0) ->
    {ok, 0};

spawn_and_check(Fun, Num) ->
    Master = self(),
    spawn_link(fun() ->
        Ans = Fun(),
        Master ! {ok, Ans}
    end),
    case spawn_and_check(Fun, Num - 1) of
        {ok, Sum} ->
            receive
                {ok, Time} -> {ok, Time + Sum}
            after ?REQUEST_TIMEOUT ->
                {error, timeout}
            end
    end.

for(N, N, F) ->
    F(N);
for(I, N, F) ->
    F(I),
    for(I + 1, N, F).

count_answers(Exp) ->
    count_answers(0, Exp).

count_answers(Exp, Exp) ->
    ok;

count_answers(Num, Exp) ->
    NumToBeReceived = Num + 1,
    Ans = receive
              #worker_answer{id = NumToBeReceived, response = Response} ->
                  Response
          after ?REQUEST_TIMEOUT ->
              {error, timeout}
          end,
    ?assertEqual(pong, Ans),
    count_answers(NumToBeReceived, Exp).<|MERGE_RESOLUTION|>--- conflicted
+++ resolved
@@ -52,17 +52,12 @@
     ?assertEqual(pong, rpc:call(Worker1, worker_proxy, call, [http_worker, ping, ?REQUEST_TIMEOUT, prefer_local])),
     T5 = os:timestamp(),
 
-<<<<<<< HEAD
-    [{random, timer:now_diff(T2, T1)}, {direct, timer:now_diff(T3, T2)},
-        {redirect, timer:now_diff(T4, T3)}, {prefer_local, timer:now_diff(T5, T4)}].
-=======
     [
         #parameter{name = redirect_random, value = utils:milliseconds_diff(T2, T1), unit = "ms"},
         #parameter{name = direct_random, value = utils:milliseconds_diff(T3, T2), unit = "ms"},
         #parameter{name = redirect_prefer_local, value = utils:milliseconds_diff(T4, T3), unit = "ms"},
         #parameter{name = direct_prefer_local, value = utils:milliseconds_diff(T5, T4), unit = "ms"}
     ].
->>>>>>> c3fbe89f
 
 %%%===================================================================
 
@@ -175,13 +170,8 @@
     TestProc = fun() ->
         Self = self(),
         SendReq = fun(MsgId) ->
-<<<<<<< HEAD
-            ?assertEqual(ok, rpc:call(Worker1, worker_proxy, cast, [http_worker, ping, {proc, Self}, 2*MsgId-1, random])),
-            ?assertEqual(ok, rpc:call(Worker2, worker_proxy, cast, [http_worker, ping, {proc, Self}, 2*MsgId, prefer_local]))
-=======
-            ?assertEqual(ok, rpc:call(Ccm, worker_proxy, cast, [http_worker, ping, {proc, Self}, 2 * MsgId - 1, random])),
-            ?assertEqual(ok, rpc:call(Worker, worker_proxy, cast, [http_worker, ping, {proc, Self}, 2 * MsgId, prefer_local]))
->>>>>>> c3fbe89f
+            ?assertEqual(ok, rpc:call(Worker1, worker_proxy, cast, [http_worker, ping, {proc, Self}, 2 * MsgId - 1, random])),
+            ?assertEqual(ok, rpc:call(Worker2, worker_proxy, cast, [http_worker, ping, {proc, Self}, 2 * MsgId, prefer_local]))
         end,
 
         BeforeProcessing = os:timestamp(),
