--- conflicted
+++ resolved
@@ -232,6 +232,10 @@
             ?ERROR_FORBIDDEN
     end;
 
+handle_graph_request(?USER_AUTH(?USER_1), _AuthHint, #gri{type = od_group, id = ?GROUP_1, aspect = int_value}, create, Data, _Entity) ->
+    #{<<"value">> := Value} = Data,
+    {ok, value, binary_to_integer(Value)};
+
 handle_graph_request(?USER_AUTH(UserId), AuthHint, #gri{type = od_space, id = undefined, aspect = instance}, create, Data, _Entity) ->
     #{<<"name">> := ?SPACE_1_NAME} = Data,
     case AuthHint of
@@ -265,7 +269,7 @@
             ?ERROR_FORBIDDEN;
         {true, #gri{scope = ResScope}} ->
             Data = ?HANDLE_SERVICE_DATA(<<"pub1">>, <<"sha1">>, <<"pro1">>, <<"pri1">>),
-            {ok, {fetched, GRI#gri{scope = ResScope}, ?LIMIT_HANDLE_SERVICE_DATA(ResScope, Data)}}
+            {ok, resource, {GRI#gri{scope = ResScope}, ?LIMIT_HANDLE_SERVICE_DATA(ResScope, Data)}}
     end;
 
 handle_graph_request(Client, _, GRI = #gri{type = od_handle_service, id = ?HANDLE_SERVICE, aspect = instance}, get, _, Entity) ->
@@ -301,10 +305,9 @@
     #{}.
 
 
-<<<<<<< HEAD
 % Test both ways of implementing the translator - returning exact value or a fun
 % to evaluate.
-translate_get(1, _GRI, Data) ->
+translate_resource(_, _GRI, Data) ->
     case rand:uniform(2) of
         1 -> Data;
         2 -> fun(_Client) -> Data end
@@ -313,19 +316,11 @@
 
 % Test both ways of implementing the translator - returning exact value or a fun
 % to evaluate.
-translate_create(1, _GRI, Data) ->
+translate_value(_, _GRI, Data) ->
     case rand:uniform(2) of
         1 -> Data;
         2 -> fun(_Client) -> Data end
     end.
-=======
-translate_resource(_, _GRI, Data) ->
-    Data.
-
-
-translate_value(_, _GRI, Data) ->
-    Data.
->>>>>>> 68b3554d
 
 get_throttled_models() ->
     [].
