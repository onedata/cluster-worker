--- conflicted
+++ resolved
@@ -120,13 +120,7 @@
     File = gen_filename(),
 
     {ok, _} = call(Config, file, open, [?path(Config, File), write]),
-<<<<<<< HEAD
-    ?assertMatch({ok, _}, call(Config, open, [File, read])),
-
-    ok.
-=======
-    ?assertMatch({ok, _}, call(Config, open, [File, r])).
->>>>>>> 54f19e8f
+    ?assertMatch({ok, _}, call(Config, open, [File, read])).
 
 read_test(Config) ->
     File = gen_filename(),
