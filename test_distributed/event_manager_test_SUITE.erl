--- conflicted
+++ resolved
@@ -453,11 +453,7 @@
     unsubscribe(Worker1, SubId),
     ?assertReceivedMatch(#event_subscription_cancellation{id = SubId}, ?TIMEOUT),
     ?assertReceivedMatch(#event_subscription_cancellation{id = SubId}, ?TIMEOUT),
-<<<<<<< HEAD
-    ?assertEqual({error, timeout}, test_utils:receive_any()),
-=======
     ?assertNotReceivedMatch(_),
->>>>>>> fa46b10b
 
     % Check subscription has been removed from distributed cache.
     ?assertMatch({ok, []}, rpc:call(Worker1, subscription, list, [])),
