%%%-------------------------------------------------------------------
%%% @author Krzysztof Trzepla
%%% @copyright (C) 2017 ACK CYFRONET AGH
%%% This software is released under the MIT license
%%% cited in 'LICENSE.txt'.
%%% @end
%%%-------------------------------------------------------------------
%%% @doc
%%% This file contains datastore cache tests.
%%% @end
%%%-------------------------------------------------------------------
-module(datastore_cache_test_SUITE).
-author("Krzysztof Trzepla").

-include("modules/datastore/datastore.hrl").
-include("modules/datastore/datastore_common_internal.hrl").
-include_lib("ctool/include/test/test_utils.hrl").
-include_lib("ctool/include/test/assertions.hrl").
-include_lib("ctool/include/test/performance.hrl").

%% export for ct
-export([all/0, init_per_testcase/2, end_per_testcase/2]).

%% tests
-export([
    get_should_return_value_from_memory/1,
    get_should_return_missing_error/1,
    fetch_should_return_value_from_memory/1,
    fetch_should_return_value_from_disc/1,
    fetch_should_return_value_from_disc_when_memory_driver_undefined/1,
    fetch_should_return_value_from_memory_when_disc_driver_undefined/1,
    fetch_should_save_value_in_memory/1,
    fetch_should_return_value_from_memory_and_disc/1,
    fetch_should_return_missing_error/1,
    fetch_should_return_missing_error_when_disc_driver_undefined/1,
    save_should_save_value_in_memory/1,
    save_should_save_value_on_disc/1,
    save_should_save_value_on_disc_when_memory_driver_undefined/1,
    save_should_save_value_in_memory_and_on_disc/1,
    save_should_overwrite_value_in_memory/1,
    save_should_not_overwrite_value_in_memory/1,
    save_should_save_value_in_memory_when_disc_driver_undefined/1,
    save_should_return_no_memory_error_when_disc_driver_undefined/1,
<<<<<<< HEAD
=======
    save_volatile_should_be_overwritten/1,
>>>>>>> 270d5715
    update_should_get_value_from_memory_and_save_in_memory/1,
    update_should_get_value_from_disc_and_save_in_memory/1,
    update_should_get_value_from_disc_and_save_on_disc/1,
    update_should_return_missing_error/1,
    update_should_pass_error/1,
    flush_should_save_value_on_disc/1,
    flush_should_return_missing_error/1,
    mark_active_should_activate_new_entry/1,
    mark_active_should_fail_on_full_cache/1,
    mark_active_should_ignore_active_entry/1,
    mark_inactive_should_deactivate_active_entry/1,
    mark_inactive_should_deactivate_deleted_entry/1,
    mark_inactive_should_not_deactivate_not_deleted_entry/1,
    mark_inactive_should_ignore_not_active_entry/1,
    mark_inactive_should_enable_entries_removal/1,
    mark_active_should_reactivate_inactive_entry/1,
    mark_active_should_remove_inactive_entry/1,
    resize_should_block_mark_active/1,
    resize_should_remove_inactive_entry/1
]).

all() ->
    ?ALL([
        get_should_return_value_from_memory,
        get_should_return_missing_error,
        fetch_should_return_value_from_memory,
        fetch_should_return_value_from_disc,
        fetch_should_return_value_from_disc_when_memory_driver_undefined,
        fetch_should_return_value_from_memory_when_disc_driver_undefined,
        fetch_should_save_value_in_memory,
        fetch_should_return_value_from_memory_and_disc,
        fetch_should_return_missing_error,
        fetch_should_return_missing_error_when_disc_driver_undefined,
        save_should_save_value_in_memory,
        save_should_save_value_on_disc,
        save_should_save_value_on_disc_when_memory_driver_undefined,
        save_should_save_value_in_memory_and_on_disc,
        save_should_overwrite_value_in_memory,
        save_should_not_overwrite_value_in_memory,
        save_should_save_value_in_memory_when_disc_driver_undefined,
        save_should_return_no_memory_error_when_disc_driver_undefined,
<<<<<<< HEAD
=======
        save_volatile_should_be_overwritten,
>>>>>>> 270d5715
        update_should_get_value_from_memory_and_save_in_memory,
        update_should_get_value_from_disc_and_save_in_memory,
        update_should_get_value_from_disc_and_save_on_disc,
        update_should_return_missing_error,
        update_should_pass_error,
        flush_should_save_value_on_disc,
        flush_should_return_missing_error,
        mark_active_should_activate_new_entry,
        mark_active_should_fail_on_full_cache,
        mark_active_should_ignore_active_entry,
        mark_inactive_should_deactivate_active_entry,
        mark_inactive_should_deactivate_deleted_entry,
        mark_inactive_should_not_deactivate_not_deleted_entry,
        mark_inactive_should_ignore_not_active_entry,
        mark_inactive_should_enable_entries_removal,
        mark_active_should_reactivate_inactive_entry,
        mark_active_should_remove_inactive_entry,
        resize_should_block_mark_active,
        resize_should_remove_inactive_entry
    ]).

-record(test_model, {
    field :: binary()
}).

-define(MODEL, test_model).
-define(BUCKET, <<"default">>).
-define(MEM_DRV, ets_driver).
-define(MEM_CTX, #{table => ?FUNCTION_NAME}).
-define(DISC_DRV, couchbase_driver).
-define(DISC_CTX, #{bucket => ?BUCKET}).
-define(CTX, #{
    prefix => <<"prefix">>,
    mutator_pid => self(),
    memory_driver => ?MEM_DRV,
    memory_driver_ctx => ?MEM_CTX,
    disc_driver => ?DISC_DRV,
    disc_driver_ctx => ?DISC_CTX
}).
-define(KEY, ?KEY(1)).
-define(KEY(N), <<"key-", (atom_to_binary(?FUNCTION_NAME, utf8))/binary,
    "-", (integer_to_binary(N))/binary>>).
-define(CACHE_KEY(Key), couchbase_doc:set_prefix(?CTX, Key)).
-define(DOC, ?DOC(1)).
-define(DOC(N), #document{
    key = ?KEY(N),
    value = #test_model{field = <<"1">>}
}).

%%%===================================================================
%%% Test functions
%%%===================================================================

get_should_return_value_from_memory(Config) ->
    [Worker | _] = ?config(cluster_worker_nodes, Config),
    rpc:call(Worker, ?MEM_DRV, save, [?MEM_CTX, ?DOC]),
    ?assertMatch({ok, #document{}},
        rpc:call(Worker, datastore_cache, get, [?CTX, ?KEY])
    ).

get_should_return_missing_error(Config) ->
    [Worker | _] = ?config(cluster_worker_nodes, Config),
    ?assertEqual({error, key_enoent},
        rpc:call(Worker, datastore_cache, get, [?CTX, ?KEY])
    ),
    ?assertEqual({error, key_enoent},
        rpc:call(Worker, datastore_cache, get, [
            ?CTX#{memory_driver => undefined}, ?KEY
        ])
    ).

fetch_should_return_value_from_memory(Config) ->
    [Worker | _] = ?config(cluster_worker_nodes, Config),
    rpc:call(Worker, ?MEM_DRV, save, [?MEM_CTX, ?DOC]),
    ?assertMatch({ok, memory, #document{}},
        rpc:call(Worker, datastore_cache, fetch, [?CTX, ?KEY])
    ).

fetch_should_return_value_from_disc(Config) ->
    [Worker | _] = ?config(cluster_worker_nodes, Config),
    rpc:call(Worker, ?DISC_DRV, save, [?DISC_CTX, ?DOC]),
    ?assertMatch({ok, disc, #document{}},
        rpc:call(Worker, datastore_cache, fetch, [?CTX, ?KEY])
    ).

fetch_should_return_value_from_disc_when_memory_driver_undefined(Config) ->
    [Worker | _] = ?config(cluster_worker_nodes, Config),
    rpc:call(Worker, ?MEM_DRV, save, [?MEM_CTX, ?DOC]),
    rpc:call(Worker, ?DISC_DRV, save, [?DISC_CTX, ?DOC]),
<<<<<<< HEAD
    ?assertMatch({ok, disc, #document2{}},
=======
    ?assertMatch({ok, disc, #document{}},
>>>>>>> 270d5715
        rpc:call(Worker, datastore_cache, fetch, [
            ?CTX#{memory_driver => undefined}, ?KEY
        ])
    ).

fetch_should_return_value_from_memory_when_disc_driver_undefined(Config) ->
    [Worker | _] = ?config(cluster_worker_nodes, Config),
    rpc:call(Worker, ?MEM_DRV, save, [?MEM_CTX, ?DOC]),
    rpc:call(Worker, ?DISC_DRV, save, [?DISC_CTX, ?DOC]),
<<<<<<< HEAD
    ?assertMatch({ok, memory, #document2{}},
=======
    ?assertMatch({ok, memory, #document{}},
>>>>>>> 270d5715
        rpc:call(Worker, datastore_cache, fetch, [
            ?CTX#{disc_driver => undefined}, ?KEY
        ])
    ).

fetch_should_save_value_in_memory(Config) ->
    [Worker | _] = ?config(cluster_worker_nodes, Config),
    rpc:call(Worker, ?DISC_DRV, save, [?DISC_CTX, ?DOC]),
    ?assertMatch({ok, memory, #document{}},
        rpc:call(Worker, datastore_cache, fetch, [?CTX, ?KEY])
    ),
    ?assertMatch({ok, #document{}},
        rpc:call(Worker, datastore_cache, get, [?CTX, ?KEY])
    ).

fetch_should_return_value_from_memory_and_disc(Config) ->
    [Worker | _] = ?config(cluster_worker_nodes, Config),
    rpc:call(Worker, ?MEM_DRV, save, [?MEM_CTX, ?DOC(1)]),
    rpc:call(Worker, ?DISC_DRV, save, [?DISC_CTX, ?DOC(2)]),
    ?assertMatch([
        {ok, memory, #document{}},
        {ok, memory, #document{}},
        {error, key_enoent}
    ],
        rpc:call(Worker, datastore_cache, fetch, [?CTX,
            [?KEY(1), ?KEY(2), ?KEY(3)]
        ])
    ).

fetch_should_return_missing_error(Config) ->
    [Worker | _] = ?config(cluster_worker_nodes, Config),
    ?assertEqual({error, key_enoent},
        rpc:call(Worker, datastore_cache, fetch, [?CTX, ?KEY])
    ).

fetch_should_return_missing_error_when_disc_driver_undefined(Config) ->
    [Worker | _] = ?config(cluster_worker_nodes, Config),
    rpc:call(Worker, ?DISC_DRV, save, [?DISC_CTX, ?DOC]),
    ?assertEqual({error, key_enoent},
        rpc:call(Worker, datastore_cache, fetch, [
            ?CTX#{disc_driver => undefined}, ?KEY
        ])
    ).

save_should_save_value_in_memory(Config) ->
    [Worker | _] = ?config(cluster_worker_nodes, Config),
    ?assertMatch({ok, memory, #document{}},
        rpc:call(Worker, datastore_cache, save, [?CTX, ?DOC])
    ).

save_should_save_value_on_disc(Config) ->
    [Worker | _] = ?config(cluster_worker_nodes, Config),
    ?assertMatch({ok, disc, #document{}},
        rpc:call(Worker, datastore_cache, save, [?CTX, ?DOC])
    ).

<<<<<<< HEAD
save_should_save_value_in_memory_when_disc_driver_undefined(Config) ->
    [Worker | _] = ?config(cluster_worker_nodes, Config),
    ?assertMatch({ok, memory, #document2{}},
        rpc:call(Worker, datastore_cache, save, [
            ?CTX#{disc_driver => undefined}, ?DOC
        ])
    ).

save_should_save_value_on_disc_when_memory_driver_undefined(Config) ->
    [Worker | _] = ?config(cluster_worker_nodes, Config),
    ?assertMatch({ok, disc, #document2{}},
=======
save_should_save_value_on_disc_when_memory_driver_undefined(Config) ->
    [Worker | _] = ?config(cluster_worker_nodes, Config),
    ?assertMatch({ok, disc, #document{}},
>>>>>>> 270d5715
        rpc:call(Worker, datastore_cache, save, [
            ?CTX#{memory_driver => undefined}, ?DOC
        ])
    ).

save_should_save_value_in_memory_and_on_disc(Config) ->
    [Worker | _] = ?config(cluster_worker_nodes, Config),
    ?assertMatch([
        {ok, memory, #document{}},
        {ok, disc, #document{}}
    ],
        rpc:call(Worker, datastore_cache, save, [?CTX, [?DOC(1), ?DOC(2)]])
    ).

save_should_overwrite_value_in_memory(Config) ->
    [Worker | _] = ?config(cluster_worker_nodes, Config),
    ?assertMatch({ok, memory, #document{}},
        rpc:call(Worker, datastore_cache, save, [?CTX, ?DOC(1)])
    ),
    ?assertMatch({ok, disc, #document{}},
        rpc:call(Worker, datastore_cache, save, [?CTX, ?DOC(2)])
    ),
    Key1 = ?KEY(1),
    ?assertEqual(true, rpc:call(Worker, datastore_cache_manager, mark_inactive,
        [disc, ?CACHE_KEY(Key1)]
    )),
    ?assertMatch({ok, memory, #document{}},
        rpc:call(Worker, datastore_cache, save, [?CTX, ?DOC(2)])
    ),
    ?assertEqual({error, key_enoent},
        rpc:call(Worker, datastore_cache, get, [?CTX, ?KEY(1)])
    ),
    ?assertMatch({ok, disc, #document{}},
        rpc:call(Worker, datastore_cache, save, [?CTX, ?DOC(1)])
    ).

save_should_not_overwrite_value_in_memory(Config) ->
    [Worker | _] = ?config(cluster_worker_nodes, Config),
    ?assertMatch({ok, memory, #document{}},
        rpc:call(Worker, datastore_cache, save, [?CTX, ?DOC(1)])
    ),
    Key1 = ?KEY(1),
    ?assertEqual(true, rpc:call(Worker, datastore_cache_manager, mark_inactive,
        [disc, ?CACHE_KEY(Key1)]
    )),
    ?assertMatch({ok, memory, #document{}},
        rpc:call(Worker, datastore_cache, save, [?CTX, ?DOC(2)])
    ),
    ?assertMatch({ok, #document{}},
        rpc:call(Worker, datastore_cache, get, [?CTX, ?KEY(1)])
    ).

save_should_save_value_in_memory_when_disc_driver_undefined(Config) ->
    [Worker | _] = ?config(cluster_worker_nodes, Config),
    ?assertMatch({ok, memory, #document{}},
        rpc:call(Worker, datastore_cache, save, [
            ?CTX#{disc_driver => undefined}, ?DOC
        ])
    ).

save_should_return_no_memory_error_when_disc_driver_undefined(Config) ->
    [Worker | _] = ?config(cluster_worker_nodes, Config),
    ?assertEqual({error, enomem},
        rpc:call(Worker, datastore_cache, save, [
            ?CTX#{disc_driver => undefined}, ?DOC
        ])
    ).

save_volatile_should_be_overwritten(Config) ->
    [Worker | _] = ?config(cluster_worker_nodes, Config),
    ?assertMatch({ok, memory, #document{}},
        rpc:call(Worker, datastore_cache, save, [
            ?CTX#{volatile => true}, ?DOC(1)
        ])
    ),
    ?assertMatch({ok, memory, #document{}},
        rpc:call(Worker, datastore_cache, save, [?CTX, ?DOC(2)])
    ),
    ?assertMatch({error, key_enoent},
        rpc:call(Worker, datastore_cache, get, [?CTX, ?KEY(1)])
    ),
    ?assertMatch({ok, #document{}},
        rpc:call(Worker, datastore_cache, get, [?CTX, ?KEY(2)])
    ).

save_should_return_no_memory_error_when_disc_driver_undefined(Config) ->
    [Worker | _] = ?config(cluster_worker_nodes, Config),
    ?assertEqual({error, enomem},
        rpc:call(Worker, datastore_cache, save, [
            ?CTX#{disc_driver => undefined}, ?DOC
        ])
    ).

update_should_get_value_from_memory_and_save_in_memory(Config) ->
    [Worker | _] = ?config(cluster_worker_nodes, Config),
    rpc:call(Worker, ?MEM_DRV, save, [?MEM_CTX, ?DOC]),
    ?assertMatch({ok, memory, #document{value = #test_model{field = <<"2">>}}},
        rpc:call(Worker, datastore_cache, update, [?CTX, ?KEY, fun(Doc) ->
            {ok, Doc#document{value = #test_model{field = <<"2">>}}}
        end])
    ).

update_should_get_value_from_disc_and_save_in_memory(Config) ->
    [Worker | _] = ?config(cluster_worker_nodes, Config),
    rpc:call(Worker, ?DISC_DRV, save, [?DISC_CTX, ?DOC]),
    ?assertMatch({ok, memory, #document{value = #test_model{field = <<"2">>}}},
        rpc:call(Worker, datastore_cache, update, [?CTX, ?KEY, fun(Doc) ->
            {ok, Doc#document{value = #test_model{field = <<"2">>}}}
        end])
    ).

update_should_get_value_from_disc_and_save_on_disc(Config) ->
    [Worker | _] = ?config(cluster_worker_nodes, Config),
    rpc:call(Worker, ?DISC_DRV, save, [?DISC_CTX, ?DOC]),
    ?assertMatch({ok, disc, #document{value = #test_model{field = <<"2">>}}},
        rpc:call(Worker, datastore_cache, update, [?CTX, ?KEY, fun(Doc) ->
            {ok, Doc#document{value = #test_model{field = <<"2">>}}}
        end])
    ).

update_should_return_missing_error(Config) ->
    [Worker | _] = ?config(cluster_worker_nodes, Config),
    ?assertEqual({error, key_enoent},
        rpc:call(Worker, datastore_cache, update, [?CTX, ?KEY, fun(Doc) ->
            {ok, Doc#document{value = #test_model{field = <<"2">>}}}
        end])
    ).

update_should_pass_error(Config) ->
    [Worker | _] = ?config(cluster_worker_nodes, Config),
    rpc:call(Worker, ?DISC_DRV, save, [?DISC_CTX, ?DOC]),
    ?assertEqual({error, aborted},
        rpc:call(Worker, datastore_cache, update, [?CTX, ?KEY, fun(_Doc) ->
            {error, aborted}
        end])
    ).

flush_should_save_value_on_disc(Config) ->
    [Worker | _] = ?config(cluster_worker_nodes, Config),
    rpc:call(Worker, ?MEM_DRV, save, [?MEM_CTX, ?DOC]),
    ?assertMatch({ok, #document{}},
        rpc:call(Worker, datastore_cache, flush, [?CTX, ?KEY])
    ).

flush_should_return_missing_error(Config) ->
    [Worker | _] = ?config(cluster_worker_nodes, Config),
    ?assertEqual({error, key_enoent},
        rpc:call(Worker, datastore_cache, flush, [?CTX, ?KEY])
    ).

mark_active_should_activate_new_entry(Config) ->
    [Worker | _] = ?config(cluster_worker_nodes, Config),
    ?assertEqual(true, rpc:call(Worker, datastore_cache_manager, mark_active,
        [disc, ?CTX, ?KEY]
    )).

mark_active_should_fail_on_full_cache(Config) ->
    [Worker | _] = ?config(cluster_worker_nodes, Config),
    ?assertEqual(false, rpc:call(Worker, datastore_cache_manager, mark_active,
        [disc, ?CTX, ?KEY]
    )).

mark_active_should_ignore_active_entry(Config) ->
    [Worker | _] = ?config(cluster_worker_nodes, Config),
    rpc:call(Worker, datastore_cache, save, [?CTX, ?DOC]),
    ?assertEqual(true, rpc:call(Worker, datastore_cache_manager, mark_active,
        [disc, ?CTX, ?KEY]
    )).

mark_inactive_should_deactivate_active_entry(Config) ->
    [Worker | _] = ?config(cluster_worker_nodes, Config),
    rpc:call(Worker, datastore_cache, save, [?CTX, ?DOC]),
    Key = ?KEY,
    ?assertEqual(true, rpc:call(Worker, datastore_cache_manager, mark_inactive,
        [disc, ?CACHE_KEY(Key)]
    )).

mark_inactive_should_deactivate_deleted_entry(Config) ->
    [Worker | _] = ?config(cluster_worker_nodes, Config),
    rpc:call(Worker, datastore_cache, save, [
        ?CTX#{disc_driver => undefined}, ?DOC#document{deleted = true}
    ]),
    Key = ?KEY,
    ?assertEqual(true, rpc:call(Worker, datastore_cache_manager, mark_inactive,
        [memory, ?CACHE_KEY(Key)]
    )).

mark_inactive_should_not_deactivate_not_deleted_entry(Config) ->
    [Worker | _] = ?config(cluster_worker_nodes, Config),
    rpc:call(Worker, datastore_cache, save, [?CTX, ?DOC]),
    Key = ?KEY,
    ?assertEqual(false, rpc:call(Worker, datastore_cache_manager, mark_inactive,
        [memory, ?CACHE_KEY(Key)]
    )).

mark_inactive_should_ignore_not_active_entry(Config) ->
    [Worker | _] = ?config(cluster_worker_nodes, Config),
    Key = ?KEY,
    ?assertEqual(false, rpc:call(Worker, datastore_cache_manager, mark_inactive,
        [disc, ?CACHE_KEY(Key)]
    )).

mark_inactive_should_enable_entries_removal(Config) ->
    [Worker | _] = ?config(cluster_worker_nodes, Config),
    ok = rpc:call(Worker, erlang, apply, [fun(Ctx, Docs) ->
        lists:foreach(fun(Doc) ->
            ?assertMatch({ok, memory, _}, datastore_cache:save(Ctx, Doc))
        end, Docs),
        ?assertEqual(true, datastore_cache:inactivate(Ctx))
    end, [?CTX, [?DOC(1), ?DOC(2), ?DOC(3)]]]),
    lists:foreach(fun(N) ->
        ?assertEqual(true, rpc:call(Worker, datastore_cache_manager, mark_active,
            [disc, ?CTX, ?KEY(N)]
        ))
    end, lists:seq(4, 6)),
    lists:foreach(fun(N) ->
        ?assertEqual({error, key_enoent},
            rpc:call(Worker, datastore_cache, get, [?CTX, ?KEY(N)])
        )
    end, lists:seq(1, 3)).

mark_active_should_reactivate_inactive_entry(Config) ->
    [Worker | _] = ?config(cluster_worker_nodes, Config),
    rpc:call(Worker, datastore_cache, save, [?CTX, ?DOC]),
    Key = ?KEY,
    rpc:call(Worker, datastore_cache_manager, mark_inactive,
        [disc, ?CACHE_KEY(Key)]
    ),
    ?assertEqual(true, rpc:call(Worker, datastore_cache_manager, mark_active,
        [disc, ?CTX, ?KEY]
    )).

mark_active_should_remove_inactive_entry(Config) ->
    [Worker | _] = ?config(cluster_worker_nodes, Config),
    rpc:call(Worker, datastore_cache, save, [?CTX, ?DOC(1)]),
    Key1 = ?KEY(1),
    rpc:call(Worker, datastore_cache_manager, mark_inactive,
        [disc, ?CACHE_KEY(Key1)]
    ),
    ?assertEqual(true, rpc:call(Worker, datastore_cache_manager, mark_active,
        [disc, ?CTX, ?KEY(2)]
    )),
    ?assertEqual({error, key_enoent},
        rpc:call(Worker, datastore_cache, get, [?CTX, ?KEY(1)])
    ).

resize_should_block_mark_active(Config) ->
    [Worker | _] = ?config(cluster_worker_nodes, Config),
    ?assertEqual(ok, rpc:call(Worker, datastore_cache_manager, resize, [
        disc, 0
    ])),
    ?assertEqual(false, rpc:call(Worker, datastore_cache_manager, mark_active,
        [disc, ?CTX, ?KEY]
    )).

resize_should_remove_inactive_entry(Config) ->
    [Worker | _] = ?config(cluster_worker_nodes, Config),
    rpc:call(Worker, datastore_cache, save, [?CTX, [
        ?DOC(1), ?DOC(2), ?DOC(3)
    ]]),
    Key1 = ?KEY(1),
    rpc:call(Worker, datastore_cache_manager, mark_inactive,
        [disc, ?CACHE_KEY(Key1)]
    ),
    Key3 = ?KEY(3),
    rpc:call(Worker, datastore_cache_manager, mark_inactive,
        [disc, ?CACHE_KEY(Key3)]
    ),
    ?assertEqual(ok, rpc:call(Worker, datastore_cache_manager, resize, [
        disc, 0
    ])),
    ?assertMatch([
        {error, key_enoent},
        {ok, #document{}},
        {error, key_enoent}
    ],
        rpc:call(Worker, datastore_cache, get, [?CTX, [
            ?KEY(1), ?KEY(2), ?KEY(3)
        ]])
    ).

%%%===================================================================
%%% Init/teardown functions
%%%===================================================================

init_per_testcase(Case, Config) ->
    [Worker | _] = ?config(cluster_worker_nodes, Config),
    Ctx = #{table => proplists:get_value(table, Config, Case)},
    spawn_link(Worker, fun() ->
        ?MEM_DRV:init(Ctx, []),
        receive _ -> ok end
    end),
    rpc:call(Worker, datastore_cache_manager, reset, [memory]),
    rpc:call(Worker, datastore_cache_manager, reset, [disc]),
    rpc:call(Worker, datastore_cache_manager, resize, [memory, cache_size(Case)]),
    rpc:call(Worker, datastore_cache_manager, resize, [disc, cache_size(Case)]),
    test_utils:mock_new(Worker, ?MODEL, [passthrough, non_strict]),
    test_utils:mock_expect(Worker, ?MODEL, model_init, fun() ->
        #model_config{version = 1}
    end),
    test_utils:mock_expect(Worker, ?MODEL, record_struct, fun(1) ->
        {record, [{field, string}]}
    end),
    Config.

end_per_testcase(_Case, Config) ->
    [Worker | _] = ?config(cluster_worker_nodes, Config),
    test_utils:mock_validate_and_unload(Worker, ?MODEL).

%%%===================================================================
%%% Init/teardown functions
%%%===================================================================

cache_size(fetch_should_return_value_from_disc) -> 0;
cache_size(save_should_save_value_on_disc) -> 0;
cache_size(save_should_save_value_in_memory_and_on_disc) -> 1;
cache_size(save_should_overwrite_value_in_memory) -> 1;
<<<<<<< HEAD
=======
cache_size(save_volatile_should_be_overwritten) -> 1;
>>>>>>> 270d5715
cache_size(save_should_return_no_memory_error_when_disc_driver_undefined) -> 0;
cache_size(update_should_get_value_from_disc_and_save_on_disc) -> 0;
cache_size(delete_should_save_value_on_disc) -> 0;
cache_size(mark_active_should_fail_on_full_cache) -> 0;
cache_size(mark_inactive_should_enable_entries_removal) -> 3;
cache_size(mark_active_should_remove_inactive_entry) -> 1;
cache_size(_Case) -> 10000.<|MERGE_RESOLUTION|>--- conflicted
+++ resolved
@@ -41,10 +41,7 @@
     save_should_not_overwrite_value_in_memory/1,
     save_should_save_value_in_memory_when_disc_driver_undefined/1,
     save_should_return_no_memory_error_when_disc_driver_undefined/1,
-<<<<<<< HEAD
-=======
     save_volatile_should_be_overwritten/1,
->>>>>>> 270d5715
     update_should_get_value_from_memory_and_save_in_memory/1,
     update_should_get_value_from_disc_and_save_in_memory/1,
     update_should_get_value_from_disc_and_save_on_disc/1,
@@ -86,10 +83,7 @@
         save_should_not_overwrite_value_in_memory,
         save_should_save_value_in_memory_when_disc_driver_undefined,
         save_should_return_no_memory_error_when_disc_driver_undefined,
-<<<<<<< HEAD
-=======
         save_volatile_should_be_overwritten,
->>>>>>> 270d5715
         update_should_get_value_from_memory_and_save_in_memory,
         update_should_get_value_from_disc_and_save_in_memory,
         update_should_get_value_from_disc_and_save_on_disc,
@@ -179,11 +173,7 @@
     [Worker | _] = ?config(cluster_worker_nodes, Config),
     rpc:call(Worker, ?MEM_DRV, save, [?MEM_CTX, ?DOC]),
     rpc:call(Worker, ?DISC_DRV, save, [?DISC_CTX, ?DOC]),
-<<<<<<< HEAD
-    ?assertMatch({ok, disc, #document2{}},
-=======
     ?assertMatch({ok, disc, #document{}},
->>>>>>> 270d5715
         rpc:call(Worker, datastore_cache, fetch, [
             ?CTX#{memory_driver => undefined}, ?KEY
         ])
@@ -193,11 +183,7 @@
     [Worker | _] = ?config(cluster_worker_nodes, Config),
     rpc:call(Worker, ?MEM_DRV, save, [?MEM_CTX, ?DOC]),
     rpc:call(Worker, ?DISC_DRV, save, [?DISC_CTX, ?DOC]),
-<<<<<<< HEAD
-    ?assertMatch({ok, memory, #document2{}},
-=======
-    ?assertMatch({ok, memory, #document{}},
->>>>>>> 270d5715
+    ?assertMatch({ok, memory, #document{}},
         rpc:call(Worker, datastore_cache, fetch, [
             ?CTX#{disc_driver => undefined}, ?KEY
         ])
@@ -254,23 +240,9 @@
         rpc:call(Worker, datastore_cache, save, [?CTX, ?DOC])
     ).
 
-<<<<<<< HEAD
-save_should_save_value_in_memory_when_disc_driver_undefined(Config) ->
-    [Worker | _] = ?config(cluster_worker_nodes, Config),
-    ?assertMatch({ok, memory, #document2{}},
-        rpc:call(Worker, datastore_cache, save, [
-            ?CTX#{disc_driver => undefined}, ?DOC
-        ])
-    ).
-
 save_should_save_value_on_disc_when_memory_driver_undefined(Config) ->
     [Worker | _] = ?config(cluster_worker_nodes, Config),
-    ?assertMatch({ok, disc, #document2{}},
-=======
-save_should_save_value_on_disc_when_memory_driver_undefined(Config) ->
-    [Worker | _] = ?config(cluster_worker_nodes, Config),
     ?assertMatch({ok, disc, #document{}},
->>>>>>> 270d5715
         rpc:call(Worker, datastore_cache, save, [
             ?CTX#{memory_driver => undefined}, ?DOC
         ])
@@ -354,14 +326,6 @@
     ),
     ?assertMatch({ok, #document{}},
         rpc:call(Worker, datastore_cache, get, [?CTX, ?KEY(2)])
-    ).
-
-save_should_return_no_memory_error_when_disc_driver_undefined(Config) ->
-    [Worker | _] = ?config(cluster_worker_nodes, Config),
-    ?assertEqual({error, enomem},
-        rpc:call(Worker, datastore_cache, save, [
-            ?CTX#{disc_driver => undefined}, ?DOC
-        ])
     ).
 
 update_should_get_value_from_memory_and_save_in_memory(Config) ->
@@ -588,10 +552,7 @@
 cache_size(save_should_save_value_on_disc) -> 0;
 cache_size(save_should_save_value_in_memory_and_on_disc) -> 1;
 cache_size(save_should_overwrite_value_in_memory) -> 1;
-<<<<<<< HEAD
-=======
 cache_size(save_volatile_should_be_overwritten) -> 1;
->>>>>>> 270d5715
 cache_size(save_should_return_no_memory_error_when_disc_driver_undefined) -> 0;
 cache_size(update_should_get_value_from_disc_and_save_on_disc) -> 0;
 cache_size(delete_should_save_value_on_disc) -> 0;
