--- conflicted
+++ resolved
@@ -25,10 +25,7 @@
 -export([
     save_should_succeed/1,
     disk_fetch_should_succeed/1,
-<<<<<<< HEAD
-=======
     services_migration_test/1,
->>>>>>> c4fe0b19
 
     saves_should_propagate_to_backup_node_cast_ha_test/1,
     saves_should_propagate_to_backup_node_call_ha_test/1,
@@ -39,16 +36,6 @@
     saves_should_change_node_dynamic_cast_ha_test/1,
     saves_should_change_node_dynamic_call_ha_test/1,
 
-<<<<<<< HEAD
-    node_transition_test_cast_ha_test/1,
-    node_transition_test_call_ha_test/1,
-    node_transition_with_sleep_test_cast_ha_test/1,
-    node_transition_with_sleep_test_call_ha_test/1,
-    node_transition_delayed_ring_repair_test_cast_ha_test/1,
-    node_transition_delayed_ring_repair_test_call_ha_test/1,
-    node_transition_sleep_and_delayed_ring_repair_test_cast_ha_test/1,
-    node_transition_sleep_and_delayed_ring_repair_test_call_ha_test/1,
-=======
     node_transition_cast_ha_test/1,
     node_transition_call_ha_test/1,
     node_transition_with_sleep_cast_ha_test/1,
@@ -85,7 +72,6 @@
     node_deletion_with_spawn_multikey_call_ha_test/1,
     node_deletion_without_sleep_multikey_cast_ha_test/1,
     node_deletion_without_sleep_multikey_call_ha_test/1,
->>>>>>> c4fe0b19
 
     stress_performance_test/1,
     stress_performance_test_base/1,
@@ -101,10 +87,7 @@
     ?ALL([
         save_should_succeed,
         disk_fetch_should_succeed,
-<<<<<<< HEAD
-=======
         services_migration_test,
->>>>>>> c4fe0b19
 
         saves_should_propagate_to_backup_node_cast_ha_test,
         saves_should_propagate_to_backup_node_call_ha_test,
@@ -115,16 +98,6 @@
         saves_should_change_node_dynamic_cast_ha_test,
         saves_should_change_node_dynamic_call_ha_test,
 
-<<<<<<< HEAD
-        node_transition_test_cast_ha_test,
-        node_transition_test_call_ha_test,
-        node_transition_with_sleep_test_cast_ha_test,
-        node_transition_with_sleep_test_call_ha_test,
-        node_transition_delayed_ring_repair_test_cast_ha_test,
-        node_transition_delayed_ring_repair_test_call_ha_test,
-        node_transition_sleep_and_delayed_ring_repair_test_cast_ha_test,
-        node_transition_sleep_and_delayed_ring_repair_test_call_ha_test,
-=======
         node_transition_cast_ha_test,
         node_transition_call_ha_test,
         node_transition_with_sleep_cast_ha_test,
@@ -161,7 +134,6 @@
         node_deletion_with_spawn_multikey_call_ha_test,
         node_deletion_without_sleep_multikey_cast_ha_test,
         node_deletion_without_sleep_multikey_call_ha_test,
->>>>>>> c4fe0b19
 
         memory_only_stress_with_check_test,
         stress_with_check_test,
@@ -833,283 +805,12 @@
     datastore_performance_tests_base:stress_performance_test_base(Config).
 
 %%%===================================================================
-%%% HA tests
-%%%===================================================================
-
-saves_should_propagate_to_backup_node_cast_ha_test(Config) ->
-    saves_should_propagate_to_backup_node(Config, cast).
-
-saves_should_propagate_to_backup_node_call_ha_test(Config) ->
-    saves_should_propagate_to_backup_node(Config, call).
-
-calls_should_change_node_cast_ha_test(Config) ->
-    calls_should_change_node(Config, cast).
-
-calls_should_change_node_call_ha_test(Config) ->
-    calls_should_change_node(Config, call).
-
-saves_should_use_recovered_node_cast_ha_test(Config) ->
-    saves_should_use_recovered_node(Config, cast).
-
-saves_should_use_recovered_node_call_ha_test(Config) ->
-    saves_should_use_recovered_node(Config, call).
-
-saves_should_change_node_dynamic_cast_ha_test(Config) ->
-    saves_should_change_node_dynamic(Config, cast).
-
-saves_should_change_node_dynamic_call_ha_test(Config) ->
-    saves_should_change_node_dynamic(Config, call).
-
-node_transition_test_cast_ha_test(Config) ->
-    node_transition_test(Config, cast, false, false).
-
-node_transition_test_call_ha_test(Config) ->
-    node_transition_test(Config, call, false, false).
-
-node_transition_with_sleep_test_cast_ha_test(Config) ->
-    node_transition_test(Config, cast, true, false).
-
-node_transition_with_sleep_test_call_ha_test(Config) ->
-    node_transition_test(Config, call, true, false).
-
-node_transition_delayed_ring_repair_test_cast_ha_test(Config) ->
-    node_transition_test(Config, cast, false, true).
-
-node_transition_delayed_ring_repair_test_call_ha_test(Config) ->
-    node_transition_test(Config, call, false, true).
-
-node_transition_sleep_and_delayed_ring_repair_test_cast_ha_test(Config) ->
-    node_transition_test(Config, cast, true, true).
-
-node_transition_sleep_and_delayed_ring_repair_test_call_ha_test(Config) ->
-    node_transition_test(Config, call, true, true).
-
-%%%===================================================================
-%%% HA tests skeletons and helper functions
-%%%===================================================================
-
-saves_should_propagate_to_backup_node(Config, Method) ->
-    {Key, KeyNode, KeyNode2, TestWorker} = prepare_ha_test(Config),
-    set_ha(Config, change_config, [2, Method]),
-
-    lists:foreach(fun(Model) ->
-        ?assertMatch({ok, #document{}}, rpc:call(TestWorker, Model, save, [?DOC(Key, Model)])),
-
-        assert_in_memory(KeyNode, Model, Key),
-        assert_on_disc(TestWorker, Model, Key),
-        assert_in_memory(KeyNode2, Model, Key)
-    end, ?TEST_MODELS).
-
-calls_should_change_node(Config, Method) ->
-    {Key, KeyNode, KeyNode2, TestWorker} = prepare_ha_test(Config),
-    set_ha(Config, change_config, [1, cast]),
-
-    lists:foreach(fun(Model) ->
-        {ok, Doc2} = ?assertMatch({ok, #document{}}, rpc:call(TestWorker, Model, save, [?DOC(Key, Model)])),
-
-        assert_in_memory(KeyNode, Model, Key),
-        assert_on_disc(TestWorker, Model, Key),
-        assert_not_in_memory(KeyNode2, Model, Key),
-
-        set_ha(Config, change_config, [2, Method]),
-        mock_node_down(TestWorker, KeyNode2, KeyNode),
-
-        ?assertMatch({ok, #document{}}, rpc:call(TestWorker, Model, save, [Doc2])),
-        assert_in_memory(KeyNode2, Model, Key),
-
-        ?assertMatch(ok, rpc:call(TestWorker, Model, delete, [Key])),
-        assert_in_memory(KeyNode2, Model, Key, true),
-        assert_on_disc(TestWorker, Model, Key, true),
-
-        mock_node_up(TestWorker, KeyNode2, KeyNode),
-        set_ha(Config, change_config, [1, cast])
-    end, ?TEST_MODELS).
-
-saves_should_use_recovered_node(Config, Method) ->
-    {Key, KeyNode, KeyNode2, TestWorker} = prepare_ha_test(Config),
-    set_ha(Config, change_config, [2, Method]),
-
-    lists:foreach(fun(Model) ->
-        mock_node_down(TestWorker, KeyNode2, KeyNode),
-        {ok, Doc2} = ?assertMatch({ok, #document{}}, rpc:call(TestWorker, Model, save, [?DOC(Key, Model)])),
-
-        assert_in_memory(KeyNode2, Model, Key),
-        assert_on_disc(TestWorker, Model, Key),
-        assert_not_in_memory(KeyNode, Model, Key),
-
-        set_ha(KeyNode2, set_standby_mode_and_broadcast_master_up_message, []),
-        ?assertMatch({ok, #document{}}, rpc:call(TestWorker, Model, save, [Doc2])),
-        assert_in_memory(KeyNode, Model, Key),
-        ?assertEqual(ok, rpc:call(TestWorker, consistent_hashing, report_node_recovery, [KeyNode]))
-    end, ?TEST_MODELS).
-
-saves_should_change_node_dynamic(Config, Method) ->
-    {Key, KeyNode, KeyNode2, TestWorker} = prepare_ha_test(Config),
-    Workers = ?config(cluster_worker_nodes, Config),
-    ok = test_utils:mock_new(Workers, ha_datastore_master),
-    set_ha(Config, change_config, [2, Method]),
-
-    lists:foreach(fun(Model) ->
-        UniqueKey = ?UNIQUE_KEY(Model, Key),
-        ok = test_utils:mock_expect(Workers, ha_datastore_master, store_backup,
-            fun(ProcessKey, Keys, CacheRequests, Data) ->
-                Ans = meck:passthrough([ProcessKey, Keys, CacheRequests, Data]),
-                case maps:is_key(UniqueKey, Keys) andalso node() =:= KeyNode of
-                    true ->
-                        tp_router:delete(ProcessKey),
-                        throw(test_error);
-                    _ ->
-                        Ans
-                end
-            end),
-
-        ?assertMatch({ok, #document{}}, rpc:call(TestWorker, Model, save, [?DOC(Key, Model)])),
-        assert_in_memory(KeyNode, Model, Key),
-        assert_in_memory(KeyNode2, Model, Key),
-        timer:sleep(10000), % Time for disk flush
-        assert_not_on_disc(TestWorker, Model, Key),
-
-        set_ha(KeyNode2, set_failover_mode_and_broadcast_master_down_message, []),
-        assert_on_disc(TestWorker, Model, Key),
-        set_ha(KeyNode2, set_standby_mode_and_broadcast_master_up_message, [])
-    end, ?TEST_MODELS -- [disc_only_model]).
-
-node_transition_test(Config, Method, SpawnAndSleep, DelayRingRepair) ->
-    {Key, KeyNode, KeyNode2, TestWorker} = prepare_ha_test(Config),
-    MasterPid = self(),
-    set_ha(Config, change_config, [2, Method]),
-
-    lists:foreach(fun(Model) ->
-        mock_node_down(TestWorker, KeyNode2, KeyNode),
-        ?assertMatch({ok, #document{}}, rpc:call(TestWorker, Model, save, [?DOC(Key, Model)])),
-        assert_in_memory(KeyNode2, Model, Key),
-        assert_on_disc(TestWorker, Model, Key),
-        assert_not_in_memory(KeyNode, Model, Key),
-
-        UpdateFun = fun({M, F1, F2, F3}) ->
-            case SpawnAndSleep of
-                true -> timer:sleep(2000);
-                _ -> ok
-            end,
-            MasterPid ! {update, F1, node()},
-            {ok, {M, F1 + 1, F2, F3}}
-        end,
-
-        case SpawnAndSleep of
-            true ->
-                % Spawn update that will start update function before calling master up but will end it after
-                % next update is called (due to sleep in update fun)
-                spawn(fun() -> ?assertMatch({ok, #document{}}, rpc:call(TestWorker, Model, update, [Key, UpdateFun])) end),
-                timer:sleep(500);
-            _ ->
-                ?assertMatch({ok, #document{}}, rpc:call(TestWorker, Model, update, [Key, UpdateFun]))
-        end,
-
-        case DelayRingRepair of
-            true ->
-                ?assertEqual(ok, rpc:call(TestWorker, consistent_hashing, report_node_recovery, [KeyNode]));
-            _ ->
-                ok
-        end,
-        set_ha(KeyNode2, set_standby_mode_and_broadcast_master_up_message, []),
-
-        ?assertMatch({ok, #document{}}, rpc:call(TestWorker, Model, update, [Key, UpdateFun])),
-
-        check_update(KeyNode2, 1),
-        check_update(KeyNode, 2),
-
-        assert_value_in_memory(KeyNode2, Model, Key, 3),
-        timer:sleep(10000), % Wait for race on flush
-        assert_value_on_disc(TestWorker, Model, Key, 3),
-
-        ?assertEqual(ok, rpc:call(TestWorker, consistent_hashing, report_node_recovery, [KeyNode])),
-        terminate_processes(Config)
-    end, ?TEST_MODELS).
-
-prepare_ha_test(Config) ->
-    [Worker0 | _] = Workers = ?config(cluster_worker_nodes, Config),
-    set_ha(Config, change_config, [2, cast]),
-    Key = datastore_key:new(),
-    Seed = rpc:call(Worker0, datastore_key, get_chash_seed, [Key]),
-    #node_routing_info{assigned_nodes = [KeyNode, KeyNode2] = KeyNodes} =
-        rpc:call(Worker0, consistent_hashing, get_routing_info, [Seed]),
-    [TestWorker | _] = Workers -- KeyNodes,
-
-    {Key, KeyNode, KeyNode2, TestWorker}.
-
-set_ha(Worker, Fun, Args) when is_atom(Worker) ->
-    ?assertEqual(ok, rpc:call(Worker, ha_datastore, Fun, Args));
-set_ha(Config, Fun, Args) ->
-    Workers = ?config(cluster_worker_nodes, Config),
-    lists:foreach(fun(Worker) ->
-        set_ha(Worker, Fun, Args)
-    end, Workers).
-
-mock_node_down(CallNode, ExecuteNode, BrokenNode) ->
-    set_ha(ExecuteNode, set_failover_mode_and_broadcast_master_down_message, []),
-    ?assertEqual(ok, rpc:call(CallNode, consistent_hashing, report_node_failure, [BrokenNode])).
-
-mock_node_up(CallNode, ExecuteNode, BrokenNode) ->
-    ?assertEqual(ok, rpc:call(CallNode, consistent_hashing, report_node_recovery, [BrokenNode])),
-    set_ha(ExecuteNode, set_standby_mode_and_broadcast_master_up_message, []).
-
-check_update(Node, Value) ->
-    Rec = receive
-        {update, _, _} = Message -> Message
-    after
-        10000 -> timeout
-    end,
-    ?assertEqual({update, Value, Node}, Rec).
-
-terminate_processes(Config) ->
-    Workers = ?config(cluster_worker_nodes, Config),
-    lists:foreach(fun(Worker) ->
-        rpc:call(Worker, tp_router, send_to_each, [force_terminate])
-    end, Workers).
-
-%%%===================================================================
-%%% HA stress tests
-%%%===================================================================
-
-memory_only_stress_performance_test(Config) ->
-    ?PERFORMANCE(Config, [
-        ?MULTINODE_TEST(true, 1)
-    ]).
-memory_only_stress_performance_test_base(Config) ->
-    datastore_performance_tests_base:stress_performance_test_base(Config).
-
-stress_performance_test(Config) ->
-    ?PERFORMANCE(Config, [
-        ?MULTINODE_TEST(false, ?REPEATS)
-    ]).
-stress_performance_test_base(Config) ->
-    datastore_performance_tests_base:stress_performance_test_base(Config).
-
-memory_only_stress_with_check_test(Config) ->
-    ?PERFORMANCE(Config, [
-        ?MULTINODE_WITH_CHECK_TEST(true, 1)
-    ]).
-memory_only_stress_with_check_test_base(Config) ->
-    datastore_performance_tests_base:stress_performance_test_base(Config).
-
-stress_with_check_test(Config) ->
-    ?PERFORMANCE(Config, [
-        ?MULTINODE_WITH_CHECK_TEST(false, 1)
-    ]).
-stress_with_check_test_base(Config) ->
-    datastore_performance_tests_base:stress_performance_test_base(Config).
-
-%%%===================================================================
 %%% Init/teardown functions
 %%%===================================================================
 
 init_per_suite(Config) ->
     datastore_test_utils:init_suite(?TEST_MODELS, Config,
-<<<<<<< HEAD
-        fun(Config2) -> Config2 end, [datastore_test_utils, datastore_performance_tests_base]).
-=======
         fun(Config2) -> Config2 end, [datastore_test_utils, datastore_performance_tests_base, ha_test_utils]).
->>>>>>> c4fe0b19
 
 init_per_testcase(ha_test, Config) ->
     [Worker | _] = ?config(cluster_worker_nodes, Config),
@@ -1117,11 +818,8 @@
     {ok, SubtreesNum} = test_utils:get_env(Worker, cluster_worker, tp_subtrees_number),
     application:set_env(cluster_worker, tp_subtrees_number, SubtreesNum),
     Config;
-<<<<<<< HEAD
-=======
 init_per_testcase(services_migration_test, Config) ->
     init_per_testcase(ha_test, Config);
->>>>>>> c4fe0b19
 init_per_testcase(Case, Config) ->
     case lists:suffix("ha_test", atom_to_list(Case)) of
         true ->
@@ -1137,32 +835,23 @@
 
 end_per_testcase(ha_test, Config) ->
     Workers = ?config(cluster_worker_nodes, Config),
-<<<<<<< HEAD
-=======
 
     Ring = prepare_ring(Config, []),
     consistent_hashing:cleanup(),
     set_ring(Config, Ring),
 
->>>>>>> c4fe0b19
     lists:foreach(fun(Worker) ->
         lists:foreach(fun(FixedWorker) ->
             ?assertEqual(ok, rpc:call(Worker, consistent_hashing, report_node_recovery, [FixedWorker]))
         end, Workers)
     end, Workers),
-<<<<<<< HEAD
-=======
-
->>>>>>> c4fe0b19
+
     terminate_processes(Config),
     set_ha(Config, set_standby_mode_and_broadcast_master_up_message, []),
     set_ha(Config, change_config, [1, cast]),
     test_utils:mock_unload(Workers, [ha_datastore_master]);
-<<<<<<< HEAD
-=======
 end_per_testcase(services_migration_test, Config) ->
     end_per_testcase(ha_test, Config);
->>>>>>> c4fe0b19
 end_per_testcase(Case, Config) ->
     case lists:suffix("ha_test", atom_to_list(Case)) of
         true ->
