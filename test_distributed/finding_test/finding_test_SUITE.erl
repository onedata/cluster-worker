--- conflicted
+++ resolved
@@ -180,11 +180,7 @@
   gen_server:cast({global, ?CCM}, {set_monitoring, on}),
   nodes_manager:wait_for_cluster_cast(),
   gen_server:cast({global, ?CCM}, init_cluster),
-<<<<<<< HEAD
-  timer:sleep(3500).
-=======
   nodes_manager:wait_for_cluster_init().
->>>>>>> ecb2624c
 
 create_file(Node, #path_with_times{path = FilePath, times = {ATime, MTime, CTime}}, Uid, FileType) ->
   {ParentFound, ParentInfo} = rpc:call(Node, fslogic_utils, get_parent_and_name_from_path , [FilePath, ?ProtocolVersion]),
