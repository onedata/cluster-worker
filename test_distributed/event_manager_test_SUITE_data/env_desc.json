{
<<<<<<< HEAD
    "op_ccm" : {
        "config": {
            "input_dir": "rel/op_ccm",
            "target_dir": "rel/test_cluster"
=======
  "oneprovider_node": {
    "config": {
      "input_dir": "rel/oneprovider_node",
      "target_dir": "rel/test_cluster"
    },
    "nodes": {
      "ccm": {
        "vm.args": {
          "name": "ccm@",
          "setcookie": "test_cookie"
        },
        "sys.config": {
          "node_type": "ccm",
          "ccm_nodes": ["ccm@"],
          "db_nodes": ["127.0.0.1:49161"],
          "workers_to_trigger_init": 2,
          "notify_state_changes": true
        }
      },
      "worker1": {
        "vm.args": {
          "name": "worker1@",
          "setcookie": "test_cookie"
>>>>>>> c3fbe89f
        },
        "nodes": {
            "ccm": {
                "vm.args": {
                    "name": "ccm@",
                    "setcookie": "oneprovider_node"
                },
                "sys.config": {
                    "ccm_nodes": [ "ccm@" ],
                    "worker_num": 2
                }
            }
        }
<<<<<<< HEAD
    },
    "oneprovider_node": {
        "config": {
            "input_dir": "rel/oneprovider_node",
            "target_dir": "rel/test_cluster"
=======
      },
      "worker2": {
        "vm.args": {
          "name": "worker2@",
          "setcookie": "test_cookie"
>>>>>>> c3fbe89f
        },
        "nodes": {
            "worker1": {
                "vm.args": {
                    "name": "worker1@",
                    "setcookie": "oneprovider_node"
                },
                "sys.config": {
                    "ccm_nodes": [ "ccm@"],
                    "db_nodes": [ "127.0.0.1:49161" ]
                }
            },
            "worker2": {
                "vm.args": {
                    "name": "worker2@",
                    "setcookie": "oneprovider_node"
                },
                "sys.config": {
                    "ccm_nodes": [ "ccm@"],
                    "db_nodes": [ "127.0.0.1:49161" ]
                }
            }
        }
    }
}<|MERGE_RESOLUTION|>--- conflicted
+++ resolved
@@ -1,40 +1,14 @@
 {
-<<<<<<< HEAD
     "op_ccm" : {
         "config": {
             "input_dir": "rel/op_ccm",
             "target_dir": "rel/test_cluster"
-=======
-  "oneprovider_node": {
-    "config": {
-      "input_dir": "rel/oneprovider_node",
-      "target_dir": "rel/test_cluster"
-    },
-    "nodes": {
-      "ccm": {
-        "vm.args": {
-          "name": "ccm@",
-          "setcookie": "test_cookie"
-        },
-        "sys.config": {
-          "node_type": "ccm",
-          "ccm_nodes": ["ccm@"],
-          "db_nodes": ["127.0.0.1:49161"],
-          "workers_to_trigger_init": 2,
-          "notify_state_changes": true
-        }
-      },
-      "worker1": {
-        "vm.args": {
-          "name": "worker1@",
-          "setcookie": "test_cookie"
->>>>>>> c3fbe89f
         },
         "nodes": {
             "ccm": {
                 "vm.args": {
                     "name": "ccm@",
-                    "setcookie": "oneprovider_node"
+                    "setcookie": "test_cookie"
                 },
                 "sys.config": {
                     "ccm_nodes": [ "ccm@" ],
@@ -42,25 +16,17 @@
                 }
             }
         }
-<<<<<<< HEAD
     },
     "oneprovider_node": {
         "config": {
             "input_dir": "rel/oneprovider_node",
             "target_dir": "rel/test_cluster"
-=======
-      },
-      "worker2": {
-        "vm.args": {
-          "name": "worker2@",
-          "setcookie": "test_cookie"
->>>>>>> c3fbe89f
         },
         "nodes": {
             "worker1": {
                 "vm.args": {
                     "name": "worker1@",
-                    "setcookie": "oneprovider_node"
+                    "setcookie": "test_cookie"
                 },
                 "sys.config": {
                     "ccm_nodes": [ "ccm@"],
@@ -70,7 +36,7 @@
             "worker2": {
                 "vm.args": {
                     "name": "worker2@",
-                    "setcookie": "oneprovider_node"
+                    "setcookie": "test_cookie"
                 },
                 "sys.config": {
                     "ccm_nodes": [ "ccm@"],
