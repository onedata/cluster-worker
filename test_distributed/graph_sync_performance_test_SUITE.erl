%%%-------------------------------------------------------------------
%%% @author Lukasz Opiola
%%% @copyright (C) 2018 ACK CYFRONET AGH
%%% This software is released under the MIT license
%%% cited in 'LICENSE.txt'.
%%% @end
%%%-------------------------------------------------------------------
%%% @doc
%%% This module is used for performance tests of Graph Sync.
%%% @end
%%%-------------------------------------------------------------------
-module(graph_sync_performance_test_SUITE).
-author("Lukasz Opiola").

-include("global_definitions.hrl").
-include("graph_sync_mocks.hrl").
-include("performance_test_utils.hrl").

%% API
-export([all/0]).
-export([init_per_suite/1, end_per_suite/1]).
-export([init_per_testcase/2, end_per_testcase/2]).

-export([
    concurrent_clients_spawning_performance/1, concurrent_clients_spawning_performance_base/1,
    concurrent_active_clients_spawning_performance/1, concurrent_active_clients_spawning_performance_base/1,
    update_propagation_performance/1, update_propagation_performance_base/1,
    subscriptions_performance/1, subscriptions_performance_base/1,
    subscribers_performance/1, subscribers_performance_base/1
]).

-define(PERFORMANCE_TEST_CASES, [
    concurrent_clients_spawning_performance,
    concurrent_active_clients_spawning_performance,
    update_propagation_performance,
    subscriptions_performance,
    subscribers_performance
]).

-define(CT_TEST_CASES, []).


-define(NO_OP_FUN, fun(_) -> ok end).
-define(USER_1_GRI, #gri{type = od_user, id = ?USER_1, aspect = instance}).


% Performance tests parameters
-define(CLIENT_NUM(Value), ?PERF_PARAM(
    client_num, Value, "", "Number of clients."
)).
-define(CLIENT_NUM, ?config(client_num, Config)).

-define(CHANGE_NUM(Value), ?PERF_PARAM(
    change_num, Value, "", "Number of changes sent to every client."
)).
-define(CHANGE_NUM, ?config(change_num, Config)).

-define(REQUEST_INTERVAL_SECONDS(Value), ?PERF_PARAM(
    request_interval, Value, "", "How often each client performs a GS request."
)).
-define(REQUEST_INTERVAL_SECONDS, ?config(request_interval, Config)).

-define(START_SUBSCRIPTIONS(Value), ?PERF_PARAM(
    start_subscriptions, Value, "", "How many subscriptions of a client exist in the beginning."
)).
-define(START_SUBSCRIPTIONS, ?config(start_subscriptions, Config)).

-define(END_SUBSCRIPTIONS(Value), ?PERF_PARAM(
    end_subscriptions, Value, "", "How many subscriptions of a client exist in the end."
)).
-define(END_SUBSCRIPTIONS, ?config(end_subscriptions, Config)).

-define(START_SUBSCRIBERS(Value), ?PERF_PARAM(
    start_subscribers, Value, "", "How many subscribers for a resource exist in the beginning."
)).
-define(START_SUBSCRIBERS, ?config(start_subscribers, Config)).

-define(END_SUBSCRIBERS(Value), ?PERF_PARAM(
    end_subscribers, Value, "", "How many subscribers for a resource exist in the end."
)).
-define(END_SUBSCRIBERS, ?config(end_subscribers, Config)).

%%%===================================================================
%%% API functions
%%%===================================================================

all() ->
    ?ALL(?CT_TEST_CASES, ?PERFORMANCE_TEST_CASES).

%%%===================================================================
%%% Performance tests
%%%===================================================================

concurrent_clients_spawning_performance(Config) ->
    ?PERFORMANCE(Config, [
        {repeats, 3},
        {success_rate, 100},
        {description, "Checks the performance of spawning multiple, parallel GS "
        "clients."},
        {parameters, [?CLIENT_NUM(100)]},
        ?PERF_CFG(small, [?CLIENT_NUM(100)]),
        ?PERF_CFG(medium, [?CLIENT_NUM(500)]),
        ?PERF_CFG(large, [?CLIENT_NUM(1000)])
    ]).
concurrent_clients_spawning_performance_base(Config) ->
    ClientNum = ?CLIENT_NUM,

    ?begin_measurement(clients_spawning_time),
    {ok, SupervisorPid, _} = spawn_clients(Config, ClientNum),
    ?end_measurement(clients_spawning_time),

    ?derive_measurement(clients_spawning_time, avg_time_per_client, fun(M) ->
        M / ClientNum
    end),


    terminate_clients(Config, SupervisorPid),

    [
        ?format_measurement(clients_spawning_time, ms,
            "Time taken by clients spawning and handshaking."),
        ?format_measurement(avg_time_per_client, ms,
            "Average time taken by one client to spawn and handshake.")
    ].


concurrent_active_clients_spawning_performance(Config) ->
    ?PERFORMANCE(Config, [
        {repeats, 3},
        {success_rate, 100},
        {description, "Checks the performance of spawning multiple, parallel GS "
        "clients that regularly make a request."},
        {parameters, [?CLIENT_NUM(100), ?REQUEST_INTERVAL_SECONDS(2)]},
        ?PERF_CFG(small, [?CLIENT_NUM(100), ?REQUEST_INTERVAL_SECONDS(2)]),
        ?PERF_CFG(medium, [?CLIENT_NUM(500), ?REQUEST_INTERVAL_SECONDS(2)]),
        ?PERF_CFG(large, [?CLIENT_NUM(1000), ?REQUEST_INTERVAL_SECONDS(2)])
    ]).
concurrent_active_clients_spawning_performance_base(Config) ->
    ClientNum = ?CLIENT_NUM,
    RequestInterval = ?REQUEST_INTERVAL_SECONDS,

    MakeRequestRegularly = fun(Client) ->
        Pid = spawn_link(fun Loop() ->
            receive
                perform_request ->
                    ?assertMatch(
                        {ok, #gs_resp_graph{}},
                        gs_client:graph_request(Client, ?USER_1_GRI, get)
                    ),
                    erlang:send_after(round(timer:seconds(RequestInterval)), self(), perform_request),
                    Loop()
            end
        end),
        erlang:send_after(rand:uniform(round(timer:seconds(RequestInterval))), Pid, perform_request)
    end,


    ?begin_measurement(clients_spawning_time),
    {ok, SupervisorPid, _} = spawn_clients(
        Config, ClientNum, true, ?NO_OP_FUN, MakeRequestRegularly
    ),
    ?end_measurement(clients_spawning_time),

    ?derive_measurement(clients_spawning_time, avg_time_per_client, fun(M) ->
        M / ClientNum
    end),


    terminate_clients(Config, SupervisorPid),

    [
        ?format_measurement(clients_spawning_time, ms,
            "Time taken by clients spawning and making regular requests."),
        ?format_measurement(avg_time_per_client, ms,
            "Average time taken by one client to spawn and make regular requests.")
    ].


update_propagation_performance(Config) ->
    ?PERFORMANCE(Config, [
        {repeats, 3},
        {success_rate, 100},
        {description, "Checks update propagation times depending on the number "
        "of subscribed clients and record changes."},
        {parameters, [?CLIENT_NUM(20), ?CHANGE_NUM(100)]},
        ?PERF_CFG(small, [?CLIENT_NUM(10), ?CHANGE_NUM(10)]),
        ?PERF_CFG(medium, [?CLIENT_NUM(100), ?CHANGE_NUM(30)]),
        ?PERF_CFG(large, [?CLIENT_NUM(500), ?CHANGE_NUM(50)]),
        ?PERF_CFG(large_single_change, [?CLIENT_NUM(1000), ?CHANGE_NUM(1)])
    ]).
update_propagation_performance_base(Config) ->
    ClientNum = ?CLIENT_NUM,
    ChangeNum = ?CHANGE_NUM,

    Master = self(),

    GathererLoop = fun Loop({ClientMessagesMap, FinishedClients} = _State) ->
        {NewClientMessagesMap, NewFinishedClients} = receive
            {gather_message, ClientRef, Update} ->
                ClientMessages = maps:get(ClientRef, ClientMessagesMap, []),
                NewMessages = lists:usort([Update | ClientMessages]),
                ClientMessagesMap2 = maps:put(ClientRef, NewMessages, ClientMessagesMap),
                FinishedClients2 = case length(NewMessages) of
                    ChangeNum -> [ClientRef | FinishedClients];
                    _ -> FinishedClients
                end,
                {ClientMessagesMap2, FinishedClients2}
        end,
        case length(NewFinishedClients) of
            ClientNum -> Master ! finished;
            _ -> Loop({NewClientMessagesMap, NewFinishedClients})
        end
    end,

    GathererPid = spawn(fun() ->
        GathererLoop({#{}, []})
    end),

    GatherUpdate = fun(Push) ->
        #gs_push_graph{gri = #gri{
            type = od_user, id = ?USER_1, aspect = instance
        }, change_type = updated, data = #{<<"name">> := <<"name", Num/binary>>}} = Push,
        GathererPid ! {gather_message, self(), binary_to_integer(Num)}
    end,

    User1Data = (?USER_DATA_WITHOUT_GRI(?USER_1))#{
        <<"gri">> => gs_protocol:gri_to_string(#gri{type = od_user, id = ?USER_1, aspect = instance})
    },

    OnSuccessFun = fun(Client) ->
        ?assertMatch(
            {ok, #gs_resp_graph{data = User1Data}},
            gs_client:graph_request(Client, #gri{
                type = od_user, id = ?USER_1, aspect = instance
            }, get, #{}, true)
        )
    end,

    {ok, SupervisorPid, Clients} = spawn_clients(
        Config, ClientNum, true, GatherUpdate, OnSuccessFun
    ),

    utils:pforeach(fun(Seq) ->
        {ok, #gs_resp_graph{}} = gs_client:graph_request(hd(Clients), #gri{
            type = od_user, id = ?USER_1, aspect = instance
        }, update, #{
            <<"name">> => <<"name", (integer_to_binary(Seq))/binary>>
        })
    end, lists:seq(1, ChangeNum)),

    ?begin_measurement(updates_propagation_time),
    receive finished -> ok end,
    ?end_measurement(updates_propagation_time),

    ?derive_measurement(updates_propagation_time, avg_time_per_client_per_update, fun(M) ->
        M / ChangeNum / ClientNum
    end),


    terminate_clients(Config, SupervisorPid),

    [
        ?format_measurement(updates_propagation_time, ms,
            "Time of updates propagation alone."),
        ?format_measurement(avg_time_per_client_per_update, us,
            "Average time taken to send one update to one client.")
    ].


subscriptions_performance(Config) ->
    ?PERFORMANCE(Config, [
        {repeats, 3},
        {success_rate, 100},
        {description, "Checks the performance of adding and removing subscriptions of a client."},
        {parameters, [?START_SUBSCRIPTIONS(0), ?END_SUBSCRIPTIONS(100)]},
        ?PERF_CFG(small, [?START_SUBSCRIPTIONS(0), ?END_SUBSCRIPTIONS(100)]),
        ?PERF_CFG(medium, [?START_SUBSCRIPTIONS(1000), ?END_SUBSCRIPTIONS(1500)]),
        ?PERF_CFG(large, [?START_SUBSCRIPTIONS(10000), ?END_SUBSCRIPTIONS(11000)])
    ]).
subscriptions_performance_base(Config) ->
    StartSubscriptions = ?START_SUBSCRIPTIONS,
    EndSubscriptions = ?END_SUBSCRIPTIONS,

    Client = {client, user, ?USER_1},
    AuthHint = ?THROUGH_GROUP(?GROUP_1),
    SessionId = <<"12345">>,
    GRI = fun(Integer) ->
        #gri{type = od_user, id = integer_to_binary(Integer), aspect = instance}
    end,

    lists:map(fun(Seq) ->
        simulate_subscribe(Config, GRI(Seq), SessionId, Client, AuthHint)
    end, lists:seq(1, StartSubscriptions)),


    ?begin_measurement(subscribe_unsubscribe_time),
    utils:pforeach(fun(Seq) ->
        simulate_subscribe(Config, GRI(Seq), SessionId, Client, AuthHint)
    end, lists:seq(StartSubscriptions + 1, EndSubscriptions)),

    utils:pforeach(fun(Seq) ->
        simulate_unsubscribe(Config, GRI(Seq), SessionId)
    end, lists:seq(StartSubscriptions + 1, EndSubscriptions)),
    ?end_measurement(subscribe_unsubscribe_time),

    ?derive_measurement(subscribe_unsubscribe_time, avg_time_per_subscription, fun(M) ->
        M / (EndSubscriptions - StartSubscriptions)
    end),

    lists:map(fun(Seq) ->
        simulate_unsubscribe(Config, GRI(Seq), SessionId)
    end, lists:seq(1, StartSubscriptions)),

    [
        ?format_measurement(subscribe_unsubscribe_time, ms,
            "Time taken to add and remove subscriptions of a client."),
        ?format_measurement(avg_time_per_subscription, us,
            "Average time taken to add and remove one subscription.")
    ].


subscribers_performance(Config) ->
    ?PERFORMANCE(Config, [
        {repeats, 3},
        {success_rate, 100},
        {description, "Checks the performance of adding and removing subscribers of a resource."},
        {parameters, [?START_SUBSCRIBERS(0), ?END_SUBSCRIBERS(100)]},
        ?PERF_CFG(small, [?START_SUBSCRIBERS(0), ?END_SUBSCRIBERS(100)]),
        ?PERF_CFG(medium, [?START_SUBSCRIBERS(1000), ?END_SUBSCRIBERS(1500)]),
        ?PERF_CFG(large, [?START_SUBSCRIBERS(10000), ?END_SUBSCRIBERS(11000)])
    ]).
subscribers_performance_base(Config) ->
    StartSubscribers = ?START_SUBSCRIBERS,
    EndSubscribers = ?END_SUBSCRIBERS,

    Client = {client, user, ?USER_1},
    AuthHint = ?THROUGH_GROUP(?GROUP_1),
    SessionId = fun(Integer) ->
        integer_to_binary(Integer)
    end,

    lists:map(fun(Seq) ->
        simulate_subscribe(Config, ?USER_1_GRI, SessionId(Seq), Client, AuthHint)
    end, lists:seq(1, StartSubscribers)),


    ?begin_measurement(subscribe_unsubscribe_time),
    utils:pforeach(fun(Seq) ->
        simulate_subscribe(Config, ?USER_1_GRI, SessionId(Seq), Client, AuthHint)
    end, lists:seq(StartSubscribers + 1, EndSubscribers)),

    utils:pforeach(fun(Seq) ->
        simulate_unsubscribe(Config, ?USER_1_GRI, SessionId(Seq))
    end, lists:seq(StartSubscribers + 1, EndSubscribers)),
    ?end_measurement(subscribe_unsubscribe_time),

    ?derive_measurement(subscribe_unsubscribe_time, avg_time_per_subscriber, fun(M) ->
        M / (EndSubscribers - StartSubscribers)
    end),

    lists:map(fun(Seq) ->
        simulate_unsubscribe(Config, ?USER_1_GRI, SessionId(Seq))
    end, lists:seq(1, StartSubscribers)),

    [
        ?format_measurement(subscribe_unsubscribe_time, ms,
            "Time taken to add and remove subscriptions for given resource."),
        ?format_measurement(avg_time_per_subscriber, us,
            "Average time taken to add and remove one subscriber.")
    ].


%%%===================================================================
%%% Internal functions
%%%===================================================================

spawn_clients(Config, ClientNum) ->
    spawn_clients(Config, ClientNum, true, ?NO_OP_FUN, ?NO_OP_FUN).

spawn_clients(Config, ClientNum, RetryFlag, CallbackFunction, OnSuccessFun) ->
    URL = get_gs_ws_url(Config),
    Auth = {cookie, {?GRAPH_SYNC_SESSION_COOKIE_NAME, ?USER_1_COOKIE}},
    Identity = {user, ?USER_1},
    AuthsAndIdentities = lists:duplicate(ClientNum, {Auth, Identity}),
    graph_sync_test_utils:spawn_clients(
        URL, ssl_opts(Config), AuthsAndIdentities, RetryFlag, CallbackFunction, OnSuccessFun
    ).

<<<<<<< HEAD
    SuccessfulConnections = GatherConnections([]),
    {SuccessfulProxyPids, SuccessfulClientPids} = lists:unzip(SuccessfulConnections),
    FailedConnections = ProxyPids -- SuccessfulProxyPids,

    case {length(SuccessfulClientPids), RetryFlag} of
        {Number, _} ->
            {SuccessfulClientPids, FailedConnections};
        {_, false} ->
            {SuccessfulClientPids, FailedConnections};
        {NumberOfSuccessful, true} ->
            {NewSuccessful, NewFailed} = spawn_many_clients(
                Config, Number - NumberOfSuccessful, RetryFlag, CallbackFunction, OnSuccessFun
            ),
            {SuccessfulClientPids ++ NewSuccessful, FailedConnections ++ NewFailed}
    end.


spawn_client(Config, CallbackFunction, OnSuccessFun) ->
    {ok, Client, #gs_resp_handshake{identity = {user, ?USER_1}}} = gs_client:start_link(
        get_gs_ws_url(Config),
        {cookie, {?SESSION_COOKIE_NAME, ?USER_1_COOKIE}},
        ?SUPPORTED_PROTO_VERSIONS,
        CallbackFunction,
        ?SSL_OPTS(Config)
    ),
    OnSuccessFun(Client),
    Client.
=======

terminate_clients(Config, SupervisorPid) ->
    KeepaliveInterval = rpc:call(random_node(Config), application, get_env, [
        ?CLUSTER_WORKER_APP_NAME, graph_sync_websocket_keepalive, timer:seconds(5)
    ]),
    graph_sync_test_utils:terminate_clients(SupervisorPid, KeepaliveInterval * 2).
>>>>>>> 7abb4a35


simulate_subscribe(Config, Gri, SessionId, Client, AuthHint) ->
    rpc:call(random_node(Config), gs_persistence, add_subscriber, [Gri, SessionId, Client, AuthHint]),
    rpc:call(random_node(Config), gs_persistence, add_subscription, [SessionId, Gri]).


simulate_unsubscribe(Config, Gri, SessionId) ->
    rpc:call(random_node(Config), gs_persistence, remove_subscriber, [Gri, SessionId]),
    rpc:call(random_node(Config), gs_persistence, remove_subscription, [SessionId, Gri]).


random_node(Config) ->
    Nodes = ?config(cluster_worker_nodes, Config),
    lists:nth(rand:uniform(length(Nodes)), Nodes).


get_gs_ws_url(Config) ->
    NodeIP = test_utils:get_docker_ip(random_node(Config)),
    str_utils:format_bin("wss://~s:~B/", [NodeIP, ?GS_PORT]).


start_gs_listener(Config, Node) ->
    % Set the keepalive interval to a short one to ensure that client connections
    % are killed quickly after a disconnect.
    rpc:call(Node, application, set_env, [
        ?CLUSTER_WORKER_APP_NAME, graph_sync_websocket_keepalive, timer:seconds(5)
    ]),
    ok = rpc:call(Node, application, ensure_started, [cowboy]),
    {ok, _} = rpc:call(Node, cowboy, start_tls, [
        ?GS_LISTENER_ID,
        [
            {port, ?GS_PORT},
            {num_acceptors, ?GS_HTTPS_ACCEPTORS},
            {keyfile, ?TEST_FILE(Config, "web_key.pem")},
            {certfile, ?TEST_FILE(Config, "web_cert.pem")},
            {cacerts, get_cacerts(Config)},
            {verify, verify_peer},
            {ciphers, ssl_utils:safe_ciphers()}
        ],
        #{
            env => #{dispatch => cowboy_router:compile([
                {'_', [
                    {"/[...]", gs_ws_handler, [?GS_EXAMPLE_TRANSLATOR]}
                ]}
            ])}
        }
    ]).


stop_gs_listener(Node) ->
    rpc:call(Node, cowboy, stop_listener, [?GS_LISTENER_ID]).


ssl_opts(Config) ->
    [{secure, only_verify_peercert}, {cacerts, get_cacerts(Config)}].


get_cacerts(Config) ->
    cert_utils:load_ders(?TEST_FILE(Config, "web_cacert.pem")).

%%%===================================================================
%%% Setup/teardown functions
%%%===================================================================

init_per_suite(Config) ->
    ssl:start(),
    [{?LOAD_MODULES, [graph_sync_mocks]} | Config].


init_per_testcase(_, Config) ->
    Nodes = ?config(cluster_worker_nodes, Config),
    [start_gs_listener(Config, N) || N <- Nodes],
    graph_sync_mocks:mock_callbacks(Config),
    process_flag(trap_exit, true),
    Config.


end_per_testcase(_, Config) ->
    Nodes = ?config(cluster_worker_nodes, Config),
    [stop_gs_listener(N) || N <- Nodes],
    graph_sync_mocks:unmock_callbacks(Config).


end_per_suite(_Config) ->
    ssl:stop(),
    ok.<|MERGE_RESOLUTION|>--- conflicted
+++ resolved
@@ -379,49 +379,19 @@
 
 spawn_clients(Config, ClientNum, RetryFlag, CallbackFunction, OnSuccessFun) ->
     URL = get_gs_ws_url(Config),
-    Auth = {cookie, {?GRAPH_SYNC_SESSION_COOKIE_NAME, ?USER_1_COOKIE}},
+    Auth = {cookie, {?SESSION_COOKIE_NAME, ?USER_1_COOKIE}},
     Identity = {user, ?USER_1},
     AuthsAndIdentities = lists:duplicate(ClientNum, {Auth, Identity}),
     graph_sync_test_utils:spawn_clients(
         URL, ssl_opts(Config), AuthsAndIdentities, RetryFlag, CallbackFunction, OnSuccessFun
     ).
 
-<<<<<<< HEAD
-    SuccessfulConnections = GatherConnections([]),
-    {SuccessfulProxyPids, SuccessfulClientPids} = lists:unzip(SuccessfulConnections),
-    FailedConnections = ProxyPids -- SuccessfulProxyPids,
-
-    case {length(SuccessfulClientPids), RetryFlag} of
-        {Number, _} ->
-            {SuccessfulClientPids, FailedConnections};
-        {_, false} ->
-            {SuccessfulClientPids, FailedConnections};
-        {NumberOfSuccessful, true} ->
-            {NewSuccessful, NewFailed} = spawn_many_clients(
-                Config, Number - NumberOfSuccessful, RetryFlag, CallbackFunction, OnSuccessFun
-            ),
-            {SuccessfulClientPids ++ NewSuccessful, FailedConnections ++ NewFailed}
-    end.
-
-
-spawn_client(Config, CallbackFunction, OnSuccessFun) ->
-    {ok, Client, #gs_resp_handshake{identity = {user, ?USER_1}}} = gs_client:start_link(
-        get_gs_ws_url(Config),
-        {cookie, {?SESSION_COOKIE_NAME, ?USER_1_COOKIE}},
-        ?SUPPORTED_PROTO_VERSIONS,
-        CallbackFunction,
-        ?SSL_OPTS(Config)
-    ),
-    OnSuccessFun(Client),
-    Client.
-=======
 
 terminate_clients(Config, SupervisorPid) ->
     KeepaliveInterval = rpc:call(random_node(Config), application, get_env, [
         ?CLUSTER_WORKER_APP_NAME, graph_sync_websocket_keepalive, timer:seconds(5)
     ]),
     graph_sync_test_utils:terminate_clients(SupervisorPid, KeepaliveInterval * 2).
->>>>>>> 7abb4a35
 
 
 simulate_subscribe(Config, Gri, SessionId, Client, AuthHint) ->
