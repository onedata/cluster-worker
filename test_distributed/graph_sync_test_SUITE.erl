%%%-------------------------------------------------------------------
%%% @author Lukasz Opiola
%%% @copyright (C) 2017 ACK CYFRONET AGH
%%% This software is released under the MIT license
%%% cited in 'LICENSE.txt'.
%%% @end
%%%-------------------------------------------------------------------
%%% @doc
%%% This module tests the Graph Sync server behaviour and Graph Sync channel by
%%% testing interaction between Graph Sync client and server.
%%% @end
%%%-------------------------------------------------------------------
-module(graph_sync_test_SUITE).
-author("Lukasz Opiola").

-include("global_definitions.hrl").
-include("graph_sync/graph_sync.hrl").
-include("graph_sync_mocks.hrl").
-include("modules/datastore/datastore_models.hrl").
-include("performance_test_utils.hrl").
-include_lib("ctool/include/api_errors.hrl").
-include_lib("ctool/include/test/test_utils.hrl").
-include_lib("ctool/include/logging.hrl").
-include_lib("ctool/include/test/assertions.hrl").
-include_lib("ctool/include/test/performance.hrl").

-define(SSL_OPTS(__Config), [{secure, only_verify_peercert}, {cacerts, get_cacerts(__Config)}]).

%% API
-export([all/0]).
-export([init_per_suite/1, end_per_suite/1]).
-export([init_per_testcase/2, end_per_testcase/2]).

-export([
    handshake_test/1,
    rpc_req_test/1,
    graph_req_test/1,
    subscribe_test/1,
    unsubscribe_test/1,
    nosub_test/1,
    auto_scope_test/1,
    session_persistence_test/1,
    subscribers_persistence_test/1,
    subscriptions_persistence_test/1,
    gs_server_session_clearing_test_api_level/1,
    gs_server_session_clearing_test_connection_level/1
]).

-define(TEST_CASES, [
    handshake_test,
    rpc_req_test,
    graph_req_test,
    subscribe_test,
    unsubscribe_test,
    nosub_test,
    auto_scope_test,
    session_persistence_test,
    subscribers_persistence_test,
    subscriptions_persistence_test,
    gs_server_session_clearing_test_api_level,
    gs_server_session_clearing_test_connection_level
]).

%%%===================================================================
%%% API functions
%%%===================================================================

all() ->
    ?ALL(?TEST_CASES).


handshake_test(Config) ->
    [handshake_test_base(Config, ProtoVersion) || ProtoVersion <- ?SUPPORTED_PROTO_VERSIONS].

handshake_test_base(Config, ProtoVersion) ->
    % Try to connect with no cookie - should be treated as anonymous
    {ok, Client1, _} = ?assertMatch(
        {ok, _, #gs_resp_handshake{identity = nobody}},
        gs_client:start_link(get_gs_ws_url(Config),
            undefined,
            [ProtoVersion],
            fun(_) -> ok end,
            ?SSL_OPTS(Config)
        )
    ),

    % Try to connect with user 1 session cookie
    {ok, Client2, _} = ?assertMatch(
        {ok, _, #gs_resp_handshake{identity = {user, ?USER_1}}},
        gs_client:start_link(get_gs_ws_url(Config),
<<<<<<< HEAD
            {cookie, {?SESSION_COOKIE_NAME, ?USER_1_COOKIE}},
            ?SUPPORTED_PROTO_VERSIONS,
=======
            {cookie, {?GRAPH_SYNC_SESSION_COOKIE_NAME, ?USER_1_COOKIE}},
            [ProtoVersion],
>>>>>>> 68b3554d
            fun(_) -> ok end,
            ?SSL_OPTS(Config)
        )
    ),

    % Try to connect with user 2 session cookie
    {ok, Client3, _} = ?assertMatch(
        {ok, _, #gs_resp_handshake{identity = {user, ?USER_2}}},
        gs_client:start_link(get_gs_ws_url(Config),
<<<<<<< HEAD
            {cookie, {?SESSION_COOKIE_NAME, ?USER_2_COOKIE}},
            ?SUPPORTED_PROTO_VERSIONS,
=======
            {cookie, {?GRAPH_SYNC_SESSION_COOKIE_NAME, ?USER_2_COOKIE}},
            [ProtoVersion],
>>>>>>> 68b3554d
            fun(_) -> ok end,
            ?SSL_OPTS(Config)
        )
    ),

    % Try to connect with bad cookie
    ?assertMatch(
        ?ERROR_UNAUTHORIZED,
        gs_client:start_link(get_gs_ws_url(Config),
<<<<<<< HEAD
            {cookie, {?SESSION_COOKIE_NAME, <<"bkkwksdf">>}},
            ?SUPPORTED_PROTO_VERSIONS,
=======
            {cookie, {?GRAPH_SYNC_SESSION_COOKIE_NAME, <<"bkkwksdf">>}},
            [ProtoVersion],
>>>>>>> 68b3554d
            fun(_) -> ok end,
            ?SSL_OPTS(Config)
        )
    ),

    % Try to connect with provider macaroon
    {ok, Client4, _} = ?assertMatch(
        {ok, _, #gs_resp_handshake{identity = {provider, ?PROVIDER_1}}},
        gs_client:start_link(get_gs_ws_url(Config),
            {macaroon, ?PROVIDER_1_MACAROON},
            [ProtoVersion],
            fun(_) -> ok end,
            ?SSL_OPTS(Config)
        )
    ),

    % Try to connect with bad macaroon
    ?assertMatch(
        ?ERROR_UNAUTHORIZED,
        gs_client:start_link(get_gs_ws_url(Config),
            {macaroon, <<"badMacaroon">>},
            [ProtoVersion],
            fun(_) -> ok end,
            ?SSL_OPTS(Config)
        )
    ),

    % Try to connect with bad protocol version
    SuppVersions = gs_protocol:supported_versions(),
    ?assertMatch(
        ?ERROR_BAD_VERSION(SuppVersions),
        gs_client:start_link(get_gs_ws_url(Config),
            {cookie, {?SESSION_COOKIE_NAME, ?USER_2_COOKIE}},
            [lists:max(SuppVersions) + 1],
            fun(_) -> ok end,
            ?SSL_OPTS(Config)
        )
    ),

    disconnect_client([Client1, Client2, Client3, Client4]),

    ok.


rpc_req_test(Config) ->
    [rpc_req_test_base(Config, ProtoVersion) || ProtoVersion <- ?SUPPORTED_PROTO_VERSIONS].

rpc_req_test_base(Config, ProtoVersion) ->
    {ok, Client1, #gs_resp_handshake{identity = {user, ?USER_1}}} = gs_client:start_link(
        get_gs_ws_url(Config),
<<<<<<< HEAD
        {cookie, {?SESSION_COOKIE_NAME, ?USER_1_COOKIE}},
        ?SUPPORTED_PROTO_VERSIONS,
=======
        {cookie, {?GRAPH_SYNC_SESSION_COOKIE_NAME, ?USER_1_COOKIE}},
        [ProtoVersion],
>>>>>>> 68b3554d
        fun(_) -> ok end,
        ?SSL_OPTS(Config)
    ),
    {ok, Client2, #gs_resp_handshake{identity = {user, ?USER_2}}} = gs_client:start_link(
        get_gs_ws_url(Config),
<<<<<<< HEAD
        {cookie, {?SESSION_COOKIE_NAME, ?USER_2_COOKIE}},
        ?SUPPORTED_PROTO_VERSIONS,
=======
        {cookie, {?GRAPH_SYNC_SESSION_COOKIE_NAME, ?USER_2_COOKIE}},
        [ProtoVersion],
>>>>>>> 68b3554d
        fun(_) -> ok end,
        ?SSL_OPTS(Config)
    ),
    ?assertMatch(
        {ok, #gs_resp_rpc{result = #{<<"a">> := <<"b">>}}},
        gs_client:rpc_request(Client1, <<"user1Fun">>, #{<<"a">> => <<"b">>})
    ),
    ?assertMatch(
        ?ERROR_FORBIDDEN,
        gs_client:rpc_request(Client1, <<"user2Fun">>, #{<<"a">> => <<"b">>})
    ),
    ?assertMatch(
        {ok, #gs_resp_rpc{result = #{<<"a">> := <<"b">>}}},
        gs_client:rpc_request(Client2, <<"user2Fun">>, #{<<"a">> => <<"b">>})
    ),
    ?assertMatch(
        ?ERROR_FORBIDDEN,
        gs_client:rpc_request(Client2, <<"user1Fun">>, #{<<"a">> => <<"b">>})
    ),
    ?assertMatch(
        ?ERROR_RPC_UNDEFINED,
        gs_client:rpc_request(Client1, <<"nonExistentFun">>, #{<<"a">> => <<"b">>})
    ),

    disconnect_client([Client1, Client2]),

    ok.




graph_req_test(Config) ->
    [graph_req_test_base(Config, ProtoVersion) || ProtoVersion <- ?SUPPORTED_PROTO_VERSIONS].

graph_req_test_base(Config, ProtoVersion) ->
    User1Data = (?USER_DATA_WITHOUT_GRI(?USER_1))#{
        <<"gri">> => gs_protocol:gri_to_string(#gri{type = od_user, id = ?USER_1, aspect = instance})
    },

    {ok, Client1, #gs_resp_handshake{identity = {user, ?USER_1}}} = gs_client:start_link(
        get_gs_ws_url(Config),
<<<<<<< HEAD
        {cookie, {?SESSION_COOKIE_NAME, ?USER_1_COOKIE}},
        ?SUPPORTED_PROTO_VERSIONS,
=======
        {cookie, {?GRAPH_SYNC_SESSION_COOKIE_NAME, ?USER_1_COOKIE}},
        [ProtoVersion],
>>>>>>> 68b3554d
        fun(_) -> ok end,
        ?SSL_OPTS(Config)
    ),
    {ok, Client2, #gs_resp_handshake{identity = {user, ?USER_2}}} = gs_client:start_link(
        get_gs_ws_url(Config),
<<<<<<< HEAD
        {cookie, {?SESSION_COOKIE_NAME, ?USER_2_COOKIE}},
        ?SUPPORTED_PROTO_VERSIONS,
=======
        {cookie, {?GRAPH_SYNC_SESSION_COOKIE_NAME, ?USER_2_COOKIE}},
        [ProtoVersion],
>>>>>>> 68b3554d
        fun(_) -> ok end,
        ?SSL_OPTS(Config)
    ),

    ?assertMatch(
        {ok, #gs_resp_graph{data = User1Data}},
        gs_client:graph_request(Client1, #gri{
            type = od_user, id = ?USER_1, aspect = instance
        }, get)
    ),

    ?assertMatch(
        ?ERROR_FORBIDDEN,
        gs_client:graph_request(Client2, #gri{
            type = od_user, id = ?USER_1, aspect = instance
        }, get)
    ),

    % User 2 should be able to get user 1 data through space ?SPACE_1
    ?assertMatch(
        {ok, #gs_resp_graph{data = User1Data}},
        gs_client:graph_request(Client2, #gri{
            type = od_user, id = ?USER_1, aspect = instance
        }, get, #{}, false, ?THROUGH_SPACE(?SPACE_1))
    ),

    % User should be able to get it's own data using "self" as id
    ?assertMatch(
        {ok, #gs_resp_graph{data = User1Data}},
        gs_client:graph_request(Client1, #gri{
            type = od_user, id = ?SELF, aspect = instance
        }, get)
    ),

    ?assertMatch(
        {ok, #gs_resp_graph{}},
        gs_client:graph_request(Client1, #gri{
            type = od_user, id = ?USER_1, aspect = instance
        }, update, #{
            <<"name">> => <<"newName">>
        })
    ),

    ?assertMatch(
        ?ERROR_BAD_VALUE_BINARY(<<"name">>),
        gs_client:graph_request(Client1, #gri{
            type = od_user, id = ?USER_1, aspect = instance
        }, update, #{
            <<"name">> => 1234
        })
    ),

    ?assertMatch(
        ?ERROR_MISSING_REQUIRED_VALUE(<<"name">>),
        gs_client:graph_request(Client1, #gri{
            type = od_user, id = ?USER_1, aspect = instance
        }, update, #{})
    ),

    ?assertMatch(
        ?ERROR_FORBIDDEN,
        gs_client:graph_request(Client2, #gri{
            type = od_user, id = ?USER_1, aspect = instance
        }, update)
    ),

    ?assertMatch(
        ?ERROR_FORBIDDEN,
        gs_client:graph_request(Client2, #gri{
            type = od_user, id = ?USER_1, aspect = instance
        }, delete)
    ),

    ?assertMatch(
        {ok, #gs_resp_graph{}},
        gs_client:graph_request(Client1, #gri{
            type = od_user, id = ?USER_1, aspect = instance
        }, delete)
    ),

    NewSpaceGRI = gs_protocol:gri_to_string(
        #gri{type = od_space, id = ?SPACE_1, aspect = instance}
    ),
    ?assertMatch(
        {ok, #gs_resp_graph{data = #{
            <<"gri">> := NewSpaceGRI,
            <<"name">> := ?SPACE_1_NAME
        }}},
        gs_client:graph_request(Client1, #gri{
            type = od_space, id = undefined, aspect = instance
        }, create, #{<<"name">> => ?SPACE_1_NAME}, false, ?AS_USER(?USER_1))
    ),

    % Make sure "self" works in auth hints
    NewGroupGRI = gs_protocol:gri_to_string(
        #gri{type = od_group, id = ?GROUP_1, aspect = instance}
    ),
    ?assertMatch(
        {ok, #gs_resp_graph{data = #{
            <<"gri">> := NewGroupGRI,
            <<"name">> := ?GROUP_1_NAME
        }}},
        gs_client:graph_request(Client1, #gri{
            type = od_group, id = undefined, aspect = instance
        }, create, #{<<"name">> => ?GROUP_1_NAME}, false, ?AS_USER(?SELF))
    ),

    disconnect_client([Client1, Client2]),

    ok.


subscribe_test(Config) ->
    [subscribe_test_base(Config, ProtoVersion) || ProtoVersion <- ?SUPPORTED_PROTO_VERSIONS].

subscribe_test_base(Config, ProtoVersion) ->
    GathererPid = spawn(fun() ->
        gatherer_loop(#{})
    end),

    User1Data = (?USER_DATA_WITHOUT_GRI(?USER_1))#{
        <<"gri">> => gs_protocol:gri_to_string(#gri{type = od_user, id = ?USER_1, aspect = instance})
    },
    User2Data = (?USER_DATA_WITHOUT_GRI(?USER_2))#{
        <<"gri">> => gs_protocol:gri_to_string(#gri{type = od_user, id = ?USER_2, aspect = instance})
    },

    {ok, Client1, #gs_resp_handshake{identity = {user, ?USER_1}}} = gs_client:start_link(
        get_gs_ws_url(Config),
<<<<<<< HEAD
        {cookie, {?SESSION_COOKIE_NAME, ?USER_1_COOKIE}},
        ?SUPPORTED_PROTO_VERSIONS,
=======
        {cookie, {?GRAPH_SYNC_SESSION_COOKIE_NAME, ?USER_1_COOKIE}},
        [ProtoVersion],
>>>>>>> 68b3554d
        fun(Push) -> GathererPid ! {gather_message, client1, Push} end,
        ?SSL_OPTS(Config)
    ),

    {ok, Client2, #gs_resp_handshake{identity = {user, ?USER_2}}} = gs_client:start_link(
        get_gs_ws_url(Config),
<<<<<<< HEAD
        {cookie, {?SESSION_COOKIE_NAME, ?USER_2_COOKIE}},
        ?SUPPORTED_PROTO_VERSIONS,
=======
        {cookie, {?GRAPH_SYNC_SESSION_COOKIE_NAME, ?USER_2_COOKIE}},
        [ProtoVersion],
>>>>>>> 68b3554d
        fun(Push) -> GathererPid ! {gather_message, client2, Push} end,
        ?SSL_OPTS(Config)
    ),

    ?assertMatch(
        {ok, #gs_resp_graph{data = User1Data}},
        gs_client:graph_request(Client1, #gri{
            type = od_user, id = ?USER_1, aspect = instance
        }, get, #{}, true)
    ),

    User1NameSubstring = binary:part(maps:get(<<"name">>, User1Data), 0, 4),

    ?assertMatch(
        {ok, #gs_resp_graph{result = #{<<"nameSubstring">> := User1NameSubstring}}},
        gs_client:graph_request(Client1, #gri{
            type = od_user, id = ?USER_1, aspect = {name_substring, <<"4">>}
        }, get, #{}, true)
    ),

    ?assertMatch(
        {ok, #gs_resp_graph{data = User2Data}},
        gs_client:graph_request(Client2, #gri{
            type = od_user, id = ?USER_2, aspect = instance
        }, get, #{}, true)
    ),

    User2NameSubstring = binary:part(maps:get(<<"name">>, User2Data), 0, 6),

    ?assertMatch(
        {ok, #gs_resp_graph{result = #{<<"nameSubstring">> := User2NameSubstring}}},
        gs_client:graph_request(Client2, #gri{
            type = od_user, id = ?USER_2, aspect = {name_substring, <<"6">>}
        }, get, #{}, true)
    ),

    ?assertMatch(
        {ok, #gs_resp_graph{}},
        gs_client:graph_request(Client1, #gri{
            type = od_user, id = ?USER_1, aspect = instance
        }, update, #{<<"name">> => <<"newName1">>})
    ),

    ?assertMatch(
        {ok, #gs_resp_graph{}},
        gs_client:graph_request(Client2, #gri{
            type = od_user, id = ?USER_2, aspect = instance
        }, update, #{<<"name">> => <<"newName2">>})
    ),

    ?assertMatch(
        {ok, #gs_resp_graph{}},
        gs_client:graph_request(Client1, #gri{
            type = od_user, id = ?USER_1, aspect = instance
        }, delete)
    ),

    NewUser1Data = User1Data#{
        <<"name">> => <<"newName1">>
    },
    NewUser2Data = User2Data#{
        <<"name">> => <<"newName2">>
    },

    NewUser1NameSubstring = binary:part(maps:get(<<"name">>, NewUser1Data), 0, 4),
    NewUser2NameSubstring = binary:part(maps:get(<<"name">>, NewUser2Data), 0, 6),

    ?assertEqual(
        true,
        verify_message_present(GathererPid, client1, fun(Msg) ->
            case Msg of
                #gs_push_graph{gri = #gri{
                    type = od_user, id = ?USER_1, aspect = instance
                }, change_type = updated, data = NewUser1Data} ->
                    true;
                _ ->
                    false
            end
        end),
        50
    ),

    ?assertEqual(
        true,
        verify_message_present(GathererPid, client1, fun(Msg) ->
            case Msg of
                #gs_push_graph{gri = #gri{
                    type = od_user, id = ?USER_1, aspect = {name_substring, <<"4">>}
                }, change_type = updated, data = #{<<"nameSubstring">> := NewUser1NameSubstring}} ->
                    true;
                _ ->
                    false
            end
        end),
        50
    ),

    ?assertEqual(
        true,
        verify_message_present(GathererPid, client1, fun(Msg) ->
            case Msg of
                #gs_push_graph{gri = #gri{
                    type = od_user, id = ?USER_1, aspect = instance
                }, change_type = deleted, data = undefined} ->
                    true;
                _ ->
                    false
            end
        end),
        50
    ),

    ?assertEqual(
        true,
        verify_message_present(GathererPid, client2, fun(Msg) ->
            case Msg of
                #gs_push_graph{gri = #gri{
                    type = od_user, id = ?USER_2, aspect = instance
                }, change_type = updated, data = NewUser2Data} ->
                    true;
                _ ->
                    false
            end
        end),
        50
    ),

    ?assertEqual(
        true,
        verify_message_present(GathererPid, client2, fun(Msg) ->
            case Msg of
                #gs_push_graph{gri = #gri{
                    type = od_user, id = ?USER_2, aspect = {name_substring, <<"6">>}
                }, change_type = updated, data = #{<<"nameSubstring">> := NewUser2NameSubstring}} ->
                    true;
                _ ->
                    false
            end
        end),
        50
    ),

    disconnect_client([Client1, Client2]),

    ok.


unsubscribe_test(Config) ->
    [unsubscribe_test_base(Config, ProtoVersion) || ProtoVersion <- ?SUPPORTED_PROTO_VERSIONS].

unsubscribe_test_base(Config, ProtoVersion) ->
    GathererPid = spawn(fun() ->
        gatherer_loop(#{})
    end),

    User1Data = (?USER_DATA_WITHOUT_GRI(?USER_1))#{
        <<"gri">> => gs_protocol:gri_to_string(#gri{type = od_user, id = ?USER_1, aspect = instance})
    },

    {ok, Client1, #gs_resp_handshake{identity = {user, ?USER_1}}} = gs_client:start_link(
        get_gs_ws_url(Config),
<<<<<<< HEAD
        {cookie, {?SESSION_COOKIE_NAME, ?USER_1_COOKIE}},
        ?SUPPORTED_PROTO_VERSIONS,
=======
        {cookie, {?GRAPH_SYNC_SESSION_COOKIE_NAME, ?USER_1_COOKIE}},
        [ProtoVersion],
>>>>>>> 68b3554d
        fun(Push) -> GathererPid ! {gather_message, client1, Push} end,
        ?SSL_OPTS(Config)
    ),

    ?assertMatch(
        {ok, #gs_resp_graph{data = User1Data}},
        gs_client:graph_request(Client1, #gri{
            type = od_user, id = ?USER_1, aspect = instance
        }, get, #{}, true)
    ),

    ?assertMatch(
        {ok, #gs_resp_graph{}},
        gs_client:graph_request(Client1, #gri{
            type = od_user, id = ?USER_1, aspect = instance
        }, update, #{<<"name">> => <<"newName1">>})
    ),

    NewUser1Data = User1Data#{
        <<"name">> => <<"newName1">>
    },

    ?assertEqual(
        true,
        verify_message_present(GathererPid, client1, fun(Msg) ->
            case Msg of
                #gs_push_graph{gri = #gri{
                    type = od_user, id = ?USER_1, aspect = instance
                }, change_type = updated, data = NewUser1Data} ->
                    true;
                _ ->
                    false
            end
        end),
        50
    ),

    ?assertMatch(
        {ok, #gs_resp_unsub{}},
        gs_client:unsub_request(Client1, #gri{
            type = od_user, id = ?USER_1, aspect = instance
        })
    ),

    ?assertMatch(
        {ok, #gs_resp_graph{}},
        gs_client:graph_request(Client1, #gri{
            type = od_user, id = ?USER_1, aspect = instance
        }, update, #{<<"name">> => <<"newName2">>})
    ),

    NewestUser1Data = User1Data#{
        <<"name">> => <<"newName2">>
    },

    ?assert(verify_message_absent(GathererPid, client1, fun(Msg) ->
        case Msg of
            #gs_push_graph{gri = #gri{
                type = od_user, id = ?USER_1, aspect = instance
            }, change_type = updated, data = NewestUser1Data} ->
                true;
            _ ->
                false
        end
    end, 20)),

    disconnect_client([Client1]),

    ok.


nosub_test(Config) ->
    [nosub_test_base(Config, ProtoVersion) || ProtoVersion <- ?SUPPORTED_PROTO_VERSIONS].

nosub_test_base(Config, ProtoVersion) ->
    GathererPid = spawn(fun() ->
        gatherer_loop(#{})
    end),

    User2Data = (?USER_DATA_WITHOUT_GRI(?USER_2))#{
        <<"gri">> => gs_protocol:gri_to_string(#gri{type = od_user, id = ?USER_2, aspect = instance})
    },

    {ok, Client1, #gs_resp_handshake{identity = {user, ?USER_1}}} = gs_client:start_link(
        get_gs_ws_url(Config),
<<<<<<< HEAD
        {cookie, {?SESSION_COOKIE_NAME, ?USER_1_COOKIE}},
        ?SUPPORTED_PROTO_VERSIONS,
=======
        {cookie, {?GRAPH_SYNC_SESSION_COOKIE_NAME, ?USER_1_COOKIE}},
        [ProtoVersion],
>>>>>>> 68b3554d
        fun(Push) -> GathererPid ! {gather_message, client1, Push} end,
        ?SSL_OPTS(Config)
    ),

    {ok, Client2, #gs_resp_handshake{identity = {user, ?USER_2}}} = gs_client:start_link(
        get_gs_ws_url(Config),
<<<<<<< HEAD
        {cookie, {?SESSION_COOKIE_NAME, ?USER_2_COOKIE}},
        ?SUPPORTED_PROTO_VERSIONS,
=======
        {cookie, {?GRAPH_SYNC_SESSION_COOKIE_NAME, ?USER_2_COOKIE}},
        [ProtoVersion],
>>>>>>> 68b3554d
        fun(Push) -> GathererPid ! {gather_message, client2, Push} end,
        ?SSL_OPTS(Config)
    ),

    ?assertMatch(
        ?ERROR_FORBIDDEN,
        gs_client:graph_request(Client1, #gri{
            type = od_user, id = ?USER_2, aspect = instance
        }, get, #{}, true)
    ),

    ?assertMatch(
        {ok, #gs_resp_graph{data = User2Data}},
        gs_client:graph_request(Client1, #gri{
            type = od_user, id = ?USER_2, aspect = instance
        }, get, #{}, true, ?THROUGH_SPACE(?SPACE_1))
    ),

    ?assertMatch(
        {ok, #gs_resp_graph{}},
        gs_client:graph_request(Client2, #gri{
            type = od_user, id = ?USER_2, aspect = instance
        }, update, #{<<"name">> => <<"newName1">>})
    ),

    NewUser2Data = User2Data#{
        <<"name">> => <<"newName1">>
    },

    ?assertEqual(
        true,
        verify_message_present(GathererPid, client1, fun(Msg) ->
            case Msg of
                #gs_push_graph{gri = #gri{
                    type = od_user, id = ?USER_2, aspect = instance
                }, change_type = updated, data = NewUser2Data} ->
                    true;
                _ ->
                    false
            end
        end),
        50
    ),

    ?assertMatch(
        {ok, #gs_resp_graph{}},
        gs_client:graph_request(Client2, #gri{
            type = od_user, id = ?USER_2, aspect = instance
        }, update, #{<<"name">> => ?USER_NAME_THAT_CAUSES_NO_ACCESS_THROUGH_SPACE})
    ),

    NewestUser2Data = User2Data#{
        <<"name">> => ?USER_NAME_THAT_CAUSES_NO_ACCESS_THROUGH_SPACE
    },

    ?assertEqual(
        true,
        verify_message_present(GathererPid, client1, fun(Msg) ->
            case Msg of
                #gs_push_nosub{gri = #gri{
                    type = od_user, id = ?USER_2, aspect = instance
                }, reason = forbidden} ->
                    true;
                _ ->
                    false
            end
        end),
        50
    ),

    ?assert(verify_message_absent(GathererPid, client1, fun(Msg) ->
        case Msg of
            #gs_push_graph{gri = #gri{
                type = od_user, id = ?USER_2, aspect = instance
            }, change_type = updated, data = NewestUser2Data} ->
                true;
            _ ->
                false
        end
    end, 20)),

    disconnect_client([Client1, Client2]),

    ok.


auto_scope_test(Config) ->
    [Node | _] = ?config(cluster_worker_nodes, Config),

    GathererPid = spawn(fun() ->
        gatherer_loop(#{})
    end),

    graph_sync_mocks:mock_max_scope_towards_handle_service(Config, ?USER_1, none),
    graph_sync_mocks:mock_max_scope_towards_handle_service(Config, ?USER_2, public),

    {ok, Client1, #gs_resp_handshake{identity = {user, ?USER_1}}} = gs_client:start_link(
        get_gs_ws_url(Config),
        {cookie, {?SESSION_COOKIE_NAME, ?USER_1_COOKIE}},
        ?SUPPORTED_PROTO_VERSIONS,
        fun(Push) -> GathererPid ! {gather_message, client1, Push} end,
        ?SSL_OPTS(Config)
    ),
    {ok, Client2, #gs_resp_handshake{identity = {user, ?USER_2}}} = gs_client:start_link(
        get_gs_ws_url(Config),
        {cookie, {?SESSION_COOKIE_NAME, ?USER_2_COOKIE}},
        ?SUPPORTED_PROTO_VERSIONS,
        fun(Push) -> GathererPid ! {gather_message, client2, Push} end,
        ?SSL_OPTS(Config)
    ),

    HsGRI = #gri{type = od_handle_service, id = ?HANDLE_SERVICE, aspect = instance},
    HsGRIAuto = HsGRI#gri{scope = auto},
    HsGRIAutoStr = gs_protocol:gri_to_string(HsGRIAuto),

    ?assertEqual(
        ?ERROR_FORBIDDEN,
        gs_client:graph_request(Client1, HsGRI#gri{scope = auto}, get, #{}, true)
    ),

    ?assertEqual(
        ?ERROR_FORBIDDEN,
        gs_client:graph_request(Client2, HsGRI#gri{scope = shared}, get, #{}, true)
    ),

    ?assertEqual(
        {ok, #gs_resp_graph{result = #{
            <<"gri">> => HsGRIAutoStr, <<"public">> => <<"pub1">>}
        }},
        gs_client:graph_request(Client2, HsGRI#gri{scope = auto}, get, #{}, true)
    ),

    graph_sync_mocks:mock_max_scope_towards_handle_service(Config, ?USER_1, shared),

    ?assertEqual(
        {ok, #gs_resp_graph{result = #{
            <<"gri">> => HsGRIAutoStr, <<"public">> => <<"pub1">>, <<"shared">> => <<"sha1">>}
        }},
        gs_client:graph_request(Client1, HsGRI#gri{scope = auto}, get, #{}, true)
    ),

    graph_sync_mocks:mock_max_scope_towards_handle_service(Config, ?USER_2, private),

    HServiceData2 = ?HANDLE_SERVICE_DATA(<<"pub2">>, <<"sha2">>, <<"pro2">>, <<"pri2">>),
    rpc:call(Node, gs_server, updated, [od_handle_service, ?HANDLE_SERVICE, HServiceData2]),

    ?assertEqual(
        true,
        verify_message_present(GathererPid, client1, fun(Msg) ->
            Expected = ?LIMIT_HANDLE_SERVICE_DATA(shared, HServiceData2)#{<<"gri">> => HsGRIAutoStr},
            case Msg of
                #gs_push_graph{gri = HsGRIAuto, change_type = updated, data = Expected} ->
                    true;
                _ ->
                    false
            end
        end),
        50
    ),

    ?assertEqual(
        true,
        verify_message_present(GathererPid, client2, fun(Msg) ->
            Expected = ?LIMIT_HANDLE_SERVICE_DATA(private, HServiceData2)#{<<"gri">> => HsGRIAutoStr},
            case Msg of
                #gs_push_graph{gri = HsGRIAuto, change_type = updated, data = Expected} ->
                    true;
                _ ->
                    false
            end
        end),
        50
    ),

    graph_sync_mocks:mock_max_scope_towards_handle_service(Config, ?USER_1, protected),
    graph_sync_mocks:mock_max_scope_towards_handle_service(Config, ?USER_2, none),

    HServiceData3 = ?HANDLE_SERVICE_DATA(<<"pub3">>, <<"sha3">>, <<"pro3">>, <<"pri3">>),
    rpc:call(Node, gs_server, updated, [od_handle_service, ?HANDLE_SERVICE, HServiceData3]),

    ?assertEqual(
        true,
        verify_message_present(GathererPid, client1, fun(Msg) ->
            Expected = ?LIMIT_HANDLE_SERVICE_DATA(protected, HServiceData3)#{<<"gri">> => HsGRIAutoStr},
            case Msg of
                #gs_push_graph{gri = HsGRIAuto, change_type = updated, data = Expected} ->
                    true;
                _ ->
                    false
            end
        end),
        50
    ),

    ?assertEqual(
        true,
        verify_message_present(GathererPid, client2, fun(Msg) ->
            case Msg of
                #gs_push_nosub{gri = HsGRIAuto, reason = forbidden} ->
                    true;
                _ ->
                    false
            end
        end),
        50
    ),

    % Check if create with auto scope works as expected
    graph_sync_mocks:mock_max_scope_towards_handle_service(Config, ?USER_2, protected),
    ?assertEqual(
        {ok, #gs_resp_graph{result = #{
            <<"gri">> => HsGRIAutoStr, <<"public">> => <<"pub1">>,
            <<"shared">> => <<"sha1">>, <<"protected">> => <<"pro1">>}
        }},
        gs_client:graph_request(Client2, HsGRI#gri{scope = auto}, create, #{}, true)
    ),

    ok.


session_persistence_test(Config) ->
    [Node | _] = ?config(cluster_worker_nodes, Config),
    {ok, SessionId} = ?assertMatch(
        {ok, _},
        rpc:call(Node, gs_persistence, create_session, [#gs_session{
            client = dummyAuth,
            conn_ref = dummyConnRef,
            protocol_version = 7,
            translator = dummyTranslator
        }])
    ),

    ?assertMatch(
        {ok, #gs_session{
            id = SessionId,
            client = dummyAuth,
            conn_ref = dummyConnRef,
            protocol_version = 7,
            translator = dummyTranslator
        }},
        rpc:call(Node, gs_persistence, get_session, [SessionId])
    ),

    ?assertMatch(ok, rpc:call(Node, gs_persistence, delete_session, [SessionId])),

    ?assertNotMatch({ok, _}, rpc:call(Node, gs_persistence, get_session, [SessionId])),
    ok.


subscribers_persistence_test(Config) ->
    [Node | _] = ?config(cluster_worker_nodes, Config),
    DummyGsSession = #gs_session{
        client = dummyAuth,
        conn_ref = dummyConnRef,
        protocol_version = 7,
        translator = dummyTranslator
    },
    {ok, Session1} = rpc:call(Node, gs_persistence, create_session, [DummyGsSession]),
    {ok, Session2} = rpc:call(Node, gs_persistence, create_session, [DummyGsSession]),
    {ok, Session3} = rpc:call(Node, gs_persistence, create_session, [DummyGsSession]),
    Auth1 = dummyAuth1,
    Auth2 = dummyAuth2,
    Auth3 = dummyAuth3,
    AuthHint1 = dummyAuthHint1,
    AuthHint2 = dummyAuthHint2,
    AuthHint3 = dummyAuthHint3,
    Sub1 = {Session1, {Auth1, AuthHint1}},
    Sub2 = {Session2, {Auth2, AuthHint2}},
    Sub3 = {Session3, {Auth3, AuthHint3}},

    UserId = <<"dummyId">>,
    GRI = #gri{type = od_user, id = UserId, aspect = instance, scope = private},

    {ok, Subscribers1} = rpc:call(Node, gs_persistence, get_subscribers, [od_user, UserId]),
    ?assertEqual(#{}, Subscribers1),

    ?assertMatch(ok, rpc:call(Node, gs_persistence, add_subscriber, [GRI, Session1, Auth1, AuthHint1])),
    ?assertMatch(ok, rpc:call(Node, gs_persistence, add_subscriber, [GRI, Session2, Auth2, AuthHint2])),
    {ok, Subscribers2} = rpc:call(Node, gs_persistence, get_subscribers, [od_user, UserId]),
    Expected2 = ordsets:from_list([Sub1, Sub2]),
    ?assertMatch(#{{instance, private} := Expected2}, Subscribers2),

    % Subscribing should be idempotent
    ?assertMatch(ok, rpc:call(Node, gs_persistence, add_subscriber, [GRI, Session2, Auth2, AuthHint2])),
    ?assertMatch(ok, rpc:call(Node, gs_persistence, add_subscriber, [GRI, Session2, Auth2, AuthHint2])),
    {ok, Subscribers3} = rpc:call(Node, gs_persistence, get_subscribers, [od_user, UserId]),
    Expected3 = ordsets:from_list([Sub1, Sub2]),
    ?assertMatch(#{{instance, private} := Expected3}, Subscribers3),

    % Add third subscriber
    ?assertMatch(ok, rpc:call(Node, gs_persistence, add_subscriber, [GRI, Session3, Auth3, AuthHint3])),
    {ok, Subscribers4} = rpc:call(Node, gs_persistence, get_subscribers, [od_user, UserId]),
    Expected4 = ordsets:from_list([Sub1, Sub2, Sub3]),
    ?assertMatch(#{{instance, private} := Expected4}, Subscribers4),

    % Remove second subscriber
    ?assertMatch(ok, rpc:call(Node, gs_persistence, remove_subscriber, [GRI, Session2])),
    {ok, Subscribers5} = rpc:call(Node, gs_persistence, get_subscribers, [od_user, UserId]),
    Expected5 = ordsets:from_list([Sub1, Sub3]),
    ?assertMatch(#{{instance, private} := Expected5}, Subscribers5),

    % Remove all subscribers
    ?assertMatch(ok, rpc:call(Node, gs_persistence, remove_all_subscribers, [GRI])),
    {ok, Subscribers6} = rpc:call(Node, gs_persistence, get_subscribers, [od_user, UserId]),
    ?assertEqual(#{}, Subscribers6),
    ok.


subscriptions_persistence_test(Config) ->
    [Node | _] = ?config(cluster_worker_nodes, Config),
    {ok, SessionId} = rpc:call(Node, gs_persistence, create_session, [#gs_session{
        client = dummyAuth,
        conn_ref = dummyConnRef,
        protocol_version = 7,
        translator = dummyTranslator
    }]),

    % Scopes differentiate resources, so below three GRIs are not the same
    GRI1 = #gri{type = od_user, id = <<"dummyId">>, aspect = instance, scope = private},
    GRI2 = #gri{type = od_user, id = <<"dummyId">>, aspect = instance, scope = protected},
    GRI3 = #gri{type = od_user, id = <<"dummyId">>, aspect = instance, scope = shared},

    {ok, Subscriptions1} = rpc:call(Node, gs_persistence, get_subscriptions, [SessionId]),
    ?assertMatch([], Subscriptions1),

    ?assertMatch(ok, rpc:call(Node, gs_persistence, add_subscription, [SessionId, GRI1])),
    ?assertMatch(ok, rpc:call(Node, gs_persistence, add_subscription, [SessionId, GRI3])),
    {ok, Subscriptions2} = rpc:call(Node, gs_persistence, get_subscriptions, [SessionId]),
    Expected2 = lists:sort([GRI1, GRI3]),
    ?assertMatch(Expected2, lists:sort(Subscriptions2)),

    % Subscribing should be idempotent
    ?assertMatch(ok, rpc:call(Node, gs_persistence, add_subscription, [SessionId, GRI1])),
    ?assertMatch(ok, rpc:call(Node, gs_persistence, add_subscription, [SessionId, GRI1])),
    {ok, Subscriptions3} = rpc:call(Node, gs_persistence, get_subscriptions, [SessionId]),
    Expected3 = lists:sort([GRI1, GRI3]),
    ?assertMatch(Expected3, lists:sort(Subscriptions3)),

    % Add second GRI
    ?assertMatch(ok, rpc:call(Node, gs_persistence, add_subscription, [SessionId, GRI2])),
    {ok, Subscriptions4} = rpc:call(Node, gs_persistence, get_subscriptions, [SessionId]),
    Expected4 = lists:sort([GRI1, GRI2, GRI3]),
    ?assertMatch(Expected4, lists:sort(Subscriptions4)),

    % Remove first GRI
    ?assertMatch(ok, rpc:call(Node, gs_persistence, remove_subscription, [SessionId, GRI1])),
    {ok, Subscriptions5} = rpc:call(Node, gs_persistence, get_subscriptions, [SessionId]),
    Expected5 = lists:sort([GRI2, GRI3]),
    ?assertMatch(Expected5, lists:sort(Subscriptions5)),

    % Remove all GRIs
    ?assertMatch(ok, rpc:call(Node, gs_persistence, remove_all_subscriptions, [SessionId])),
    {ok, Subscriptions6} = rpc:call(Node, gs_persistence, get_subscriptions, [SessionId]),
    ?assertMatch([], Subscriptions6),
    ok.


gs_server_session_clearing_test_api_level(Config) ->
    [Node | _] = ?config(cluster_worker_nodes, Config),
    Auth = ?USER_AUTH(?USER_1),
    ConnectionInfo = ?CONNECTION_INFO(Auth),
    ConnRef = self(),
    Translator = ?GS_EXAMPLE_TRANSLATOR,
    HandshakeReq = #gs_req{request = #gs_req_handshake{
        supported_versions = gs_protocol:supported_versions()
    }},
    {ok, #gs_resp{response = #gs_resp_handshake{
        version = _Version,
        session_id = SessionId,
        identity = {user, ?USER_1}
    }}} = ?assertMatch(
        {ok, _},
        rpc:call(Node, gs_server, handshake, [Auth, ConnectionInfo, ConnRef, Translator, HandshakeReq])
    ),

    GRI1 = #gri{type = od_user, id = ?USER_1, aspect = instance},
    % Make sure there are no leftovers from previous tests
    ?assertMatch(ok, rpc:call(Node, gs_persistence, remove_all_subscribers, [GRI1])),
    ?assertMatch(
        {ok, _},
        rpc:call(Node, gs_server, handle_request, [SessionId, #gs_req{request = #gs_req_graph{
            gri = GRI1,
            operation = get,
            subscribe = true
        }}])
    ),

    GRI2 = #gri{type = od_user, id = ?USER_2, aspect = instance},
    % Make sure there are no leftovers from previous tests
    ?assertMatch(ok, rpc:call(Node, gs_persistence, remove_all_subscribers, [GRI2])),
    ?assertMatch(
        {ok, _},
        rpc:call(Node, gs_server, handle_request, [SessionId, #gs_req{request = #gs_req_graph{
            gri = GRI2,
            operation = get,
            auth_hint = ?THROUGH_SPACE(?SPACE_1),
            subscribe = true
        }}])
    ),

    % Make sure that client disconnect removes all subscriptions
    ?assertMatch(ok, rpc:call(Node, gs_server, cleanup_client_session, [SessionId])),

    ?assertMatch({ok, []}, rpc:call(Node, gs_persistence, get_subscriptions, [SessionId])),
    ?assertEqual({ok, #{}}, rpc:call(Node, gs_persistence, get_subscribers, [od_user, ?USER_1])),
    ?assertEqual({ok, #{}}, rpc:call(Node, gs_persistence, get_subscribers, [od_user, ?USER_2])),
    ok.


gs_server_session_clearing_test_connection_level(Config) ->
    [gs_server_session_clearing_test_connection_level_base(Config, ProtoVersion) || ProtoVersion <- ?SUPPORTED_PROTO_VERSIONS].

gs_server_session_clearing_test_connection_level_base(Config, ProtoVersion) ->
    [Node | _] = ?config(cluster_worker_nodes, Config),
    {ok, Client1, #gs_resp_handshake{session_id = SessionId}} = gs_client:start_link(
        get_gs_ws_url(Config),
<<<<<<< HEAD
        {cookie, {?SESSION_COOKIE_NAME, ?USER_1_COOKIE}},
        ?SUPPORTED_PROTO_VERSIONS,
=======
        {cookie, {?GRAPH_SYNC_SESSION_COOKIE_NAME, ?USER_1_COOKIE}},
        [ProtoVersion],
>>>>>>> 68b3554d
        fun(_) -> ok end,
        ?SSL_OPTS(Config)
    ),

    GRI1 = #gri{type = od_user, id = ?USER_1, aspect = instance},
    % Make sure there are no leftovers from previous tests
    ?assertMatch(ok, rpc:call(Node, gs_persistence, remove_all_subscribers, [GRI1])),
    ?assertMatch(
        {ok, _},
        gs_client:graph_request(Client1, #gri{
            type = od_user, id = ?USER_1, aspect = instance
        }, get, #{}, true)
    ),

    GRI2 = #gri{type = od_user, id = ?USER_2, aspect = instance},
    % Make sure there are no leftovers from previous tests
    ?assertMatch(ok, rpc:call(Node, gs_persistence, remove_all_subscribers, [GRI2])),
    ?assertMatch(
        {ok, _},
        gs_client:graph_request(Client1, #gri{
            type = od_user, id = ?USER_2, aspect = instance
        }, get, #{}, true, ?THROUGH_SPACE(?SPACE_1))
    ),

    disconnect_client(Client1),

    ?assertMatch({ok, []}, rpc:call(Node, gs_persistence, get_subscriptions, [SessionId])),
    ?assertEqual({ok, #{}}, rpc:call(Node, gs_persistence, get_subscribers, [od_user, ?USER_1])),
    ?assertEqual({ok, #{}}, rpc:call(Node, gs_persistence, get_subscribers, [od_user, ?USER_2])),

    disconnect_client([Client1]),

    ok.

%%%===================================================================
%%% Helper functions related to asynchronous subscriptions messages
%%%===================================================================

gatherer_loop(MessagesMap) ->
    NewMap = receive
        {gather_message, ClientRef, Message} ->
            ClientMessages = maps:get(ClientRef, MessagesMap, []),
            maps:put(ClientRef, [Message | ClientMessages], MessagesMap);
        {get_messages, ClientRef, Pid} ->
            ClientMessages = maps:get(ClientRef, MessagesMap, []),
            Pid ! ClientMessages,
            MessagesMap
    end,
    gatherer_loop(NewMap).


verify_message_present(GathererPid, ClientRef, MessageMatcherFun) ->
    GathererPid ! {get_messages, ClientRef, self()},
    AllMessages = receive
        M when is_list(M) -> M
    end,
    lists:any(fun(Message) ->
        MessageMatcherFun(Message)
    end, AllMessages).


verify_message_absent(_, _, _, 0) ->
    true;
verify_message_absent(GathererPid, ClientRef, MessageMatcherFun, Retries) ->
    case verify_message_present(GathererPid, ClientRef, MessageMatcherFun) of
        true ->
            false;
        false ->
            timer:sleep(1000),
            verify_message_absent(GathererPid, ClientRef, MessageMatcherFun, Retries - 1)
    end.

%%%===================================================================
%%% Internal functions
%%%===================================================================


get_gs_ws_url(Config) ->
    [Node | _] = ?config(cluster_worker_nodes, Config),
    NodeIP = test_utils:get_docker_ip(Node),
    str_utils:format_bin("wss://~s:~B/", [NodeIP, ?GS_PORT]).


disconnect_client([]) ->
    % Allow some time for cleanup
    timer:sleep(5000),
    process_flag(trap_exit, false);
disconnect_client([Client | Rest]) ->
    process_flag(trap_exit, true),
    exit(Client, kill),
    disconnect_client(Rest);
disconnect_client(Client) ->
    disconnect_client([Client]).


get_cacerts(Config) ->
    cert_utils:load_ders(?TEST_FILE(Config, "web_cacert.pem")).


start_gs_listener(Config, Node) ->
    ok = rpc:call(Node, application, ensure_started, [cowboy]),
    {ok, _} = rpc:call(Node, cowboy, start_tls, [
        ?GS_LISTENER_ID,
        [
            {port, ?GS_PORT},
            {num_acceptors, ?GS_HTTPS_ACCEPTORS},
            {keyfile, ?TEST_FILE(Config, "web_key.pem")},
            {certfile, ?TEST_FILE(Config, "web_cert.pem")},
            {cacerts, get_cacerts(Config)},
            {verify, verify_peer},
            {ciphers, ssl_utils:safe_ciphers()}
        ],
        #{
            env => #{dispatch => cowboy_router:compile([
                {'_', [
                    {"/[...]", gs_ws_handler, [?GS_EXAMPLE_TRANSLATOR]}
                ]}
            ])}
        }
    ]).

stop_gs_listener(Node) ->
    rpc:call(Node, cowboy, stop_listener, [?GS_LISTENER_ID]).


%%%===================================================================
%%% Setup/teardown functions
%%%===================================================================

init_per_suite(Config) ->
    ssl:start(),
    [{?LOAD_MODULES, [graph_sync_mocks]} | Config].


init_per_testcase(_, Config) ->
    Nodes = ?config(cluster_worker_nodes, Config),
    [start_gs_listener(Config, N) || N <- Nodes],
    graph_sync_mocks:mock_callbacks(Config),
    Config.


end_per_testcase(_, Config) ->
    Nodes = ?config(cluster_worker_nodes, Config),
    [stop_gs_listener(N) || N <- Nodes],
    graph_sync_mocks:unmock_callbacks(Config).


end_per_suite(_Config) ->
    ssl:stop(),
    ok.<|MERGE_RESOLUTION|>--- conflicted
+++ resolved
@@ -88,13 +88,8 @@
     {ok, Client2, _} = ?assertMatch(
         {ok, _, #gs_resp_handshake{identity = {user, ?USER_1}}},
         gs_client:start_link(get_gs_ws_url(Config),
-<<<<<<< HEAD
             {cookie, {?SESSION_COOKIE_NAME, ?USER_1_COOKIE}},
-            ?SUPPORTED_PROTO_VERSIONS,
-=======
-            {cookie, {?GRAPH_SYNC_SESSION_COOKIE_NAME, ?USER_1_COOKIE}},
             [ProtoVersion],
->>>>>>> 68b3554d
             fun(_) -> ok end,
             ?SSL_OPTS(Config)
         )
@@ -104,13 +99,8 @@
     {ok, Client3, _} = ?assertMatch(
         {ok, _, #gs_resp_handshake{identity = {user, ?USER_2}}},
         gs_client:start_link(get_gs_ws_url(Config),
-<<<<<<< HEAD
             {cookie, {?SESSION_COOKIE_NAME, ?USER_2_COOKIE}},
-            ?SUPPORTED_PROTO_VERSIONS,
-=======
-            {cookie, {?GRAPH_SYNC_SESSION_COOKIE_NAME, ?USER_2_COOKIE}},
             [ProtoVersion],
->>>>>>> 68b3554d
             fun(_) -> ok end,
             ?SSL_OPTS(Config)
         )
@@ -120,13 +110,8 @@
     ?assertMatch(
         ?ERROR_UNAUTHORIZED,
         gs_client:start_link(get_gs_ws_url(Config),
-<<<<<<< HEAD
             {cookie, {?SESSION_COOKIE_NAME, <<"bkkwksdf">>}},
-            ?SUPPORTED_PROTO_VERSIONS,
-=======
-            {cookie, {?GRAPH_SYNC_SESSION_COOKIE_NAME, <<"bkkwksdf">>}},
             [ProtoVersion],
->>>>>>> 68b3554d
             fun(_) -> ok end,
             ?SSL_OPTS(Config)
         )
@@ -177,25 +162,15 @@
 rpc_req_test_base(Config, ProtoVersion) ->
     {ok, Client1, #gs_resp_handshake{identity = {user, ?USER_1}}} = gs_client:start_link(
         get_gs_ws_url(Config),
-<<<<<<< HEAD
         {cookie, {?SESSION_COOKIE_NAME, ?USER_1_COOKIE}},
-        ?SUPPORTED_PROTO_VERSIONS,
-=======
-        {cookie, {?GRAPH_SYNC_SESSION_COOKIE_NAME, ?USER_1_COOKIE}},
         [ProtoVersion],
->>>>>>> 68b3554d
         fun(_) -> ok end,
         ?SSL_OPTS(Config)
     ),
     {ok, Client2, #gs_resp_handshake{identity = {user, ?USER_2}}} = gs_client:start_link(
         get_gs_ws_url(Config),
-<<<<<<< HEAD
         {cookie, {?SESSION_COOKIE_NAME, ?USER_2_COOKIE}},
-        ?SUPPORTED_PROTO_VERSIONS,
-=======
-        {cookie, {?GRAPH_SYNC_SESSION_COOKIE_NAME, ?USER_2_COOKIE}},
         [ProtoVersion],
->>>>>>> 68b3554d
         fun(_) -> ok end,
         ?SSL_OPTS(Config)
     ),
@@ -223,8 +198,6 @@
     disconnect_client([Client1, Client2]),
 
     ok.
-
-
 
 
 graph_req_test(Config) ->
@@ -237,31 +210,21 @@
 
     {ok, Client1, #gs_resp_handshake{identity = {user, ?USER_1}}} = gs_client:start_link(
         get_gs_ws_url(Config),
-<<<<<<< HEAD
         {cookie, {?SESSION_COOKIE_NAME, ?USER_1_COOKIE}},
-        ?SUPPORTED_PROTO_VERSIONS,
-=======
-        {cookie, {?GRAPH_SYNC_SESSION_COOKIE_NAME, ?USER_1_COOKIE}},
         [ProtoVersion],
->>>>>>> 68b3554d
         fun(_) -> ok end,
         ?SSL_OPTS(Config)
     ),
     {ok, Client2, #gs_resp_handshake{identity = {user, ?USER_2}}} = gs_client:start_link(
         get_gs_ws_url(Config),
-<<<<<<< HEAD
         {cookie, {?SESSION_COOKIE_NAME, ?USER_2_COOKIE}},
-        ?SUPPORTED_PROTO_VERSIONS,
-=======
-        {cookie, {?GRAPH_SYNC_SESSION_COOKIE_NAME, ?USER_2_COOKIE}},
         [ProtoVersion],
->>>>>>> 68b3554d
         fun(_) -> ok end,
         ?SSL_OPTS(Config)
     ),
 
     ?assertMatch(
-        {ok, #gs_resp_graph{data = User1Data}},
+        {ok, #gs_resp_graph{data_format = resource, data = User1Data}},
         gs_client:graph_request(Client1, #gri{
             type = od_user, id = ?USER_1, aspect = instance
         }, get)
@@ -276,7 +239,7 @@
 
     % User 2 should be able to get user 1 data through space ?SPACE_1
     ?assertMatch(
-        {ok, #gs_resp_graph{data = User1Data}},
+        {ok, #gs_resp_graph{data_format = resource, data = User1Data}},
         gs_client:graph_request(Client2, #gri{
             type = od_user, id = ?USER_1, aspect = instance
         }, get, #{}, false, ?THROUGH_SPACE(?SPACE_1))
@@ -284,7 +247,7 @@
 
     % User should be able to get it's own data using "self" as id
     ?assertMatch(
-        {ok, #gs_resp_graph{data = User1Data}},
+        {ok, #gs_resp_graph{data_format = resource, data = User1Data}},
         gs_client:graph_request(Client1, #gri{
             type = od_user, id = ?SELF, aspect = instance
         }, get)
@@ -340,7 +303,7 @@
         #gri{type = od_space, id = ?SPACE_1, aspect = instance}
     ),
     ?assertMatch(
-        {ok, #gs_resp_graph{data = #{
+        {ok, #gs_resp_graph{data_format = resource, data = #{
             <<"gri">> := NewSpaceGRI,
             <<"name">> := ?SPACE_1_NAME
         }}},
@@ -354,13 +317,22 @@
         #gri{type = od_group, id = ?GROUP_1, aspect = instance}
     ),
     ?assertMatch(
-        {ok, #gs_resp_graph{data = #{
+        {ok, #gs_resp_graph{data_format = resource, data = #{
             <<"gri">> := NewGroupGRI,
             <<"name">> := ?GROUP_1_NAME
         }}},
         gs_client:graph_request(Client1, #gri{
             type = od_group, id = undefined, aspect = instance
         }, create, #{<<"name">> => ?GROUP_1_NAME}, false, ?AS_USER(?SELF))
+    ),
+
+    % Test creating a value rather than resource
+    Value = 1293462394,
+    ?assertMatch(
+        {ok, #gs_resp_graph{data_format = value, data = Value}},
+        gs_client:graph_request(Client1, #gri{
+            type = od_group, id = ?GROUP_1, aspect = int_value
+        }, create, #{<<"value">> => integer_to_binary(Value)})
     ),
 
     disconnect_client([Client1, Client2]),
@@ -385,32 +357,22 @@
 
     {ok, Client1, #gs_resp_handshake{identity = {user, ?USER_1}}} = gs_client:start_link(
         get_gs_ws_url(Config),
-<<<<<<< HEAD
         {cookie, {?SESSION_COOKIE_NAME, ?USER_1_COOKIE}},
-        ?SUPPORTED_PROTO_VERSIONS,
-=======
-        {cookie, {?GRAPH_SYNC_SESSION_COOKIE_NAME, ?USER_1_COOKIE}},
         [ProtoVersion],
->>>>>>> 68b3554d
         fun(Push) -> GathererPid ! {gather_message, client1, Push} end,
         ?SSL_OPTS(Config)
     ),
 
     {ok, Client2, #gs_resp_handshake{identity = {user, ?USER_2}}} = gs_client:start_link(
         get_gs_ws_url(Config),
-<<<<<<< HEAD
         {cookie, {?SESSION_COOKIE_NAME, ?USER_2_COOKIE}},
-        ?SUPPORTED_PROTO_VERSIONS,
-=======
-        {cookie, {?GRAPH_SYNC_SESSION_COOKIE_NAME, ?USER_2_COOKIE}},
         [ProtoVersion],
->>>>>>> 68b3554d
         fun(Push) -> GathererPid ! {gather_message, client2, Push} end,
         ?SSL_OPTS(Config)
     ),
 
     ?assertMatch(
-        {ok, #gs_resp_graph{data = User1Data}},
+        {ok, #gs_resp_graph{data_format = resource, data = User1Data}},
         gs_client:graph_request(Client1, #gri{
             type = od_user, id = ?USER_1, aspect = instance
         }, get, #{}, true)
@@ -419,14 +381,14 @@
     User1NameSubstring = binary:part(maps:get(<<"name">>, User1Data), 0, 4),
 
     ?assertMatch(
-        {ok, #gs_resp_graph{result = #{<<"nameSubstring">> := User1NameSubstring}}},
+        {ok, #gs_resp_graph{data_format = resource, data = #{<<"nameSubstring">> := User1NameSubstring}}},
         gs_client:graph_request(Client1, #gri{
             type = od_user, id = ?USER_1, aspect = {name_substring, <<"4">>}
         }, get, #{}, true)
     ),
 
     ?assertMatch(
-        {ok, #gs_resp_graph{data = User2Data}},
+        {ok, #gs_resp_graph{data_format = resource, data = User2Data}},
         gs_client:graph_request(Client2, #gri{
             type = od_user, id = ?USER_2, aspect = instance
         }, get, #{}, true)
@@ -435,7 +397,7 @@
     User2NameSubstring = binary:part(maps:get(<<"name">>, User2Data), 0, 6),
 
     ?assertMatch(
-        {ok, #gs_resp_graph{result = #{<<"nameSubstring">> := User2NameSubstring}}},
+        {ok, #gs_resp_graph{data_format = resource, data = #{<<"nameSubstring">> := User2NameSubstring}}},
         gs_client:graph_request(Client2, #gri{
             type = od_user, id = ?USER_2, aspect = {name_substring, <<"6">>}
         }, get, #{}, true)
@@ -566,19 +528,14 @@
 
     {ok, Client1, #gs_resp_handshake{identity = {user, ?USER_1}}} = gs_client:start_link(
         get_gs_ws_url(Config),
-<<<<<<< HEAD
         {cookie, {?SESSION_COOKIE_NAME, ?USER_1_COOKIE}},
-        ?SUPPORTED_PROTO_VERSIONS,
-=======
-        {cookie, {?GRAPH_SYNC_SESSION_COOKIE_NAME, ?USER_1_COOKIE}},
         [ProtoVersion],
->>>>>>> 68b3554d
         fun(Push) -> GathererPid ! {gather_message, client1, Push} end,
         ?SSL_OPTS(Config)
     ),
 
     ?assertMatch(
-        {ok, #gs_resp_graph{data = User1Data}},
+        {ok, #gs_resp_graph{data_format = resource, data = User1Data}},
         gs_client:graph_request(Client1, #gri{
             type = od_user, id = ?USER_1, aspect = instance
         }, get, #{}, true)
@@ -658,26 +615,16 @@
 
     {ok, Client1, #gs_resp_handshake{identity = {user, ?USER_1}}} = gs_client:start_link(
         get_gs_ws_url(Config),
-<<<<<<< HEAD
         {cookie, {?SESSION_COOKIE_NAME, ?USER_1_COOKIE}},
-        ?SUPPORTED_PROTO_VERSIONS,
-=======
-        {cookie, {?GRAPH_SYNC_SESSION_COOKIE_NAME, ?USER_1_COOKIE}},
         [ProtoVersion],
->>>>>>> 68b3554d
         fun(Push) -> GathererPid ! {gather_message, client1, Push} end,
         ?SSL_OPTS(Config)
     ),
 
     {ok, Client2, #gs_resp_handshake{identity = {user, ?USER_2}}} = gs_client:start_link(
         get_gs_ws_url(Config),
-<<<<<<< HEAD
         {cookie, {?SESSION_COOKIE_NAME, ?USER_2_COOKIE}},
-        ?SUPPORTED_PROTO_VERSIONS,
-=======
-        {cookie, {?GRAPH_SYNC_SESSION_COOKIE_NAME, ?USER_2_COOKIE}},
         [ProtoVersion],
->>>>>>> 68b3554d
         fun(Push) -> GathererPid ! {gather_message, client2, Push} end,
         ?SSL_OPTS(Config)
     ),
@@ -690,7 +637,7 @@
     ),
 
     ?assertMatch(
-        {ok, #gs_resp_graph{data = User2Data}},
+        {ok, #gs_resp_graph{data_format = resource, data = User2Data}},
         gs_client:graph_request(Client1, #gri{
             type = od_user, id = ?USER_2, aspect = instance
         }, get, #{}, true, ?THROUGH_SPACE(?SPACE_1))
@@ -804,7 +751,7 @@
     ),
 
     ?assertEqual(
-        {ok, #gs_resp_graph{result = #{
+        {ok, #gs_resp_graph{data_format = resource, data = #{
             <<"gri">> => HsGRIAutoStr, <<"public">> => <<"pub1">>}
         }},
         gs_client:graph_request(Client2, HsGRI#gri{scope = auto}, get, #{}, true)
@@ -813,7 +760,7 @@
     graph_sync_mocks:mock_max_scope_towards_handle_service(Config, ?USER_1, shared),
 
     ?assertEqual(
-        {ok, #gs_resp_graph{result = #{
+        {ok, #gs_resp_graph{data_format = resource, data = #{
             <<"gri">> => HsGRIAutoStr, <<"public">> => <<"pub1">>, <<"shared">> => <<"sha1">>}
         }},
         gs_client:graph_request(Client1, HsGRI#gri{scope = auto}, get, #{}, true)
@@ -888,7 +835,7 @@
     % Check if create with auto scope works as expected
     graph_sync_mocks:mock_max_scope_towards_handle_service(Config, ?USER_2, protected),
     ?assertEqual(
-        {ok, #gs_resp_graph{result = #{
+        {ok, #gs_resp_graph{data_format = resource, data = #{
             <<"gri">> => HsGRIAutoStr, <<"public">> => <<"pub1">>,
             <<"shared">> => <<"sha1">>, <<"protected">> => <<"pro1">>}
         }},
@@ -1094,13 +1041,8 @@
     [Node | _] = ?config(cluster_worker_nodes, Config),
     {ok, Client1, #gs_resp_handshake{session_id = SessionId}} = gs_client:start_link(
         get_gs_ws_url(Config),
-<<<<<<< HEAD
         {cookie, {?SESSION_COOKIE_NAME, ?USER_1_COOKIE}},
-        ?SUPPORTED_PROTO_VERSIONS,
-=======
-        {cookie, {?GRAPH_SYNC_SESSION_COOKIE_NAME, ?USER_1_COOKIE}},
         [ProtoVersion],
->>>>>>> 68b3554d
         fun(_) -> ok end,
         ?SSL_OPTS(Config)
     ),
