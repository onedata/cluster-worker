%%%-------------------------------------------------------------------
%%% @author Lukasz Opiola
%%% @copyright (C) 2017 ACK CYFRONET AGH
%%% This software is released under the MIT license
%%% cited in 'LICENSE.txt'.
%%% @end
%%%-------------------------------------------------------------------
%%% @doc
%%% This module tests the Graph Sync server behaviour and Graph Sync channel by
%%% testing interaction between Graph Sync client and server.
%%% @end
%%%-------------------------------------------------------------------
-module(graph_sync_test_SUITE).
-author("Lukasz Opiola").

-include("global_definitions.hrl").
-include("graph_sync/graph_sync.hrl").
-include("graph_sync_mocks.hrl").
-include("modules/datastore/datastore_models.hrl").
-include("performance_test_utils.hrl").
-include_lib("ctool/include/aai/aai.hrl").
-include_lib("ctool/include/errors.hrl").
-include_lib("ctool/include/test/test_utils.hrl").
-include_lib("ctool/include/logging.hrl").
-include_lib("ctool/include/test/assertions.hrl").
-include_lib("ctool/include/test/performance.hrl").

-define(SSL_OPTS(__Config), [{secure, only_verify_peercert}, {cacerts, get_cacerts(__Config)}]).
-define(DUMMY_IP, {13, 190, 241, 56}).

%% API
-export([all/0]).
-export([init_per_suite/1, end_per_suite/1]).
-export([init_per_testcase/2, end_per_testcase/2]).

-export([
    handshake_test/1,
    rpc_req_test/1,
    async_req_test/1,
    graph_req_test/1,
    subscribe_test/1,
    unsubscribe_test/1,
    nosub_test/1,
    auth_override_test/1,
    nobody_auth_override_test/1,
    auto_scope_test/1,
    bad_entity_type_test/1,
    session_persistence_test/1,
    subscribers_persistence_test/1,
    subscriptions_persistence_test/1,
    gs_server_session_clearing_test_api_level/1,
    gs_server_session_clearing_test_connection_level/1
]).

-define(TEST_CASES, [
    handshake_test,
    rpc_req_test,
    async_req_test,
    graph_req_test,
    subscribe_test,
    unsubscribe_test,
    nosub_test,
    auth_override_test,
    nobody_auth_override_test,
    auto_scope_test,
    bad_entity_type_test,
    session_persistence_test,
    subscribers_persistence_test,
    subscriptions_persistence_test,
    gs_server_session_clearing_test_api_level,
    gs_server_session_clearing_test_connection_level
]).

-define(wait_until_true(Term), ?assertEqual(true, Term, 50)).

%%%===================================================================
%%% API functions
%%%===================================================================

all() ->
    ?ALL(?TEST_CASES).


handshake_test(Config) ->
    [handshake_test_base(Config, ProtoVersion) || ProtoVersion <- ?SUPPORTED_PROTO_VERSIONS].

handshake_test_base(Config, ProtoVersion) ->
    % Try to connect with no cookie - should be treated as anonymous
    Client1 = spawn_client(Config, ProtoVersion, undefined, ?SUB(nobody)),

    % Try to connect with user 1 token
    Client2 = spawn_client(Config, ProtoVersion, {token, ?USER_1_TOKEN}, ?SUB(user, ?USER_1)),

    % Try to connect with user 2 token
    Client3 = spawn_client(Config, ProtoVersion, {token, ?USER_2_TOKEN}, ?SUB(user, ?USER_2)),

    % Try to connect with bad token
    spawn_client(Config, ProtoVersion, {token, <<"bkkwksdf">>}, ?ERROR_UNAUTHORIZED),

    % Try to connect with provider token
    Client4 = spawn_client(Config, ProtoVersion, {token, ?PROVIDER_1_TOKEN}, ?SUB(?ONEPROVIDER, ?PROVIDER_1)),

    % Try to connect with bad protocol version
    SuppVersions = gs_protocol:supported_versions(),
    spawn_client(Config, [lists:max(SuppVersions) + 1], undefined, ?ERROR_BAD_VERSION(SuppVersions)),

    disconnect_client([Client1, Client2, Client3, Client4]),

    ok.


rpc_req_test(Config) ->
    [rpc_req_test_base(Config, ProtoVersion) || ProtoVersion <- ?SUPPORTED_PROTO_VERSIONS].

rpc_req_test_base(Config, ProtoVersion) ->
    Client1 = spawn_client(Config, ProtoVersion, {token, ?USER_1_TOKEN}, ?SUB(user, ?USER_1)),
    Client2 = spawn_client(Config, ProtoVersion, {token, ?USER_2_TOKEN}, ?SUB(user, ?USER_2)),

    ?assertMatch(
        {ok, #gs_resp_rpc{result = #{<<"a">> := <<"b">>}}},
        gs_client:rpc_request(Client1, <<"user1Fun">>, #{<<"a">> => <<"b">>})
    ),
    ?assertMatch(
        ?ERROR_FORBIDDEN,
        gs_client:rpc_request(Client1, <<"user2Fun">>, #{<<"a">> => <<"b">>})
    ),
    ?assertMatch(
        {ok, #gs_resp_rpc{result = #{<<"a">> := <<"b">>}}},
        gs_client:rpc_request(Client2, <<"user2Fun">>, #{<<"a">> => <<"b">>})
    ),
    ?assertMatch(
        ?ERROR_FORBIDDEN,
        gs_client:rpc_request(Client2, <<"user1Fun">>, #{<<"a">> => <<"b">>})
    ),
    ?assertMatch(
        ?ERROR_RPC_UNDEFINED,
        gs_client:rpc_request(Client1, <<"nonExistentFun">>, #{<<"a">> => <<"b">>})
    ),

    disconnect_client([Client1, Client2]),

    ok.


async_req_test(Config) ->
    [async_req_test_base(Config, ProtoVersion) || ProtoVersion <- ?SUPPORTED_PROTO_VERSIONS].

async_req_test_base(Config, ProtoVersion) ->
    Client1 = spawn_client(Config, ProtoVersion, {token, ?USER_1_TOKEN}, ?SUB(user, ?USER_1)),

    Id = gs_client:async_request(Client1, #gs_req{
        subtype = rpc,
        request = #gs_req_rpc{
            function = <<"veryLongOperation">>,
            args = #{<<"someDummy">> => <<"arguments127">>}
        }
    }),

    AsyncResponse = receive
        {response, Id, Resp} ->
            Resp
    after
        timer:seconds(60) ->
            {error, timeout}
    end,

    ?assertEqual(
        {ok, #gs_resp_rpc{result = #{<<"someDummy">> => <<"arguments127">>}}},
        AsyncResponse
    ),

    disconnect_client([Client1]),

    ok.


graph_req_test(Config) ->
    [graph_req_test_base(Config, ProtoVersion) || ProtoVersion <- ?SUPPORTED_PROTO_VERSIONS].

graph_req_test_base(Config, ProtoVersion) ->
    User1Data = (?USER_DATA_WITHOUT_GRI(?USER_1))#{
        <<"gri">> => gri:serialize(#gri{type = od_user, id = ?USER_1, aspect = instance}),
        <<"revision">> => 1
    },

    Client1 = spawn_client(Config, ProtoVersion, {token, ?USER_1_TOKEN}, ?SUB(user, ?USER_1)),
    Client2 = spawn_client(Config, ProtoVersion, {token, ?USER_2_TOKEN}, ?SUB(user, ?USER_2)),

    ?assertMatch(
        {ok, #gs_resp_graph{data_format = resource, data = User1Data}},
        gs_client:graph_request(Client1, #gri{
            type = od_user, id = ?USER_1, aspect = instance
        }, get)
    ),

    ?assertMatch(
        ?ERROR_FORBIDDEN,
        gs_client:graph_request(Client2, #gri{
            type = od_user, id = ?USER_1, aspect = instance
        }, get)
    ),

    % User 2 should be able to get user 1 data through space ?SPACE_1
    ?assertMatch(
        {ok, #gs_resp_graph{data_format = resource, data = User1Data}},
        gs_client:graph_request(Client2, #gri{
            type = od_user, id = ?USER_1, aspect = instance
        }, get, #{}, false, ?THROUGH_SPACE(?SPACE_1))
    ),

    % User should be able to get it's own data using "self" as id
    ?assertMatch(
        {ok, #gs_resp_graph{data_format = resource, data = User1Data}},
        gs_client:graph_request(Client1, #gri{
            type = od_user, id = ?SELF, aspect = instance
        }, get)
    ),

    ?assertMatch(
        {ok, #gs_resp_graph{}},
        gs_client:graph_request(Client1, #gri{
            type = od_user, id = ?USER_1, aspect = instance
        }, update, #{
            <<"name">> => <<"newName">>
        })
    ),

    ?assertMatch(
        ?ERROR_BAD_VALUE_BINARY(<<"name">>),
        gs_client:graph_request(Client1, #gri{
            type = od_user, id = ?USER_1, aspect = instance
        }, update, #{
            <<"name">> => 1234
        })
    ),

    ?assertMatch(
        ?ERROR_MISSING_REQUIRED_VALUE(<<"name">>),
        gs_client:graph_request(Client1, #gri{
            type = od_user, id = ?USER_1, aspect = instance
        }, update, #{})
    ),

    ?assertMatch(
        ?ERROR_FORBIDDEN,
        gs_client:graph_request(Client2, #gri{
            type = od_user, id = ?USER_1, aspect = instance
        }, update)
    ),

    ?assertMatch(
        ?ERROR_FORBIDDEN,
        gs_client:graph_request(Client2, #gri{
            type = od_user, id = ?USER_1, aspect = instance
        }, delete)
    ),

    ?assertMatch(
        {ok, #gs_resp_graph{}},
        gs_client:graph_request(Client1, #gri{
            type = od_user, id = ?USER_1, aspect = instance
        }, delete)
    ),

    NewSpaceGRI = gri:serialize(
        #gri{type = od_space, id = ?SPACE_1, aspect = instance}
    ),
    ?assertMatch(
        {ok, #gs_resp_graph{data_format = resource, data = #{
            <<"gri">> := NewSpaceGRI,
            <<"name">> := ?SPACE_1_NAME,
            <<"revision">> := 1
        }}},
        gs_client:graph_request(Client1, #gri{
            type = od_space, id = undefined, aspect = instance
        }, create, #{<<"name">> => ?SPACE_1_NAME}, false, ?AS_USER(?USER_1))
    ),

    % Make sure "self" works in auth hints
    NewGroupGRI = gri:serialize(
        #gri{type = od_group, id = ?GROUP_1, aspect = instance}
    ),
    ?assertMatch(
        {ok, #gs_resp_graph{data_format = resource, data = #{
            <<"gri">> := NewGroupGRI,
            <<"name">> := ?GROUP_1_NAME,
            <<"revision">> := 1
        }}},
        gs_client:graph_request(Client1, #gri{
            type = od_group, id = undefined, aspect = instance
        }, create, #{<<"name">> => ?GROUP_1_NAME}, false, ?AS_USER(?SELF))
    ),

    % Test creating a value rather than resource
    Value = 1293462394,
    ?assertMatch(
        {ok, #gs_resp_graph{data_format = value, data = Value}},
        gs_client:graph_request(Client1, #gri{
            type = od_group, id = ?GROUP_1, aspect = int_value
        }, create, #{<<"value">> => integer_to_binary(Value)})
    ),

    disconnect_client([Client1, Client2]),

    ok.



subscribe_test(Config) ->
    [subscribe_test_base(Config, ProtoVersion) || ProtoVersion <- ?SUPPORTED_PROTO_VERSIONS].

subscribe_test_base(Config, ProtoVersion) ->
    GathererPid = spawn(fun() ->
        gatherer_loop(#{})
    end),

    User1Data = (?USER_DATA_WITHOUT_GRI(?USER_1))#{
        <<"gri">> => gri:serialize(#gri{type = od_user, id = ?USER_1, aspect = instance}),
        <<"revision">> => 1
    },
    User2Data = (?USER_DATA_WITHOUT_GRI(?USER_2))#{
        <<"gri">> => gri:serialize(#gri{type = od_user, id = ?USER_2, aspect = instance}),
        <<"revision">> => 1
    },

    Client1 = spawn_client(Config, ProtoVersion, {token, ?USER_1_TOKEN}, ?SUB(user, ?USER_1), fun(Push) ->
        GathererPid ! {gather_message, client1, Push}
    end),

    Client2 = spawn_client(Config, ProtoVersion, {token, ?USER_2_TOKEN}, ?SUB(user, ?USER_2), fun(Push) ->
        GathererPid ! {gather_message, client2, Push}
    end),

    ?assertMatch(
        {ok, #gs_resp_graph{data_format = resource, data = User1Data}},
        gs_client:graph_request(Client1, #gri{
            type = od_user, id = ?USER_1, aspect = instance
        }, get, #{}, true)
    ),

    User1NameSubstring = binary:part(maps:get(<<"name">>, User1Data), 0, 4),

    ?assertMatch(
        {ok, #gs_resp_graph{data_format = resource, data = #{
            <<"nameSubstring">> := User1NameSubstring,
            <<"revision">> := 1
        }}},
        gs_client:graph_request(Client1, #gri{
            type = od_user, id = ?USER_1, aspect = {name_substring, <<"4">>}
        }, get, #{}, true)
    ),

    ?assertMatch(
        {ok, #gs_resp_graph{data_format = resource, data = User2Data}},
        gs_client:graph_request(Client2, #gri{
            type = od_user, id = ?USER_2, aspect = instance
        }, get, #{}, true)
    ),

    User2NameSubstring = binary:part(maps:get(<<"name">>, User2Data), 0, 6),

    ?assertMatch(
        {ok, #gs_resp_graph{data_format = resource, data = #{
            <<"nameSubstring">> := User2NameSubstring,
            <<"revision">> := 1
        }}},
        gs_client:graph_request(Client2, #gri{
            type = od_user, id = ?USER_2, aspect = {name_substring, <<"6">>}
        }, get, #{}, true)
    ),

    ?assertMatch(
        {ok, #gs_resp_graph{}},
        gs_client:graph_request(Client1, #gri{
            type = od_user, id = ?USER_1, aspect = instance
        }, update, #{<<"name">> => <<"newName1">>})
    ),

    ?assertMatch(
        {ok, #gs_resp_graph{}},
        gs_client:graph_request(Client2, #gri{
            type = od_user, id = ?USER_2, aspect = instance
        }, update, #{<<"name">> => <<"newName2">>})
    ),

    ?assertMatch(
        {ok, #gs_resp_graph{}},
        gs_client:graph_request(Client1, #gri{
            type = od_user, id = ?USER_1, aspect = instance
        }, delete)
    ),

    NewUser1Data = User1Data#{
        <<"name">> => <<"newName1">>,
        <<"revision">> => 2
    },
    NewUser2Data = User2Data#{
        <<"name">> => <<"newName2">>,
        <<"revision">> => 2
    },

    NewUser1NameSubstring = binary:part(maps:get(<<"name">>, NewUser1Data), 0, 4),
    NewUser2NameSubstring = binary:part(maps:get(<<"name">>, NewUser2Data), 0, 6),

    ?wait_until_true(verify_message_present(GathererPid, client1, fun(Msg) ->
        case Msg of
            #gs_push_graph{gri = #gri{
                type = od_user, id = ?USER_1, aspect = instance
            }, change_type = updated, data = NewUser1Data} ->
                true;
            _ ->
                false
        end
    end)),

    ?wait_until_true(verify_message_present(GathererPid, client1, fun(Msg) ->
        case Msg of
            #gs_push_graph{gri = #gri{
                type = od_user, id = ?USER_1, aspect = {name_substring, <<"4">>}
            }, change_type = updated, data = #{
                <<"nameSubstring">> := NewUser1NameSubstring,
                <<"revision">> := 2
            }} ->
                true;
            _ ->
                false
        end
    end)),

    ?wait_until_true(verify_message_present(GathererPid, client1, fun(Msg) ->
        case Msg of
            #gs_push_graph{gri = #gri{
                type = od_user, id = ?USER_1, aspect = instance
            }, change_type = deleted, data = undefined} ->
                true;
            _ ->
                false
        end
    end)),

    ?wait_until_true(verify_message_present(GathererPid, client2, fun(Msg) ->
        case Msg of
            #gs_push_graph{gri = #gri{
                type = od_user, id = ?USER_2, aspect = instance
            }, change_type = updated, data = NewUser2Data} ->
                true;
            _ ->
                false
        end
    end)),

    ?wait_until_true(verify_message_present(GathererPid, client2, fun(Msg) ->
        case Msg of
            #gs_push_graph{gri = #gri{
                type = od_user, id = ?USER_2, aspect = {name_substring, <<"6">>}
            }, change_type = updated, data = #{
                <<"nameSubstring">> := NewUser2NameSubstring,
                <<"revision">> := 2
            }} ->
                true;
            _ ->
                false
        end
    end)),

    disconnect_client([Client1, Client2]),

    ok.


unsubscribe_test(Config) ->
    [unsubscribe_test_base(Config, ProtoVersion) || ProtoVersion <- ?SUPPORTED_PROTO_VERSIONS].

unsubscribe_test_base(Config, ProtoVersion) ->
    GathererPid = spawn(fun() ->
        gatherer_loop(#{})
    end),

    User1Data = (?USER_DATA_WITHOUT_GRI(?USER_1))#{
        <<"gri">> => gri:serialize(#gri{type = od_user, id = ?USER_1, aspect = instance}),
        <<"revision">> => 1
    },

    Client1 = spawn_client(Config, ProtoVersion, {token, ?USER_1_TOKEN}, ?SUB(user, ?USER_1), fun(Push) ->
        GathererPid ! {gather_message, client1, Push}
    end),

    ?assertMatch(
        {ok, #gs_resp_graph{data_format = resource, data = User1Data}},
        gs_client:graph_request(Client1, #gri{
            type = od_user, id = ?USER_1, aspect = instance
        }, get, #{}, true)
    ),

    ?assertMatch(
        {ok, #gs_resp_graph{}},
        gs_client:graph_request(Client1, #gri{
            type = od_user, id = ?USER_1, aspect = instance
        }, update, #{<<"name">> => <<"newName1">>})
    ),

    NewUser1Data = User1Data#{
        <<"name">> => <<"newName1">>,
        <<"revision">> => 2
    },

    ?wait_until_true(verify_message_present(GathererPid, client1, fun(Msg) ->
        case Msg of
            #gs_push_graph{gri = #gri{
                type = od_user, id = ?USER_1, aspect = instance
            }, change_type = updated, data = NewUser1Data} ->
                true;
            _ ->
                false
        end
    end)),

    ?assertMatch(
        {ok, #gs_resp_unsub{}},
        gs_client:unsub_request(Client1, #gri{
            type = od_user, id = ?USER_1, aspect = instance
        })
    ),

    ?assertMatch(
        {ok, #gs_resp_graph{}},
        gs_client:graph_request(Client1, #gri{
            type = od_user, id = ?USER_1, aspect = instance
        }, update, #{<<"name">> => <<"newName2">>})
    ),

    NewestUser1Data = User1Data#{
        <<"name">> => <<"newName2">>,
        <<"revision">> => 2
    },

    ?assert(verify_message_absent(GathererPid, client1, fun(Msg) ->
        case Msg of
            #gs_push_graph{gri = #gri{
                type = od_user, id = ?USER_1, aspect = instance
            }, change_type = updated, data = NewestUser1Data} ->
                true;
            _ ->
                false
        end
    end, 20)),

    disconnect_client([Client1]),

    ok.


nosub_test(Config) ->
    [nosub_test_base(Config, ProtoVersion) || ProtoVersion <- ?SUPPORTED_PROTO_VERSIONS].

nosub_test_base(Config, ProtoVersion) ->
    GathererPid = spawn(fun() ->
        gatherer_loop(#{})
    end),

    User2Data = (?USER_DATA_WITHOUT_GRI(?USER_2))#{
        <<"gri">> => gri:serialize(#gri{type = od_user, id = ?USER_2, aspect = instance}),
        <<"revision">> => 1
    },

    Client1 = spawn_client(Config, ProtoVersion, {token, ?USER_1_TOKEN}, ?SUB(user, ?USER_1), fun(Push) ->
        GathererPid ! {gather_message, client1, Push}
    end),

    Client2 = spawn_client(Config, ProtoVersion, {token, ?USER_2_TOKEN}, ?SUB(user, ?USER_2), fun(Push) ->
        GathererPid ! {gather_message, client2, Push}
    end),

    ?assertMatch(
        ?ERROR_FORBIDDEN,
        gs_client:graph_request(Client1, #gri{
            type = od_user, id = ?USER_2, aspect = instance
        }, get, #{}, true)
    ),

    ?assertMatch(
        {ok, #gs_resp_graph{data_format = resource, data = User2Data}},
        gs_client:graph_request(Client1, #gri{
            type = od_user, id = ?USER_2, aspect = instance
        }, get, #{}, true, ?THROUGH_SPACE(?SPACE_1))
    ),

    ?assertMatch(
        {ok, #gs_resp_graph{}},
        gs_client:graph_request(Client2, #gri{
            type = od_user, id = ?USER_2, aspect = instance
        }, update, #{<<"name">> => <<"newName1">>})
    ),

    NewUser2Data = User2Data#{
        <<"name">> => <<"newName1">>,
        <<"revision">> => 2
    },

    ?wait_until_true(verify_message_present(GathererPid, client1, fun(Msg) ->
        case Msg of
            #gs_push_graph{gri = #gri{
                type = od_user, id = ?USER_2, aspect = instance
            }, change_type = updated, data = NewUser2Data} ->
                true;
            _ ->
                false
        end
    end)),

    ?assertMatch(
        {ok, #gs_resp_graph{}},
        gs_client:graph_request(Client2, #gri{
            type = od_user, id = ?USER_2, aspect = instance
        }, update, #{<<"name">> => ?USER_NAME_THAT_CAUSES_NO_ACCESS_THROUGH_SPACE})
    ),

    NewestUser2Data = User2Data#{
        <<"name">> => ?USER_NAME_THAT_CAUSES_NO_ACCESS_THROUGH_SPACE,
        <<"revision">> => 2
    },

    ?wait_until_true(verify_message_present(GathererPid, client1, fun(Msg) ->
        case Msg of
            #gs_push_nosub{gri = #gri{
                type = od_user, id = ?USER_2, aspect = instance
            }, reason = forbidden} ->
                true;
            _ ->
                false
        end
    end)),

    ?assert(verify_message_absent(GathererPid, client1, fun(Msg) ->
        case Msg of
            #gs_push_graph{gri = #gri{
                type = od_user, id = ?USER_2, aspect = instance
            }, change_type = updated, data = NewestUser2Data} ->
                true;
            _ ->
                false
        end
    end, 20)),

    disconnect_client([Client1, Client2]),

    ok.


auth_override_test(Config) ->
    [auth_override_test_base(Config, ProtoVersion) || ProtoVersion <- ?SUPPORTED_PROTO_VERSIONS].

auth_override_test_base(Config, ProtoVersion) ->
    GathererPid = spawn(fun() ->
        gatherer_loop(#{})
    end),

    UserClient = spawn_client(Config, ProtoVersion, {token, ?USER_1_TOKEN}, ?SUB(user, ?USER_1), fun(Push) ->
        GathererPid ! {gather_message, client1, Push}
    end),

    ProviderClient = spawn_client(Config, ProtoVersion, {token, ?PROVIDER_1_TOKEN}, ?SUB(?ONEPROVIDER, ?PROVIDER_1), fun(Push) ->
        GathererPid ! {gather_message, provider_client, Push}
    end),

    User2Data = (?USER_DATA_WITHOUT_GRI(?USER_2))#{
        <<"gri">> => gri:serialize(#gri{type = od_user, id = ?USER_2, aspect = instance}),
        <<"revision">> => 1
    },

<<<<<<< HEAD
=======
    GetUserReq = #gs_req{
        subtype = graph,
        auth_override = #auth_override{
            client_auth = {token, ?USER_2_TOKEN},
            peer_ip = ?WHITELISTED_IP,
            interface = ?WHITELISTED_INTERFACE,
            audience_token = ?WHITELISTED_AUDIENCE_TOKEN
        },
        request = #gs_req_graph{
            gri = #gri{type = od_user, id = ?SELF, aspect = instance},
            operation = get,
            subscribe = true
        }
    },

>>>>>>> 9019f803
    % Provider should be able to get user's 2 data by possessing his token and
    % using it as auth override during the request.
    ?assertMatch(
        {ok, #gs_resp_graph{data_format = resource, data = User2Data}},
<<<<<<< HEAD
        gs_client:sync_request(ProviderClient, #gs_req{
            subtype = graph,
            auth_override = {{token, ?USER_2_TOKEN}, undefined},
            request = #gs_req_graph{
                gri = #gri{type = od_user, id = ?SELF, aspect = instance},
                operation = get,
                subscribe = true
            }
        })
=======
        gs_client:sync_request(ProviderClient, GetUserReq)
>>>>>>> 9019f803
    ),

    % Auth override is allowed only for providers
    ?assertMatch(
        ?ERROR_FORBIDDEN,
<<<<<<< HEAD
        gs_client:sync_request(UserClient, #gs_req{
            subtype = graph,
            auth_override = {{token, ?USER_2_TOKEN}, undefined},
            request = #gs_req_graph{
                gri = #gri{type = od_user, id = ?SELF, aspect = instance},
                operation = get,
                subscribe = true
            }
        })
=======
        gs_client:sync_request(UserClient, GetUserReq)
>>>>>>> 9019f803
    ),

    % Subscribing should work too - provider should be receiving future changes of
    % user's 2 record.
    NewUser2Name = <<"newName2">>,
    NewUser2Data = User2Data#{
        <<"name">> => NewUser2Name,
        <<"revision">> => 2
    },

    ?assertMatch(
        {ok, #gs_resp_graph{}},
<<<<<<< HEAD
        gs_client:sync_request(ProviderClient, #gs_req{
            subtype = graph,
            auth_override = {{token, ?USER_2_TOKEN}, ?DUMMY_IP},
=======
        gs_client:sync_request(ProviderClient, GetUserReq#gs_req{
>>>>>>> 9019f803
            request = #gs_req_graph{
                gri = #gri{type = od_user, id = ?SELF, aspect = instance},
                operation = update,
                data = #{<<"name">> => NewUser2Name}
            }
        })
    ),

    ?wait_until_true(verify_message_present(GathererPid, provider_client, fun(Msg) ->
        case Msg of
            #gs_push_graph{
                gri = #gri{type = od_user, id = ?USER_2, aspect = instance},
                change_type = updated,
                data = NewUser2Data
            } ->
                true;
            _ ->
                false
        end
    end)),

    % Check if auth override data that is not whitelisted causes an error.
    % For test purposes, there are defined blacklisted ip, interface and audience token.
    ReqWithOverrideData = fun(PeerIp, Interface, AudienceToken) ->
        GetUserReq#gs_req{
        auth_override = #auth_override{
            client_auth = {token, ?USER_2_TOKEN},
            peer_ip = PeerIp,
            interface = Interface,
            audience_token = AudienceToken
        }
    } end,

    % Additional auth override options are supported since version 4
    case ProtoVersion > 3 of
        false ->
            ok;
        true ->
            ?assertMatch(?ERROR_UNAUTHORIZED, gs_client:sync_request(ProviderClient, ReqWithOverrideData(
                ?BLACKLISTED_IP, ?WHITELISTED_INTERFACE, ?WHITELISTED_AUDIENCE_TOKEN
            ))),
            ?assertMatch(?ERROR_UNAUTHORIZED, gs_client:sync_request(ProviderClient, ReqWithOverrideData(
                ?WHITELISTED_IP, ?BLACKLISTED_INTERFACE, ?WHITELISTED_AUDIENCE_TOKEN
            ))),
            ?assertMatch(?ERROR_UNAUTHORIZED, gs_client:sync_request(ProviderClient, ReqWithOverrideData(
                ?WHITELISTED_IP, ?WHITELISTED_INTERFACE, ?BLACKLISTED_AUDIENCE_TOKEN
            )))
    end.


nobody_auth_override_test(Config) ->
    [nobody_auth_override_test_base(Config, ProtoVersion) || ProtoVersion <- ?SUPPORTED_PROTO_VERSIONS].

nobody_auth_override_test_base(Config, ProtoVersion) ->
    Client1 = spawn_client(Config, ProtoVersion, {token, ?PROVIDER_1_TOKEN}, ?SUB(?ONEPROVIDER, ?PROVIDER_1)),

    % Request with auth based on connection owner
    ?assertMatch(
        {ok, #gs_resp_graph{data_format = resource, data = ?SHARE_DATA_MATCHER(<<"private">>)}},
        gs_client:sync_request(Client1, #gs_req{
            subtype = graph,
            request = #gs_req_graph{
                gri = #gri{type = od_share, id = ?SHARE, aspect = instance, scope = auto},
                operation = get
            }
        })
    ),

    % Request with nobody auth override
    ?assertMatch(
        {ok, #gs_resp_graph{data_format = resource, data = ?SHARE_DATA_MATCHER(<<"public">>)}},
        gs_client:sync_request(Client1, #gs_req{
            subtype = graph,
<<<<<<< HEAD
            auth_override = {nobody, undefined},
=======
            auth_override = #auth_override{
                client_auth = nobody,
                peer_ip = ?WHITELISTED_IP,
                interface = ?WHITELISTED_INTERFACE,
                audience_token = ?WHITELISTED_AUDIENCE_TOKEN
            },
>>>>>>> 9019f803
            request = #gs_req_graph{
                gri = #gri{type = od_share, id = ?SHARE, aspect = instance, scope = auto},
                operation = get
            }
        })
    ),

    disconnect_client([Client1]).


auto_scope_test(Config) ->
    [auto_scope_test_base(Config, ProtoVersion) || ProtoVersion <- ?SUPPORTED_PROTO_VERSIONS].

auto_scope_test_base(Config, ProtoVersion) ->
    [Node | _] = ?config(cluster_worker_nodes, Config),

    GathererPid = spawn(fun() ->
        gatherer_loop(#{})
    end),

    graph_sync_mocks:mock_max_scope_towards_handle_service(Config, ?USER_1, none),
    graph_sync_mocks:mock_max_scope_towards_handle_service(Config, ?USER_2, public),

    Client1 = spawn_client(Config, ProtoVersion, {token, ?USER_1_TOKEN}, ?SUB(user, ?USER_1), fun(Push) ->
        GathererPid ! {gather_message, client1, Push}
    end),

    Client2 = spawn_client(Config, ProtoVersion, {token, ?USER_2_TOKEN}, ?SUB(user, ?USER_2), fun(Push) ->
        GathererPid ! {gather_message, client2, Push}
    end),

    HsGRI = #gri{type = od_handle_service, id = ?HANDLE_SERVICE, aspect = instance},
    HsGRIAuto = HsGRI#gri{scope = auto},
    HsGRIAutoStr = gri:serialize(HsGRIAuto),

    ?assertEqual(
        ?ERROR_FORBIDDEN,
        gs_client:graph_request(Client1, HsGRI#gri{scope = auto}, get, #{}, true)
    ),

    ?assertEqual(
        ?ERROR_FORBIDDEN,
        gs_client:graph_request(Client2, HsGRI#gri{scope = shared}, get, #{}, true)
    ),

    ?assertEqual(
        {ok, #gs_resp_graph{data_format = resource, data = #{
            <<"gri">> => HsGRIAutoStr, <<"public">> => <<"pub1">>,
            <<"revision">> => 1
        }}},
        gs_client:graph_request(Client2, HsGRI#gri{scope = auto}, get, #{}, true)
    ),

    graph_sync_mocks:mock_max_scope_towards_handle_service(Config, ?USER_1, shared),

    ?assertEqual(
        {ok, #gs_resp_graph{data_format = resource, data = #{
            <<"gri">> => HsGRIAutoStr, <<"public">> => <<"pub1">>, <<"shared">> => <<"sha1">>,
            <<"revision">> => 1
        }}},
        gs_client:graph_request(Client1, HsGRI#gri{scope = auto}, get, #{}, true)
    ),

    graph_sync_mocks:mock_max_scope_towards_handle_service(Config, ?USER_2, private),

    Revision2 = 5,
    HServiceData2 = ?HANDLE_SERVICE_DATA(<<"pub2">>, <<"sha2">>, <<"pro2">>, <<"pri2">>),
    rpc:call(Node, gs_server, updated, [od_handle_service, ?HANDLE_SERVICE, {HServiceData2, Revision2}]),

    ?wait_until_true(verify_message_present(GathererPid, client1, fun(Msg) ->
        Expected = ?LIMIT_HANDLE_SERVICE_DATA(shared, HServiceData2)#{
            <<"gri">> => HsGRIAutoStr,
            <<"revision">> => Revision2
        },
        case Msg of
            #gs_push_graph{gri = HsGRIAuto, change_type = updated, data = Expected} ->
                true;
            _ ->
                false
        end
    end)),

    ?wait_until_true(verify_message_present(GathererPid, client2, fun(Msg) ->
        Expected = ?LIMIT_HANDLE_SERVICE_DATA(private, HServiceData2)#{
            <<"gri">> => HsGRIAutoStr,
            <<"revision">> => Revision2
        },
        case Msg of
            #gs_push_graph{gri = HsGRIAuto, change_type = updated, data = Expected} ->
                true;
            _ ->
                false
        end
    end)),

    graph_sync_mocks:mock_max_scope_towards_handle_service(Config, ?USER_1, protected),
    graph_sync_mocks:mock_max_scope_towards_handle_service(Config, ?USER_2, none),

    Revision3 = 12,
    HServiceData3 = ?HANDLE_SERVICE_DATA(<<"pub3">>, <<"sha3">>, <<"pro3">>, <<"pri3">>),
    rpc:call(Node, gs_server, updated, [od_handle_service, ?HANDLE_SERVICE, {HServiceData3, Revision3}]),

    ?wait_until_true(verify_message_present(GathererPid, client1, fun(Msg) ->
        Expected = ?LIMIT_HANDLE_SERVICE_DATA(protected, HServiceData3)#{
            <<"gri">> => HsGRIAutoStr,
            <<"revision">> => Revision3
        },
        case Msg of
            #gs_push_graph{gri = HsGRIAuto, change_type = updated, data = Expected} ->
                true;
            _ ->
                false
        end
    end)),

    ?wait_until_true(verify_message_present(GathererPid, client2, fun(Msg) ->
        case Msg of
            #gs_push_nosub{gri = HsGRIAuto, reason = forbidden} ->
                true;
            _ ->
                false
        end
    end)),

    % Check if create with auto scope works as expected
    graph_sync_mocks:mock_max_scope_towards_handle_service(Config, ?USER_2, protected),
    ?assertEqual(
        {ok, #gs_resp_graph{data_format = resource, data = #{
            <<"gri">> => HsGRIAutoStr, <<"public">> => <<"pub1">>,
            <<"shared">> => <<"sha1">>, <<"protected">> => <<"pro1">>,
            <<"revision">> => 1
        }}},
        gs_client:graph_request(Client2, HsGRI#gri{scope = auto}, create, #{}, true)
    ),

    Revision4 = 14,
    HServiceData4 = ?HANDLE_SERVICE_DATA(<<"pub4">>, <<"sha4">>, <<"pro4">>, <<"pri4">>),
    rpc:call(Node, gs_server, updated, [od_handle_service, ?HANDLE_SERVICE, {HServiceData4, Revision4}]),

    ?wait_until_true(verify_message_present(GathererPid, client2, fun(Msg) ->
        Expected = ?LIMIT_HANDLE_SERVICE_DATA(protected, HServiceData4)#{
            <<"gri">> => HsGRIAutoStr,
            <<"revision">> => Revision4
        },
        case Msg of
            #gs_push_graph{gri = HsGRIAuto, change_type = updated, data = Expected} ->
                true;
            _ ->
                false
        end
    end)),

    disconnect_client([Client1, Client2]).


bad_entity_type_test(Config) ->
    [bad_entity_type_test_base(Config, ProtoVersion) || ProtoVersion <- ?SUPPORTED_PROTO_VERSIONS].

bad_entity_type_test_base(Config, ProtoVersion) ->
    Client1 = spawn_client(Config, ProtoVersion, {token, ?USER_1_TOKEN}, ?SUB(user, ?USER_1)),

    ?assertMatch(
        ?ERROR_BAD_GRI,
        % op_file entity type is not supported (as per gs_logic_plugin)
        gs_client:graph_request(Client1, #gri{
            type = op_file, id = <<"123">>, aspect = instance
        }, get, #{}, false)
    ),

    disconnect_client([Client1]).



session_persistence_test(Config) ->
    [Node | _] = ?config(cluster_worker_nodes, Config),
    {ok, SessionId} = ?assertMatch(
        {ok, _},
        rpc:call(Node, gs_persistence, create_session, [#gs_session{
            auth = dummyAuth,
            conn_ref = dummyConnRef,
            protocol_version = 7,
            translator = dummyTranslator
        }])
    ),

    ?assertMatch(
        {ok, #gs_session{
            id = SessionId,
            auth = dummyAuth,
            conn_ref = dummyConnRef,
            protocol_version = 7,
            translator = dummyTranslator
        }},
        rpc:call(Node, gs_persistence, get_session, [SessionId])
    ),

    ?assertMatch(ok, rpc:call(Node, gs_persistence, delete_session, [SessionId])),

    ?assertNotMatch({ok, _}, rpc:call(Node, gs_persistence, get_session, [SessionId])),
    ok.


subscribers_persistence_test(Config) ->
    [Node | _] = ?config(cluster_worker_nodes, Config),
    DummyGsSession = #gs_session{
        auth = dummyAuth,
        conn_ref = dummyConnRef,
        protocol_version = 7,
        translator = dummyTranslator
    },
    {ok, Session1} = rpc:call(Node, gs_persistence, create_session, [DummyGsSession]),
    {ok, Session2} = rpc:call(Node, gs_persistence, create_session, [DummyGsSession]),
    {ok, Session3} = rpc:call(Node, gs_persistence, create_session, [DummyGsSession]),
    Auth1 = dummyAuth1,
    Auth2 = dummyAuth2,
    Auth3 = dummyAuth3,
    AuthHint1 = dummyAuthHint1,
    AuthHint2 = dummyAuthHint2,
    AuthHint3 = dummyAuthHint3,
    Sub1 = {Session1, {Auth1, AuthHint1}},
    Sub2 = {Session2, {Auth2, AuthHint2}},
    Sub3 = {Session3, {Auth3, AuthHint3}},

    UserId = <<"dummyId">>,
    GRI = #gri{type = od_user, id = UserId, aspect = instance, scope = private},

    {ok, Subscribers1} = rpc:call(Node, gs_persistence, get_subscribers, [od_user, UserId]),
    ?assertEqual(#{}, Subscribers1),

    ?assertMatch(ok, rpc:call(Node, gs_persistence, add_subscriber, [GRI, Session1, Auth1, AuthHint1])),
    ?assertMatch(ok, rpc:call(Node, gs_persistence, add_subscriber, [GRI, Session2, Auth2, AuthHint2])),
    {ok, Subscribers2} = rpc:call(Node, gs_persistence, get_subscribers, [od_user, UserId]),
    Expected2 = ordsets:from_list([Sub1, Sub2]),
    ?assertMatch(#{{instance, private} := Expected2}, Subscribers2),

    % Subscribing should be idempotent
    ?assertMatch(ok, rpc:call(Node, gs_persistence, add_subscriber, [GRI, Session2, Auth2, AuthHint2])),
    ?assertMatch(ok, rpc:call(Node, gs_persistence, add_subscriber, [GRI, Session2, Auth2, AuthHint2])),
    {ok, Subscribers3} = rpc:call(Node, gs_persistence, get_subscribers, [od_user, UserId]),
    Expected3 = ordsets:from_list([Sub1, Sub2]),
    ?assertMatch(#{{instance, private} := Expected3}, Subscribers3),

    % Add third subscriber
    ?assertMatch(ok, rpc:call(Node, gs_persistence, add_subscriber, [GRI, Session3, Auth3, AuthHint3])),
    {ok, Subscribers4} = rpc:call(Node, gs_persistence, get_subscribers, [od_user, UserId]),
    Expected4 = ordsets:from_list([Sub1, Sub2, Sub3]),
    ?assertMatch(#{{instance, private} := Expected4}, Subscribers4),

    % Remove second subscriber
    ?assertMatch(ok, rpc:call(Node, gs_persistence, remove_subscriber, [GRI, Session2])),
    {ok, Subscribers5} = rpc:call(Node, gs_persistence, get_subscribers, [od_user, UserId]),
    Expected5 = ordsets:from_list([Sub1, Sub3]),
    ?assertMatch(#{{instance, private} := Expected5}, Subscribers5),

    % Remove all subscribers
    ?assertMatch(ok, rpc:call(Node, gs_persistence, remove_all_subscribers, [GRI])),
    {ok, Subscribers6} = rpc:call(Node, gs_persistence, get_subscribers, [od_user, UserId]),
    ?assertEqual(#{}, Subscribers6),
    ok.


subscriptions_persistence_test(Config) ->
    [Node | _] = ?config(cluster_worker_nodes, Config),
    {ok, SessionId} = rpc:call(Node, gs_persistence, create_session, [#gs_session{
        auth = dummyAuth,
        conn_ref = dummyConnRef,
        protocol_version = 7,
        translator = dummyTranslator
    }]),

    % Scopes differentiate resources, so below three GRIs are not the same
    GRI1 = #gri{type = od_user, id = <<"dummyId">>, aspect = instance, scope = private},
    GRI2 = #gri{type = od_user, id = <<"dummyId">>, aspect = instance, scope = protected},
    GRI3 = #gri{type = od_user, id = <<"dummyId">>, aspect = instance, scope = shared},

    {ok, Subscriptions1} = rpc:call(Node, gs_persistence, get_subscriptions, [SessionId]),
    ?assertMatch([], Subscriptions1),

    ?assertMatch(ok, rpc:call(Node, gs_persistence, add_subscription, [SessionId, GRI1])),
    ?assertMatch(ok, rpc:call(Node, gs_persistence, add_subscription, [SessionId, GRI3])),
    {ok, Subscriptions2} = rpc:call(Node, gs_persistence, get_subscriptions, [SessionId]),
    Expected2 = lists:sort([GRI1, GRI3]),
    ?assertMatch(Expected2, lists:sort(Subscriptions2)),

    % Subscribing should be idempotent
    ?assertMatch(ok, rpc:call(Node, gs_persistence, add_subscription, [SessionId, GRI1])),
    ?assertMatch(ok, rpc:call(Node, gs_persistence, add_subscription, [SessionId, GRI1])),
    {ok, Subscriptions3} = rpc:call(Node, gs_persistence, get_subscriptions, [SessionId]),
    Expected3 = lists:sort([GRI1, GRI3]),
    ?assertMatch(Expected3, lists:sort(Subscriptions3)),

    % Add second GRI
    ?assertMatch(ok, rpc:call(Node, gs_persistence, add_subscription, [SessionId, GRI2])),
    {ok, Subscriptions4} = rpc:call(Node, gs_persistence, get_subscriptions, [SessionId]),
    Expected4 = lists:sort([GRI1, GRI2, GRI3]),
    ?assertMatch(Expected4, lists:sort(Subscriptions4)),

    % Remove first GRI
    ?assertMatch(ok, rpc:call(Node, gs_persistence, remove_subscription, [SessionId, GRI1])),
    {ok, Subscriptions5} = rpc:call(Node, gs_persistence, get_subscriptions, [SessionId]),
    Expected5 = lists:sort([GRI2, GRI3]),
    ?assertMatch(Expected5, lists:sort(Subscriptions5)),

    % Remove all GRIs
    ?assertMatch(ok, rpc:call(Node, gs_persistence, remove_all_subscriptions, [SessionId])),
    {ok, Subscriptions6} = rpc:call(Node, gs_persistence, get_subscriptions, [SessionId]),
    ?assertMatch([], Subscriptions6),
    ok.


gs_server_session_clearing_test_api_level(Config) ->
    [Node | _] = ?config(cluster_worker_nodes, Config),
    Auth = {token, ?USER_1_TOKEN},
    ConnRef = self(),
    Translator = ?GS_EXAMPLE_TRANSLATOR,
    HandshakeReq = #gs_req{request = #gs_req_handshake{
        auth = Auth,
        supported_versions = gs_protocol:supported_versions()
    }},
    {ok, #gs_resp{response = #gs_resp_handshake{
        version = _Version,
        session_id = SessionId,
        identity = ?SUB(user, ?USER_1)
    }}} = ?assertMatch(
        {ok, _},
        rpc:call(Node, gs_server, handshake, [ConnRef, Translator, HandshakeReq, ?DUMMY_IP])
    ),

    GRI1 = #gri{type = od_user, id = ?USER_1, aspect = instance},
    % Make sure there are no leftovers from previous tests
    ?assertMatch(ok, rpc:call(Node, gs_persistence, remove_all_subscribers, [GRI1])),
    ?assertMatch(
        {ok, _},
        rpc:call(Node, gs_server, handle_request, [SessionId, #gs_req{request = #gs_req_graph{
            gri = GRI1,
            operation = get,
            subscribe = true
        }}])
    ),

    GRI2 = #gri{type = od_user, id = ?USER_2, aspect = instance},
    % Make sure there are no leftovers from previous tests
    ?assertMatch(ok, rpc:call(Node, gs_persistence, remove_all_subscribers, [GRI2])),
    ?assertMatch(
        {ok, _},
        rpc:call(Node, gs_server, handle_request, [SessionId, #gs_req{request = #gs_req_graph{
            gri = GRI2,
            operation = get,
            auth_hint = ?THROUGH_SPACE(?SPACE_1),
            subscribe = true
        }}])
    ),

    % Make sure that client disconnect removes all subscriptions
    ?assertMatch(ok, rpc:call(Node, gs_server, cleanup_client_session, [SessionId])),

    ?assertMatch({ok, []}, rpc:call(Node, gs_persistence, get_subscriptions, [SessionId])),
    ?assertEqual({ok, #{}}, rpc:call(Node, gs_persistence, get_subscribers, [od_user, ?USER_1])),
    ?assertEqual({ok, #{}}, rpc:call(Node, gs_persistence, get_subscribers, [od_user, ?USER_2])),
    ok.


gs_server_session_clearing_test_connection_level(Config) ->
    [gs_server_session_clearing_test_connection_level_base(Config, ProtoVersion) || ProtoVersion <- ?SUPPORTED_PROTO_VERSIONS].

gs_server_session_clearing_test_connection_level_base(Config, ProtoVersion) ->
    [Node | _] = ?config(cluster_worker_nodes, Config),

    {ok, Client1, #gs_resp_handshake{session_id = SessionId}} = gs_client:start_link(
        get_gs_ws_url(Config),
        {token, ?USER_1_TOKEN},
        [ProtoVersion],
        fun(_) -> ok end,
        ?SSL_OPTS(Config)
    ),

    GRI1 = #gri{type = od_user, id = ?USER_1, aspect = instance},
    % Make sure there are no leftovers from previous tests
    ?assertMatch(ok, rpc:call(Node, gs_persistence, remove_all_subscribers, [GRI1])),
    ?assertMatch(
        {ok, _},
        gs_client:graph_request(Client1, #gri{
            type = od_user, id = ?USER_1, aspect = instance
        }, get, #{}, true)
    ),

    GRI2 = #gri{type = od_user, id = ?USER_2, aspect = instance},
    % Make sure there are no leftovers from previous tests
    ?assertMatch(ok, rpc:call(Node, gs_persistence, remove_all_subscribers, [GRI2])),
    ?assertMatch(
        {ok, _},
        gs_client:graph_request(Client1, #gri{
            type = od_user, id = ?USER_2, aspect = instance
        }, get, #{}, true, ?THROUGH_SPACE(?SPACE_1))
    ),

    disconnect_client(Client1),

    ?assertMatch({ok, []}, rpc:call(Node, gs_persistence, get_subscriptions, [SessionId])),
    ?assertEqual({ok, #{}}, rpc:call(Node, gs_persistence, get_subscribers, [od_user, ?USER_1])),
    ?assertEqual({ok, #{}}, rpc:call(Node, gs_persistence, get_subscribers, [od_user, ?USER_2])),

    ok.

%%%===================================================================
%%% Helper functions related to asynchronous subscriptions messages
%%%===================================================================

gatherer_loop(MessagesMap) ->
    NewMap = receive
        {gather_message, ClientRef, Message} ->
            ClientMessages = maps:get(ClientRef, MessagesMap, []),
            maps:put(ClientRef, [Message | ClientMessages], MessagesMap);
        {get_messages, ClientRef, Pid} ->
            ClientMessages = maps:get(ClientRef, MessagesMap, []),
            Pid ! ClientMessages,
            MessagesMap
    end,
    gatherer_loop(NewMap).


verify_message_present(GathererPid, ClientRef, MessageMatcherFun) ->
    GathererPid ! {get_messages, ClientRef, self()},
    AllMessages = receive
        M when is_list(M) -> M
    end,
    lists:any(fun(Message) ->
        MessageMatcherFun(Message)
    end, AllMessages).


verify_message_absent(_, _, _, 0) ->
    true;
verify_message_absent(GathererPid, ClientRef, MessageMatcherFun, Retries) ->
    case verify_message_present(GathererPid, ClientRef, MessageMatcherFun) of
        true ->
            false;
        false ->
            timer:sleep(1000),
            verify_message_absent(GathererPid, ClientRef, MessageMatcherFun, Retries - 1)
    end.

%%%===================================================================
%%% Internal functions
%%%===================================================================

% ExpResult :: {error, term()} | aai:subject().
spawn_client(Config, ProtoVersion, Auth, ExpResult) ->
    spawn_client(Config, ProtoVersion, Auth, ExpResult, fun(_) -> ok end).

spawn_client(Config, ProtoVersion, Auth, ExpResult, PushCallback) when is_integer(ProtoVersion) ->
    spawn_client(Config, [ProtoVersion], Auth, ExpResult, PushCallback);
spawn_client(Config, ProtoVersions, Auth, ExpResult, PushCallback) ->
    Result = gs_client:start_link(
        get_gs_ws_url(Config),
        Auth,
        ProtoVersions,
        PushCallback,
        ?SSL_OPTS(Config)
    ),
    case ExpResult of
        {error, _} ->
            ?assertMatch(ExpResult, Result),
            connection_error;
        ExpIdentity ->
            ?assertMatch({ok, _, #gs_resp_handshake{identity = ExpIdentity}}, Result),
            {ok, Client, _} = Result,
            Client
    end.


get_gs_ws_url(Config) ->
    [Node | _] = ?config(cluster_worker_nodes, Config),
    NodeIP = test_utils:get_docker_ip(Node),
    str_utils:format_bin("wss://~s:~B/", [NodeIP, ?GS_PORT]).


disconnect_client([]) ->
    % Allow some time for cleanup
    timer:sleep(5000),
    process_flag(trap_exit, false);
disconnect_client([Client | Rest]) ->
    process_flag(trap_exit, true),
    exit(Client, kill),
    disconnect_client(Rest);
disconnect_client(Client) ->
    disconnect_client([Client]).


get_cacerts(Config) ->
    cert_utils:load_ders(?TEST_FILE(Config, "web_cacert.pem")).


start_gs_listener(Config, Node) ->
    ok = rpc:call(Node, application, ensure_started, [cowboy]),
    {ok, _} = rpc:call(Node, cowboy, start_tls, [
        ?GS_LISTENER_ID,
        [
            {port, ?GS_PORT},
            {num_acceptors, ?GS_HTTPS_ACCEPTORS},
            {keyfile, ?TEST_FILE(Config, "web_key.pem")},
            {certfile, ?TEST_FILE(Config, "web_cert.pem")},
            {cacerts, get_cacerts(Config)},
            {verify, verify_peer},
            {ciphers, ssl_utils:safe_ciphers()}
        ],
        #{
            env => #{dispatch => cowboy_router:compile([
                {'_', [
                    {"/[...]", gs_ws_handler, [?GS_EXAMPLE_TRANSLATOR]}
                ]}
            ])}
        }
    ]).

stop_gs_listener(Node) ->
    rpc:call(Node, cowboy, stop_listener, [?GS_LISTENER_ID]).


%%%===================================================================
%%% Setup/teardown functions
%%%===================================================================

init_per_suite(Config) ->
    ssl:start(),
    [{?LOAD_MODULES, [graph_sync_mocks]} | Config].


init_per_testcase(_, Config) ->
    Nodes = ?config(cluster_worker_nodes, Config),
    [start_gs_listener(Config, N) || N <- Nodes],
    graph_sync_mocks:mock_callbacks(Config),
    Config.


end_per_testcase(_, Config) ->
    Nodes = ?config(cluster_worker_nodes, Config),
    [stop_gs_listener(N) || N <- Nodes],
    graph_sync_mocks:unmock_callbacks(Config).


end_per_suite(_Config) ->
    ssl:stop(),
    ok.<|MERGE_RESOLUTION|>--- conflicted
+++ resolved
@@ -668,8 +668,6 @@
         <<"revision">> => 1
     },
 
-<<<<<<< HEAD
-=======
     GetUserReq = #gs_req{
         subtype = graph,
         auth_override = #auth_override{
@@ -685,42 +683,17 @@
         }
     },
 
->>>>>>> 9019f803
     % Provider should be able to get user's 2 data by possessing his token and
     % using it as auth override during the request.
     ?assertMatch(
         {ok, #gs_resp_graph{data_format = resource, data = User2Data}},
-<<<<<<< HEAD
-        gs_client:sync_request(ProviderClient, #gs_req{
-            subtype = graph,
-            auth_override = {{token, ?USER_2_TOKEN}, undefined},
-            request = #gs_req_graph{
-                gri = #gri{type = od_user, id = ?SELF, aspect = instance},
-                operation = get,
-                subscribe = true
-            }
-        })
-=======
         gs_client:sync_request(ProviderClient, GetUserReq)
->>>>>>> 9019f803
     ),
 
     % Auth override is allowed only for providers
     ?assertMatch(
         ?ERROR_FORBIDDEN,
-<<<<<<< HEAD
-        gs_client:sync_request(UserClient, #gs_req{
-            subtype = graph,
-            auth_override = {{token, ?USER_2_TOKEN}, undefined},
-            request = #gs_req_graph{
-                gri = #gri{type = od_user, id = ?SELF, aspect = instance},
-                operation = get,
-                subscribe = true
-            }
-        })
-=======
         gs_client:sync_request(UserClient, GetUserReq)
->>>>>>> 9019f803
     ),
 
     % Subscribing should work too - provider should be receiving future changes of
@@ -733,13 +706,7 @@
 
     ?assertMatch(
         {ok, #gs_resp_graph{}},
-<<<<<<< HEAD
-        gs_client:sync_request(ProviderClient, #gs_req{
-            subtype = graph,
-            auth_override = {{token, ?USER_2_TOKEN}, ?DUMMY_IP},
-=======
         gs_client:sync_request(ProviderClient, GetUserReq#gs_req{
->>>>>>> 9019f803
             request = #gs_req_graph{
                 gri = #gri{type = od_user, id = ?SELF, aspect = instance},
                 operation = update,
@@ -813,16 +780,12 @@
         {ok, #gs_resp_graph{data_format = resource, data = ?SHARE_DATA_MATCHER(<<"public">>)}},
         gs_client:sync_request(Client1, #gs_req{
             subtype = graph,
-<<<<<<< HEAD
-            auth_override = {nobody, undefined},
-=======
             auth_override = #auth_override{
                 client_auth = nobody,
                 peer_ip = ?WHITELISTED_IP,
                 interface = ?WHITELISTED_INTERFACE,
                 audience_token = ?WHITELISTED_AUDIENCE_TOKEN
             },
->>>>>>> 9019f803
             request = #gs_req_graph{
                 gri = #gri{type = od_share, id = ?SHARE, aspect = instance, scope = auto},
                 operation = get
