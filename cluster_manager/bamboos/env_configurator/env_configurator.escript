#!/usr/bin/env escript
%% -*- erlang -*-
%%%-------------------------------------------------------------------
%%% @author Lukasz Opiola
%%% @copyright (C) 2015 ACK CYFRONET AGH
%%% This software is released under the MIT license
%%% cited in 'LICENSE.txt'.
%%% @end
%%%-------------------------------------------------------------------
%%% @doc
%%% This escript communicates with providers and zone to initialize an
%%% environment with providers, users, spaces and groups. It takes one
%%% argument - a JSON literal, that is dynamically generated by env.up script.
%%% It has the following structure:
%%%
%%% {
%%%     'oz_worker_node': 'gr1@gr1.1436272392.dev.docker',
%%%     'oz_cookie': 'cookie0',
%%%     'provider_domains': {
%%%         'p1': {
%%%             'nodes': [
%%%                 'worker1_p1@worker1_p1.1436272392.dev.docker'
%%%             ],
%%%             'cookie': 'cookie1'
%%%         },
%%%         'p2': {
%%%             'nodes': [
%%%                 'worker1_p2@worker1_p2.1436279125.dev.docker',
%%%                 'worker2_p2@worker2_p2.1436279125.dev.docker'
%%%             ],
%%%             'cookie': 'cookie1'
%%%         }
%%%     },
%%%     'users': {
%%%         'u1': {
%%%             'default_space': 's1'
%%%         },
%%%         'u2': {
%%%             'default_space': 's2'
%%%         },
%%%         'u3': {
%%%             'default_space': 's1'
%%%         }
%%%     },
%%%     'groups': {
%%%         'g1': {
%%%             'users': [
%%%                 'u1',
%%%                 'u3'
%%%             ]
%%%         },
%%%         'g2': {
%%%             'users': [
%%%                 'u2'
%%%             ]
%%%         }
%%%     },
%%%     'spaces': {
%%%         's1': {
%%%             'users': [
%%%                 'u1',
%%%                 'u3'
%%%             ],
%%%             'groups': [
%%%                 'g1'
%%%             ],
%%%             'providers': {
%%%                 'p1': {
%%%                     'storage': '/mnt/st1',
%%%                     'supported_size': 1000000000
%%%                 },
%%%                 'p2': {
%%%                     'storage': '/mnt/st2',
%%%                     'supported_size': 1000000000
%%%                 }
%%%             ]
%%%         },
%%%         's2': {
%%%             'users': [
%%%                 'u2'
%%%             ],
%%%             'groups': [
%%%                 'g2'
%%%             ],
%%%             'providers': {
%%%                 'p1': {
%%%                     'storage': '/mnt/st1',
%%%                     'supported_size': 1000000000
%%%                 }
%%%             }
%%%         }
%%%     }
%%% }
%%% @end
%%%-------------------------------------------------------------------
-module(env_configurator).

% Hostname of the node started within this escript
-define(SCRIPT_NODE_HOSNTAME,
    begin
        Hostname = os:cmd("hostname -f") -- "\n",
        list_to_atom(lists:concat(["env_configurator_", os:getpid(), "@", Hostname]))
    end).
% Password for keyfiles created for providers
-define(DEFAULT_KEY_FILE_PASSWD, "").


%% API
-export([main/1]).


%%%===================================================================
%%% API
%%%===================================================================

%%--------------------------------------------------------------------
%% @doc
%% MAin script function.
%% @end
%%--------------------------------------------------------------------
-spec main([InputJSON :: binary()]) -> ok.
main([InputJson]) ->
    try
        helpers_init(),
        {ok, _} = start_distribution(),
        Input = mochijson2:decode(InputJson, [{format, proplist}]),
        OZNode = bin_to_atom(proplists:get_value(<<"oz_node">>, Input)),
        OZCookie = bin_to_atom(proplists:get_value(<<"oz_cookie">>, Input)),
        Providers = proplists:get_value(<<"provider_domains">>, Input),
        Users = proplists:get_value(<<"users">>, Input),
        Groups = proplists:get_value(<<"groups">>, Input),
        Spaces = proplists:get_value(<<"spaces">>, Input),
        lists:foreach(
            fun({Provider, Props}) ->
                ProviderWorkersBin = proplists:get_value(<<"nodes">>, Props),
                ProviderWorkers = [bin_to_atom(P) || P <- ProviderWorkersBin],
                Cookie = bin_to_atom(proplists:get_value(<<"cookie">>, Props)),
                register_in_onezone(ProviderWorkers, Cookie, Provider),
<<<<<<< HEAD
                create_space_storage_mapping(hd(ProviderWorkers), Cookie, Spaces)
=======
                create_space_storage_mapping(hd(ProviderWorkers), Cookie, Spaces, Provider)
>>>>>>> 7ad05e3e
            end, Providers),
        case call_node(OZNode, OZCookie, dev_utils, set_up_test_entities,
            [Users, Groups, Spaces]) of
            ok ->
                ok;
            Other ->
                io:format("dev_utils:set_up_test_entities returned: ~p~n",
                    [Other]),
                throw(error)
        end,
        io:format("Global configuration applied sucessfully!~n"),
        halt(0)
    catch
        T:M ->
            io:format("Error in ~s - ~p:~p~n~p~n", [escript:script_name(), T, M, erlang:get_stacktrace()]),
            halt(1)
    end;

main(_) ->
    io:format("Usage: ~s <input_json>~n", [escript:script_name()]),
    halt(0).


%%%===================================================================
%%% Internal functions
%%%===================================================================

%%--------------------------------------------------------------------
%% @doc
%% Start the net kernel with long node name.
%% @end
%%--------------------------------------------------------------------
-spec start_distribution() -> {ok, pid()}.
start_distribution() ->
    {ok, _Pid} = net_kernel:start([?SCRIPT_NODE_HOSNTAME, longnames]).


%%--------------------------------------------------------------------
%% @doc
%% Calls an erlang node, given the cookie that it uses.
%% @end
%%--------------------------------------------------------------------
-spec call_node(Node :: node(), Cookie :: atom(), Module :: atom(), Function :: function(), Args :: [term()]) -> term().
call_node(Node, Cookie, Module, Function, Args) ->
    erlang:set_cookie(node(), Cookie),
    true = net_kernel:hidden_connect_node(Node),
    rpc:call(Node, Module, Function, Args).


%%--------------------------------------------------------------------
%% @doc
%% Loads helper modules.
%% @end
%%--------------------------------------------------------------------
-spec helpers_init() -> ok.
helpers_init() ->
    SrcDir = filename:join(get_escript_dir(), "src"),
    {ok, Modules} = file:list_dir(SrcDir),
    lists:foreach(fun(Module) ->
        compile_and_load_module(filename:join(SrcDir, Module))
    end, Modules).


%%--------------------------------------------------------------------
%% @doc
%% Compiles and loads module into erlang VM.
%% @end
%%--------------------------------------------------------------------
-spec compile_and_load_module(File :: string()) -> ok.
compile_and_load_module(File) ->
    {ok, ModuleName, Binary} = compile:file(File, [report, binary]),
    {module, _} = code:load_binary(ModuleName, File, Binary),
    ok.


%%--------------------------------------------------------------------
%% @doc
%% Get path of current escript dir.
%% @end
%%--------------------------------------------------------------------
-spec get_escript_dir() -> string().
get_escript_dir() ->
    filename:dirname(escript:script_name()).


%%--------------------------------------------------------------------
%% @doc
%% Get path of current escript dir.
%% @end
%%--------------------------------------------------------------------
-spec bin_to_atom(Bin :: binary()) -> atom().
bin_to_atom(Bin) ->
    list_to_atom(binary_to_list(Bin)).


%%--------------------------------------------------------------------
%% @doc
%% Registers provider in OZ.
%% @end
%%--------------------------------------------------------------------
-spec register_in_onezone(Workers :: [node()], Cookie :: atom(),
    Provider :: binary()) -> ok.
register_in_onezone(Workers, Cookie, Provider) ->
    {ok, Provider} = call_node(hd(Workers), Cookie, oneprovider,
        register_in_oz_dev, [Workers, ?DEFAULT_KEY_FILE_PASSWD, Provider]),
    ok.


%%--------------------------------------------------------------------
%% @doc
%% Creates space storage mapping in provider database.
%% @end
%%--------------------------------------------------------------------
-spec create_space_storage_mapping(Worker :: node(), Cookie :: atom(),
    Spaces :: proplists:proplist(), ProviderDomain :: binary()) -> ok.
create_space_storage_mapping(Worker, Cookie, Spaces, ProviderDomain) ->
    lists:foreach(fun({SpaceId, Props}) ->
        SpaceProviders = proplists:get_value(<<"providers">>, Props),
        ProviderSupportInfo = proplists:get_value(ProviderDomain, SpaceProviders),
        StorageName = proplists:get_value(<<"storage">>, ProviderSupportInfo),
        {ok, Storage} = call_node(Worker, Cookie, storage, get_by_name, [StorageName]),
        StorageId = call_node(Worker, Cookie, storage, id, [Storage]),
        {ok, _} = call_node(Worker, Cookie, space_storage, add, [SpaceId, StorageId])
    end, Spaces).<|MERGE_RESOLUTION|>--- conflicted
+++ resolved
@@ -136,11 +136,7 @@
                 ProviderWorkers = [bin_to_atom(P) || P <- ProviderWorkersBin],
                 Cookie = bin_to_atom(proplists:get_value(<<"cookie">>, Props)),
                 register_in_onezone(ProviderWorkers, Cookie, Provider),
-<<<<<<< HEAD
-                create_space_storage_mapping(hd(ProviderWorkers), Cookie, Spaces)
-=======
                 create_space_storage_mapping(hd(ProviderWorkers), Cookie, Spaces, Provider)
->>>>>>> 7ad05e3e
             end, Providers),
         case call_node(OZNode, OZCookie, dev_utils, set_up_test_entities,
             [Users, Groups, Spaces]) of
