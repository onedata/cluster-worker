{
    "dirs_config": {
        "cluster_manager": {
            "input_dir": "rel/cluster_manager",
            "target_dir": "rel/test_cluster"
        },
        "op_worker": {
            "input_dir": "rel/op_worker",
            "target_dir": "rel/test_cluster"
        },
        "cluster_worker": {
            "input_dir": "rel/cluster_worker",
            "target_dir": "rel/test_cluster"
        },
        "oz_worker": {
            "input_dir": "rel/oz_worker",
            "target_dir": "rel/test_cluster"
        },
        "appmock": {
            "input_dir": "rel/appmock",
            "target_dir": "rel/test_cluster"
        },
        "onepanel": {
            "input_dir": "rel/op_panel",
            "target_dir": "rel/test_cluster"
        }
    },
    "os_configs": {
        "cfg1": {
            "storages": [
                "/mnt/st1"
            ],
            "users": [
                "user1"
            ],
            "groups": {
                "group1": [
                    "user1"
                ]
            }
        },
        "cfg2": {
            "storages": [
                "/mnt/st1",
                "/mnt/st2"
            ],
            "users": [
                "user1",
                "user2",
                "user3"
            ],
            "groups": {
                "group1": [
                    "user1"
                ],
                "group2": [
                    "user2",
                    "user3"
                ],
                "group3": [
                    "user1",
                    "user3"
                ],
                "fuse": [
                    "user1",
                    "user2",
                    "user3"
                ]
            }
        }
    },
    "provider_domains": {
        "p1": {
            "db_driver": "couchdb",
            "os_config": "cfg1",
            "gui_livereload": "none",
            "cluster_manager": {
                "cm1": {
                    "vm.args": {
                        "setcookie": "cookie1"
                    },
                    "sys.config": {
                        "cluster_manager": {
                            "cm_nodes": [
                                "cm1"
                            ],
                            "worker_num": 1
                        }
                    }
                }
            },
            "op_worker": {
                "worker1": {
                    "vm.args": {
                        "setcookie": "cookie1"
                    },
                    "sys.config": {
                        "op_worker": {
                            "cm_nodes": [
                                "cm1"
                            ],
                            "db_nodes": [
                                "dbnode1",
                                "dbnode2"
                            ],
<<<<<<< HEAD
                            "zone_domain": "oz",
=======
                            "oz_domain": "oz",
>>>>>>> 7ad05e3e
                            "verify_oz_cert": false
                        }
                    }
                }
            }
        },
        "p2.oz": {
            "db_driver": "couchdb",
            "os_config": "cfg2",
            "gui_livereload": "none",
            "cluster_manager": {
                "cm1": {
                    "vm.args": {
                        "setcookie": "cookie2"
                    },
                    "sys.config": {
                        "cluster_manager": {
                            "cm_nodes": [
                                "cm1"
                            ],
                            "worker_num": 2
                        }
                    }
                }
            },
            "op_worker": {
                "worker1": {
                    "vm.args": {
                        "setcookie": "cookie2"
                    },
                    "sys.config": {
                        "op_worker": {
                            "cm_nodes": [
                                "cm1"
                            ],
                            "db_nodes": [
                                "dbnode1"
                            ],
<<<<<<< HEAD
                            "zone_domain": "oz",
=======
                            "oz_domain": "oz",
>>>>>>> 7ad05e3e
                            "verify_oz_cert": false
                        }
                    }
                },
                "worker2": {
                    "vm.args": {
                        "setcookie": "cookie2"
                    },
                    "sys.config": {
                        "op_worker": {
                            "cm_nodes": [
                                "cm1"
                            ],
                            "db_nodes": [
                                "dbnode1"
                            ],
<<<<<<< HEAD
                            "zone_domain": "oz",
=======
                            "oz_domain": "oz",
>>>>>>> 7ad05e3e
                            "verify_oz_cert": false
                        }
                    }
                }
            }
        }
    },
    "cluster_domains": {
        "p3": {
            "db_driver": "couchdb",
            "os_config": "cfg1",
            "cluster_manager": {
                "cm1": {
                    "vm.args": {
                        "setcookie": "cookie1"
                    },
                    "sys.config": {
                        "cluster_manager": {
                            "cm_nodes": [
                                "cm1"
                            ],
                            "worker_num": 1
                        }
                    }
                }
            },
            "cluster_worker": {
                "worker1": {
                    "vm.args": {
                        "setcookie": "cookie1"
                    },
                    "sys.config": {
                        "cluster_worker": {
                            "cm_nodes": [
                                "cm1"
                            ],
                            "db_nodes": [
                                "dbnode1",
                                "dbnode2"
                            ]
                        }
                    }
                }
            }
        }
    },
    "zone_domains": {
        "oz": {
            "db_driver": "couchdb",
            "gui_livereload": "none",
            "cluster_manager": {
                "cm": {
                    "vm.args": {
                        "setcookie": "cookie3"
                    },
                    "sys.config": {
                        "cluster_manager": {
                            "cm_nodes": [
                                "cm"
                            ],
                            "worker_num": 1
                        }
                    }
                }
            },
            "oz_worker": {
                "node1": {
                    "vm.args": {
                        "setcookie": "cookie3"
                    },
                    "sys.config": {
                        "oz_worker": {
                            "cm_nodes": [
                                "cm"
                            ],
                            "db_nodes": [
                                "127.0.0.1:49161"
                            ],
                            "http_domain": {
                                "string": "127.0.0.1"
                            },
                            "dev_mode": true
                        }
                    }
                }
            }
        }
    },
    "global_setup": {
        "users": {
            "user1": {
                "default_space": "space1"
            },
            "user2": {
                "default_space": "space2"
            },
            "user3": {
                "default_space": "space1"
            }
        },
        "groups": {
            "group1": {
                "users": [
                    "user1",
                    "user3"
                ]
            },
            "group2": {
                "users": [
                    "user2"
                ]
            }
        },
        "spaces": {
            "space1": {
                "displayed_name": "space1",
                "users": [
                    "user1",
                    "user2",
                    "user3"
                ],
                "groups": [
                    "group1"
                ],
                "providers": {
                    "p1": {
                        "storage": "/mnt/s1",
                        "supported_size": 1000000000
                    }
                }
            },
            "space2": {
                "displayed_name": "space2",
                "users": [
                    "user2"
                ],
                "groups": [
                    "group2"
                ],
<<<<<<< HEAD
                "providers": [
                    {
                        "provider": "p2.oz",
=======
                "providers": {
                    "p2.oz": {
                        "storage": "/mnt/s2",
>>>>>>> 7ad05e3e
                        "supported_size": 1000000000
                    }
                }
            }
        }
    },
    "appmock_domains": {
        "p4": {
            "appmock": {
                "appmock1": {
                    "mocked_app": "op_worker",
                    "vm.args": {
                        "setcookie": "cookie5"
                    },
                    "sys.config": {
                        "appmock": {
                            "app_description_file": "./example_app_description.erl"
                        }
                    }
                }
            }
        }
    },
    "oneclient": {
        "client_host_1": {
            "os_config": "cfg1",
            "clients": {
                "client1": {
                    "name": "client1",
                    "op_domain": "p1",
                    "zone_domain": "oz",
                    "user_cert": "./cert.pem",
                    "user_key": "./cert.pem",
                    "mounting_path": "/home/user1/onedata_cl1",
                    "token_for": "user1"
                },
                "client2": {
                    "name": "client2",
                    "op_domain": "p1",
                    "zone_domain": "oz",
                    "user_cert": "./cert.pem",
                    "user_key": "./cert.pem",
                    "mounting_path": "/home/user1/onedata_cl2",
                    "token_for": "user1"
                }
            }
        },
        "client_host_2": {
            "os_config": "cfg2",
            "clients": {
                "client1": {
                    "name": "client1",
                    "op_domain": "p1",
                    "zone_domain": "oz",
                    "user_cert": "./cert.pem",
                    "user_key": "./cert.pem",
                    "mounting_path": "/home/user1/onedata",
                    "token_for": "user1"
                },
                "client2": {
                    "name": "client2",
                    "op_domain": "p1",
                    "zone_domain": "oz",
                    "user_cert": "./cert.pem",
                    "user_key": "./cert.pem",
                    "mounting_path": "/home/user2/onedata",
                    "token_for": "user2"
                }
            }
        }
    },
    "onepanel": {
        "packages": {
            "cluster_manager": "packages/cluster-manager.deb",
            "op_worker": "packages/op-worker.deb"
        },
        "storages": {
            "storage1": {
                "host": "/mnt/vfs",
                "container": "/mnt/vfs"
            }
        },
        "nodes": {
            "node1": {
                "vm.args": {
                    "name": "onepanel@onepanel1",
                    "setcookie": "cookie7"
                },
                "sys.config": {
                    "onepanel": {
                        "multicast_address": {
                            "string": "239.255.0.1"
                        },
                        "verify_oz_cert": false
                    }
                },
                "packages": [
                    "cluster_manager",
                    "op_worker"
                ],
                "storages": [
                    "storage1"
                ]
            },
            "node2": {
                "vm.args": {
                    "name": "onepanel@onepanel2",
                    "setcookie": "cookie7"
                },
                "sys.config": {
                    "onepanel": {
                        "multicast_address": {
                            "string": "239.255.0.1"
                        },
                        "verify_oz_cert": false
                    }
                },
                "packages": [
                    "cluster_manager",
                    "op_worker"
                ],
                "storages": [
                    "storage1"
                ]
            }
        }
    }
}<|MERGE_RESOLUTION|>--- conflicted
+++ resolved
@@ -103,11 +103,7 @@
                                 "dbnode1",
                                 "dbnode2"
                             ],
-<<<<<<< HEAD
-                            "zone_domain": "oz",
-=======
                             "oz_domain": "oz",
->>>>>>> 7ad05e3e
                             "verify_oz_cert": false
                         }
                     }
@@ -146,11 +142,7 @@
                             "db_nodes": [
                                 "dbnode1"
                             ],
-<<<<<<< HEAD
-                            "zone_domain": "oz",
-=======
                             "oz_domain": "oz",
->>>>>>> 7ad05e3e
                             "verify_oz_cert": false
                         }
                     }
@@ -167,11 +159,7 @@
                             "db_nodes": [
                                 "dbnode1"
                             ],
-<<<<<<< HEAD
-                            "zone_domain": "oz",
-=======
                             "oz_domain": "oz",
->>>>>>> 7ad05e3e
                             "verify_oz_cert": false
                         }
                     }
@@ -311,15 +299,9 @@
                 "groups": [
                     "group2"
                 ],
-<<<<<<< HEAD
-                "providers": [
-                    {
-                        "provider": "p2.oz",
-=======
                 "providers": {
                     "p2.oz": {
                         "storage": "/mnt/s2",
->>>>>>> 7ad05e3e
                         "supported_size": 1000000000
                     }
                 }
