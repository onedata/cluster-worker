vm_arguments:

  # GENERAL
  - argument:
      name: node_name
      description: Name of the node
      value: -name nonode@nohost

  - argument:
      name: cookie
      description: Erlang cookie
      value: -setcookie veil_cluster_node

  - argument:
      name: error_logger_warnings
      description: Treat error_logger warnings as warnings
      value: +W w

  - argument:
      name: erl_max_ports
      description: Increase number of concurrent ports/sockets
      value: -env ERL_MAX_PORTS 4096

  - argument:
      name: max_processes
      description: Increase number of processes
      value: +P 1000000


veil_cluster_node_env:

  # GENERAL
  - parameter:
      name: node_type
      description: Node type (worker or ccm)
      value: ccm

  - parameter:
      name: ccm_nodes
      description: List of possible ccm nodes
      value: |
        ["\'ccm1@127.0.0.1\'"]
      erlang_term: |
        ['ccm1@127.0.0.1']

  - parameter:
      name: db_nodes
      description: List of all DBMS nodes
      value: |
        ["\'db1@127.0.0.1\'"]
      erlang_term: |
        ['db1@127.0.0.1']

  - parameter:
      name: storage_config_path
      description: Path to storage config file
      value: |
        "\'/opt/veil/worker/bin/storage_info.cfg\'"
      erlang_term: "'/opt/veil/nodes/worker/bin/storage_info.cfg'"

  - parameter:
      name: initialization_time
      description: How long should ccm wait for workers before it initializes cluster
      value: 10

  - parameter:
      name: callback_ack_time
      description: After callback_ack_time node_manager stops waiting for ack
      value: 60

  - parameter:
      name: heart_beat
      description: How long (in sec) should worker sleep before next connection try (when it cannot connect to ccm)
      value: 60

  - parameter:
      name: worker_load_memory_size
      description: Memory size which stores information about worker load
      value: 1000

  - parameter:
      name: web_ssl_cert_path
      description: Path to certificate used by ranch_ssl in gui handler
      value: |
        "\'./certs/VeilFSServerWeb.pem\'"
      erlang_term: "'./certs/VeilFSServerWeb.pem'"
      # this has to be in double quotes so that single quotes are preserved after
      # conversion to list and it ends up correct in app.src

  - parameter:
      name: fuse_ssl_cert_path
      description: Path to certificate used by ranch_ssl in fuse clients handler
      value: |
        "\'./certs/VeilFSServerFuse.pem\'"
      erlang_term: "'./certs/VeilFSServerFuse.pem'"
      # this has to be in double quotes so that single quotes are preserved after
      # conversion to list and it ends up correct in app.src

  - parameter:
      name: fslogic_cleaning_period
      description: How often fslogic should clean not used descriptors
      value: 600

  - parameter:
      name: user_files_size_view_update_period
      description: How often (in seconds) fslogic should update view counting user's files size
      value: 60 # 1 min

  - parameter:
      name: cluster_monitoring_period
      description: How often should central cluster manager wait between successive checks of node status
      value: 60

  - parameter:
      name: cluster_monitoring_initialization
      description: How long (in seconds) cluster manager should wait before it starts monitoring
      value: 30

  - parameter:
      name: node_monitoring_period
      description: How often should node manager wait between successive checks of node status
      value: 10

  - parameter:
      name: node_monitoring_initialization
      description: How long (in seconds) node manager should wait before it starts monitoring
      value: 10

  - parameter:
      name: node_load_logging_period
      description: How often (in seconds) should load of each node be logged
      value: 10

  - parameter:
      name: delete_storage_test_file_time
      description: After delete_storage_test_file_time seconds storage test file will be deleted
      value: 60

  - parameter:
      name: short_monitoring_time_window
      description: Short time window (in seconds) for which Round Robin Database will be queried
      value: 60

  - parameter:
      name: medium_monitoring_time_window
      description: Medium time window (in seconds) for which Round Robin Database will be queried
      value: 300

  - parameter:
      name: long_monitoring_time_window
      description: Long time window (in seconds) for which Round Robin Database will be queried
      value: 900

  - parameter:
      name: nif_prefix
      description: Prefix to c_lib directory containing NIF libs
      value: |
          "\'.\'"
      erlang_term: "'.'"

  - parameter:
      name: ports_in_use
      description: Ports used by application, that need to be free before veil can start
      value: |
          ["control_panel_port","control_panel_redirect_port","dns_port","dispatcher_port","rest_port"]
      erlang_term: |
          [control_panel_port,control_panel_redirect_port,dns_port,dispatcher_port,rest_port]

  - parameter:
      name: storage_config_name
      description: Name of storage configuration file used by client during automatic storage detection
      value: |
          "\'vfs_storage.info\'"
      erlang_term: "'vfs_storage.info'"

  # RRDERLANG
  - parameter:
      name: rrd_timeout
      description: Time in ms after which rrderlang answers with error
      value: 5000

  - parameter:
      name: rrd_size
      description: Defines how many primary data points - divided by monitoring period - are collected
      value: 7200

  - parameter:
      name: rrd_steps
      description: Defines how many primary data points are used to build a consolidated data point which then goes into the archive
      value: |
          ["1","24","168","720","8760"] # 1 hour, 1 day, 7 days, 30 days, 365 days
      erlang_term: |
          [1,24,168,720,8760]


  # DISPATCHER
  - parameter:
      name: dispatcher_pool_size
      description: Number of threads used by dispatcher
      value: 1000

  - parameter:
      name: dispatcher_port
      description: Number of port used by dispatcher
      value: 5555

  - parameter:
      name: ranch_timeout
      description: Time in ms after witch ranch kills thread that does nothing
      value: 5000

  - parameter:
      name: dispatcher_timeout
      description: Time in ms after witch ranch answers with error
      value: 10000

  - parameter:
      name: ca_dir
      description: path to dir containing CA and CRL certs used by GSI handler
      value: cacerts

  - parameter:
      name: certs_dir
      description: path to dir containing server certs used by GSI handler
      value: certs

  - parameter:
      name: crl_update_interval
      description: the interval between CRL updates done by GSI handler
      value: 3600000


  # CONTROL PANEL
  - parameter:
      name: control_panel_port
      description: Port on which control_panel is available
      value: 443

  - parameter:
      name: control_panel_redirect_port
      description: Port on which standard HTTP will be opened to redirect requests to HTTPS
      value: 80

  - parameter:
      name: rest_port
      description: Port on which REST API is available
      value: 8443

  - parameter:
      name: control_panel_static_files_root
      description: Directory in release where static gui files are stored
      value: |
        "\'./gui_static\'"
      erlang_term: "'./gui_static'"

  - parameter:
      name: control_panel_number_of_acceptors
      description: Number of accepting processes in control_panel listener
      value: 100

  - parameter:
      name: control_panel_number_of_http_acceptors
      description: Number of accepting processes on port 80 (redirecting to https)
      value: 50

  - parameter:
      name: control_panel_max_keepalive
      description: Maximum number of HTTP requests without closing the connection (HTTP/1.1 only)
      value: 30
      # This is used only by n2o GUI. REST, HTTP on port 80 and upload handler all have max_keepalive = 1

  - parameter:
      name: control_panel_socket_timeout
      description: Socket timeout in ms
      value: 60000

  - parameter:
      name: nagios_healtcheck_timeout
      description: Time for healtcheck response
      value: 2000

  - parameter:
      name: multipart_max_length
      description: Maximum post body size for a file upload (data/multipart) in Bytes
      value: 107374182400 # 100GB

  - parameter:
      name: control_panel_download_buffer
      description: Buffer size used to send file to a client
      value: 1048576

  - parameter:
      name: control_panel_upload_buffer
      description: Buffer size used to stream file from a client
      value: 1048576

  - parameter:
      name: control_panel_sessions_clearing_period
      description: Period between automatic deletion of expired session tokens, in seconds.
      value: 7200 # two hours

  - parameter:
      name: control_panel_sessions_cookie_ttl
      description: Cookies time to live - expiration date will be set this many seconds from time of creation (in seconds).
      value: 3600 # one hour


  # Global Registry interfacing
  - parameter:
<<<<<<< HEAD
      name: global_registry_provider_key_path
      description: Path to .pem file containing the private key to the grpcert.
      value: |
        "\'certs/grpkey.pem\'"
      erlang_term: "'certs/grpkey.pem'"
      
  - parameter:
      name: global_registry_provider_cert_path
      description: Path to .pem file containing the certificate signed by Global Registry CA, used for authorizing requests to it.
      value: |
        "\'certs/grpcert.pem\'"
      erlang_term: "'certs/grpcert.pem'"
      
  - parameter:
      name: global_registry_ca_cert_path
      description: Path to .pem file containing the Global Registry CA certificate.
      value: |
        "\'cacerts/grpCA.pem\'"
      erlang_term: "'cacerts/grpCA.pem'"
=======
      name: global_registry_provider_ca_cert_file
      description: Path to .pem file containing the certificate signed by global registry CA, used for authorizing requests to it.
      value: |
        "\'certs/grpcert.pem\'"
      erlang_term: "'certs/grpcert.pem'"

  - parameter:
      name: global_registry_provider_key_file
      description: Path to .pem file containing the private key to the grpcert.
      value: |
        "\'certs/grpkey.pem\'"
      erlang_term: "'certs/grpkey.pem'"
>>>>>>> abee8696

  - parameter:
      name: global_registry_hostname
      description: Global Registry hostname.
      value: |
        "\'https://onedata.org\'"
      erlang_term: "'https://onedata.org'"

<<<<<<< HEAD
  - parameter:
      name: global_registry_url
      description: Global Registry REST API endpoint URL.
      value: |
        "\'https://onedata.org:8443\'"
      erlang_term: "'https://onedata.org:8443'"

=======
>>>>>>> abee8696
  # Files management
  - parameter:
      name: new_file_logic_mode
      description: Default mode for new file (mode stored in db) (8#600)
      value: 384

  - parameter:
      name: new_group_file_logic_mode
      description: Default mode for new file (mode stored in db) inside groups directory (8#640)
      value: 416

  - parameter:
      name: new_file_storage_mode
      description: Default mode for new file at storage system (8#600)
      value: 384

  - parameter:
      name: new_group_file_storage_mode
      description: Default mode for new file at storage system inside groups directory (8#640)
      value: 416

  - parameter:
      name: new_dir_storage_mode
      description: Default mode for new directory at storage system (8#1330)
      value: 728


  # DNS
  - parameter:
      name: dns_response_ttl
      description: How long dns response remains valid (in sec)
      value: 60

  - parameter:
      name: dns_tcp_acceptor_pool_size
      description: Number of dns tcp acceptors
      value: 50

  - parameter:
      name: dns_tcp_timeout
      description: Time (in sec) after which dns closes idle connection
      value: 30

  - parameter:
      name: dns_port
      description: DNS port
      value: 53



  # DAO
  - parameter:
      name: fuse_session_expire_time
      description: |
        This variable determinates how often FUSE sessions shall be checked (in seconds).
        Note that session will be discarded only when there are no connections active for the session.
      value: 10800 # 3h

  - parameter:
       name: dao_fuse_cache_loop_time
       description: |
         This variable determinates how often DAO fuse cache maintnance process shall fire up all its jobs (in seconds).
       value: 1800 # 30min

  - parameter:
       name: storage_cache_loop_time
       description: |
         This variable determinates how often DAO storage cache should be cleared (in seconds).
       value: 86400 # 24h

  - parameter:
       name: users_cache_loop_time
       description: |
         This variable determinates how often DAO storage cache should be cleared (in seconds).
       value: 86400 # 24h

  - parameter:
      name: io_bytes_threshold
      description: |
           Defines how often io event is generated in terms of read or written bytes
      value: 1048576 # 1MB

  # Quota management
  - parameter:
      name: default_quota
      description: |
        This variable will be used to determine user quota if property size of quota doc of user has not been changed after user creation.
        By default user quota is saved in db per user as special value indicating that default_quota should be used.
        So if you change this value it will be applied to all users (existing and those that will be created in future) except of those whose quota has been manually changed.
      value: 10737418240 # 10GB

  - parameter:
      name: quota_check_freq
      description: |
        This variable determines after how many bytes written quota check is performed.
      value: 10485760 # 10MB

obsolete:
  - parameter:
      description: |
        Heartbeat management; auto-restarts VM if it dies or becomes unresponsive
        (Disabled by default..use with caution!)
      name: heart
      value: -heart

  - parameter:
      description: Enable kernel poll and a few async threads
      name: kernel_pool_async_threads
      value: |
        +K true
        +A 5

  - parameter:
      description: Tweak GC to run more often
      name: erl_fullsweep_after
      value: -env ERL_FULLSWEEP_AFTER 10<|MERGE_RESOLUTION|>--- conflicted
+++ resolved
@@ -307,7 +307,6 @@
 
   # Global Registry interfacing
   - parameter:
-<<<<<<< HEAD
       name: global_registry_provider_key_path
       description: Path to .pem file containing the private key to the grpcert.
       value: |
@@ -327,20 +326,6 @@
       value: |
         "\'cacerts/grpCA.pem\'"
       erlang_term: "'cacerts/grpCA.pem'"
-=======
-      name: global_registry_provider_ca_cert_file
-      description: Path to .pem file containing the certificate signed by global registry CA, used for authorizing requests to it.
-      value: |
-        "\'certs/grpcert.pem\'"
-      erlang_term: "'certs/grpcert.pem'"
-
-  - parameter:
-      name: global_registry_provider_key_file
-      description: Path to .pem file containing the private key to the grpcert.
-      value: |
-        "\'certs/grpkey.pem\'"
-      erlang_term: "'certs/grpkey.pem'"
->>>>>>> abee8696
 
   - parameter:
       name: global_registry_hostname
@@ -349,7 +334,6 @@
         "\'https://onedata.org\'"
       erlang_term: "'https://onedata.org'"
 
-<<<<<<< HEAD
   - parameter:
       name: global_registry_url
       description: Global Registry REST API endpoint URL.
@@ -357,8 +341,6 @@
         "\'https://onedata.org:8443\'"
       erlang_term: "'https://onedata.org:8443'"
 
-=======
->>>>>>> abee8696
   # Files management
   - parameter:
       name: new_file_logic_mode
