--- conflicted
+++ resolved
@@ -65,13 +65,8 @@
 
   - parameter:
       name: callback_ack_time
-<<<<<<< HEAD
       description: After callback_ack_time node_manager stops wainting for ack
       value: 60
-=======
-      description: After callback_ack_time seconds node_manager stops wainting for ack
-      value: 10
->>>>>>> 4dd3d0c5
 
   - parameter:
       name: heart_beat
