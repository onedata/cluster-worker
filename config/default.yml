vm_arguments:

  # GENERAL
  - argument:
      name: node_name
      description: Name of the node
      value: -name nonode@nohost

  - argument:
      name: cookie
      description: Erlang cookie
      value: -setcookie veil_cluster_node

  - argument:
      name: error_logger_warnings
      description: Treat error_logger warnings as warnings
      value: +W w

  - argument:
      name: erl_max_ports
      description: Increase number of concurrent ports/sockets
      value: -env ERL_MAX_PORTS 4096

  - argument:
      name: max_processes
      description: Increase number of processes
      value: +P 1000000


veil_cluster_node_env:

  # GENERAL
  - parameter:
      name: node_type
      description: Node type (worker or ccm)
      value: ccm

  - parameter:
      name: ccm_nodes
      description: List of possible ccm nodes
      value: |
        ["\'ccm1@127.0.0.1\'"]
      erlang_term: |
        ['ccm1@127.0.0.1']

  - parameter:
      name: db_nodes
      description: List of all DBMS nodes
      value: |
        ["\'db1@127.0.0.1\'"]
      erlang_term: |
        ['db1@127.0.0.1']

  - parameter:
      name: storage_config_path
      description: Path to storage config file
      value: |
        "\'/opt/veil/worker/bin/storage_info.cfg\'"
      erlang_term: "'/opt/veil/nodes/worker/bin/storage_info.cfg'"

  - parameter:
      name: initialization_time
      description: How long should ccm wait for workers before it initializes cluster
      value: 10

  - parameter:
      name: callback_ack_time
      description: After callback_ack_time node_manager stops waiting for ack
      value: 60

  - parameter:
      name: heart_beat
      description: How long (in sec) should worker sleep before next connection try (when it cannot connect to ccm)
      value: 60

  - parameter:
      name: worker_load_memory_size
      description: Memory size which stores information about worker load
      value: 1000

  - parameter:
      name: ssl_cert_path
      description: Path to certificate used by ranch_ssl
      value: |
        "\'./cacerts/VeilFSServer.pem\'"
      erlang_term: "'./cacerts/VeilFSServer.pem'"
      # this has to be in double quotes so that single quotes are preserved after
      # conversion to list and it ends up correct in app.src

  - parameter:
      name: fslogic_cleaning_period
      description: How often fslogic should clean not used descriptors
      value: 600

  - parameter:
      name: user_files_size_view_update_period
      description: How often (in seconds) fslogic should update view counting user's files size
      value: 60 # 1 min

  - parameter:
      name: cluster_monitoring_period
      description: How often should central cluster manager wait between successive checks of node status
      value: 60

  - parameter:
      name: cluster_monitoring_initialization
      description: How long (in seconds) cluster manager should wait before it starts monitoring
      value: 30

  - parameter:
      name: node_monitoring_period
      description: How often should node manager wait between successive checks of node status
      value: 10

  - parameter:
      name: node_monitoring_initialization
      description: How long (in seconds) node manager should wait before it starts monitoring
      value: 10

  - parameter:
      name: node_load_logging_period
      description: How often (in seconds) should load of each node be logged
      value: 10

  - parameter:
<<<<<<< HEAD
      name: short_monitoring_time_window
      description: Short time window (in seconds) for which Round Robin Database will be queried
      value: 60

  - parameter:
      name: medium_monitoring_time_window
      description: Medium time window (in seconds) for which Round Robin Database will be queried
      value: 300

  - parameter:
      name: long_monitoring_time_window
      description: Long time window (in seconds) for which Round Robin Database will be queried
      value: 900

  - parameter:
      name: rrd_steps
      description: Defines how many primary data points are used to build a consolidated data point which then goes into the archive
      value: |
          ["1","24","168","720","8760"] # 1 hour, 1 day, 7 days, 30 days, 365 days
      erlang_term: |
          [1,24,168,720,8760]

  - parameter:
=======
      name: delete_storage_test_file_time
      description: After delete_storage_test_file_time seconds storage test file will be deleted
      value: 60

  - parameter:
>>>>>>> 8d2fcdce
      name: nif_prefix
      description: Prefix to c_lib directory containing NIF libs
      value: |
          "\'.\'"
      erlang_term: "'.'"

  - parameter:
      name: ports_in_use
      description: Ports used by application, that need to be free before veil can start
      value: |
          ["control_panel_port","control_panel_redirect_port","dns_port","dispatcher_port","rest_port"]
      erlang_term: |
          [control_panel_port,control_panel_redirect_port,dns_port,dispatcher_port,rest_port]

  # LOGGING
  - parameter:
      name: current_loglevel
      description: |
        Current loglevel in the cluster. Logs with lower importance will be completely discarded
        Available loglevels are 0-7, respectively: debug, info, notice, warning, error, critical, alert, emergency
      value: 1

  - parameter:
      name: default_loglevel
      description: |
        Used to reset loglevel to default.
        Available loglevels are 0-7, respectively: debug, info, notice, warning, error, critical, alert, emergency
      value: 1

  - parameter:
      name: include_stacktrace
      description: Determines whether the stacktrace should be included in logs (those that could contain it)
      value: true


  # DISPATCHER
  - parameter:
      name: dispatcher_pool_size
      description: Number of threads used by dispatcher
      value: 1000

  - parameter:
      name: dispatcher_port
      description: Number of port used by dispatcher
      value: 5555

  - parameter:
      name: ranch_timeout
      description: Time in ms after witch ranch kills thread that does nothing
      value: 5000

  - parameter:
      name: dispatcher_timeout
      description: Time in ms after witch ranch answers with error
      value: 10000

  - parameter:
      name: ca_dir
      description: path to dir containing CA and CRL certs used by GSI handler
      value: cacerts

  - parameter:
      name: crl_update_interval
      description: the interval between CRL updates done by GSI handler
      value: 3600000


  # CONTROL PANEL
  - parameter:
      name: control_panel_port
      description: Port on which control_panel is available
      value: 443

  - parameter:
      name: control_panel_redirect_port
      description: Port on which standard HTTP will be opened to redirect requests to HTTPS
      value: 80

  - parameter:
      name: rest_port
      description: Port on which REST API is available
      value: 8443

  - parameter:
      name: control_panel_static_files_root
      description: Directory in release where static gui files are stored
      value: |
        "\'./gui_static\'"
      erlang_term: "'./gui_static'"

  - parameter:
      name: control_panel_number_of_acceptors
      description: Number of accepting processes in control_panel listener
      value: 100

  - parameter:
      name: control_panel_number_of_http_acceptors
      description: Number of accepting processes on port 80 (redirecting to https)
      value: 50

  - parameter:
      name: control_panel_max_keepalive
      description: Maximum number of HTTP requests without closing the connection (HTTP/1.1 only)
      value: 30
      # This is used only by n2o GUI. REST, HTTP on port 80 and upload handler all have max_keepalive = 1

  - parameter:
      name: control_panel_socket_timeout
      description: Socket timeout in ms
      value: 60000

  - parameter:
      name: nagios_healtcheck_timeout
      description: Time for healtcheck response
      value: 2000

  - parameter:
      name: multipart_max_length
      description: Maximum post body size for a file upload (data/multipart) in Bytes
      value: 107374182400 # 100GB

  - parameter:
      name: control_panel_download_buffer
      description: Buffer size used to send file to a client
      value: 1048576

  - parameter:
      name: control_panel_upload_buffer
      description: Buffer size used to stream file from a client
      value: 1048576


  # Files management
  - parameter:
      name: new_file_logic_mode
      description: Default mode for new file (mode stored in db) (8#600)
      value: 384

  - parameter:
      name: new_group_file_logic_mode
      description: Default mode for new file (mode stored in db) inside groups directory (8#660)
      value: 432

  - parameter:
      name: new_file_storage_mode
      description: Default mode for new file at storage system (8#600)
      value: 384

  - parameter:
      name: new_group_file_storage_mode
      description: Default mode for new file at storage system inside groups directory (8#660)
      value: 432

  - parameter:
      name: new_dir_storage_mode
      description: Default mode for new directory at storage system (8#330)
      value: 216


  # DNS
  - parameter:
      name: dns_response_ttl
      description: How long dns response remains valid (in sec)
      value: 60

  - parameter:
      name: dns_tcp_acceptor_pool_size
      description: Number of dns tcp acceptors
      value: 50

  - parameter:
      name: dns_tcp_timeout
      description: Time (in sec) after which dns closes idle connection
      value: 30

  - parameter:
      name: dns_port
      description: DNS port
      value: 53



  # DAO
  - parameter:
      name: fuse_session_expire_time
      description: |
        This variable determinates how often FUSE sessions shall be checked (in seconds).
        Note that session will be discarded only when there are no connections active for the session.
      value: 10800 # 3h

  - parameter:
       name: dao_fuse_cache_loop_time
       description: |
         This variable determinates how often DAO fuse cache maintnance process shall fire up all its jobs (in seconds).
       value: 1800 # 30min

  - parameter:
       name: storage_cache_loop_time
       description: |
         This variable determinates how often DAO storage cache should be cleared (in seconds).
       value: 86400 # 24h

  - parameter:
       name: users_cache_loop_time
       description: |
         This variable determinates how often DAO storage cache should be cleared (in seconds).
       value: 86400 # 24h

  - parameter:
      name: io_bytes_threshold
      description: |
           Defines how often io event is generated in terms of read or written bytes
      value: 1048576 # 1MB

  # Quota management
  - parameter:
      name: default_quota
      description: |
        This variable will be used to determine user quota if property size of quota doc of user has not been changed after user creation.
        By default user quota is saved in db per user as special value indicating that default_quota should be used.
        So if you change this value it will be applied to all users (existing and those that will be created in future) except of those whose quota has been manually changed.
      value: 10737418240 # 10GB

  - parameter:
      name: quota_check_freq
      description: |
        This variable determines after how many bytes written quota check is performed.
      value: 10485760 # 10MB

obsolete:
  - parameter:
      description: |
        Heartbeat management; auto-restarts VM if it dies or becomes unresponsive
        (Disabled by default..use with caution!)
      name: heart
      value: -heart

  - parameter:
      description: Enable kernel poll and a few async threads
      name: kernel_pool_async_threads
      value: |
        +K true
        +A 5

  - parameter:
      description: Tweak GC to run more often
      name: erl_fullsweep_after
      value: -env ERL_FULLSWEEP_AFTER 10<|MERGE_RESOLUTION|>--- conflicted
+++ resolved
@@ -123,7 +123,11 @@
       value: 10
 
   - parameter:
-<<<<<<< HEAD
+      name: delete_storage_test_file_time
+      description: After delete_storage_test_file_time seconds storage test file will be deleted
+      value: 60
+
+  - parameter:
       name: short_monitoring_time_window
       description: Short time window (in seconds) for which Round Robin Database will be queried
       value: 60
@@ -147,13 +151,6 @@
           [1,24,168,720,8760]
 
   - parameter:
-=======
-      name: delete_storage_test_file_time
-      description: After delete_storage_test_file_time seconds storage test file will be deleted
-      value: 60
-
-  - parameter:
->>>>>>> 8d2fcdce
       name: nif_prefix
       description: Prefix to c_lib directory containing NIF libs
       value: |
