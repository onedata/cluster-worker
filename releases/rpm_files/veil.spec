<<<<<<< HEAD
# Turn of binary file stripping
%global __os_install_post %{nil}

=======
%define __prelink_undo_cmd %{nil}
>>>>>>> 1906a611
%define _topdir     /tmp/veil_rpmbuild
%define _tmppath    %{_topdir}/tmp
%define _prefix     /opt/veil

%define name        veil
%define summary     Veil service
%define version     0.0.6
%define release     1
%define license     MIT
%define arch        x86_64
%define group       System/Base
%define source      %{name}.tar.gz
%define url         http://veil.com
%define vendor      veil
%define packager    veil
%define buildroot   %{_tmppath}/%{name}-build


Name:      %{name}
Version:   %{version}
Release:   %{release}
Packager:  %{packager}
Vendor:    %{vendor}
License:   %{license}
Summary:   %{summary}
Group:     %{group}
Source:    %{source}
URL:       %{url}
Prefix:    %{_prefix}
BuildRoot: %{buildroot}
BuildArch: %{arch}

# Disable auto dependency recognition and list required deps explicitely
AutoReqProv: no
requires: /bin/bash /bin/sh /usr/bin/env ld-linux-x86-64.so.2()(64bit) ld-linux-x86-64.so.2(GLIBC_2.3)(64bit)

%description
Veil service - allows installation of veil cluster nodes.

%prep

%setup -n %{name}

%build

%install
./install_rpm $RPM_BUILD_ROOT %{_prefix}

%post
chkconfig --add veil
ln -s %{_prefix}/setup /usr/bin/veil_setup

%preun
%{_prefix}/scripts/erl_launcher escript %{_prefix}/scripts/init.escript stop
chkconfig --del veil
rm -f /usr/bin/veil_setup

%clean
rm -rf $RPM_BUILD_ROOT
rm -rf %{_tmppath}/%{name}
rm -rf %{_topdir}/BUILD/%{name}

# list files owned by the package here
%files
%defattr(-,root,root)
%{_prefix}
/etc/init.d/veil

%changelog
* Sun Aug 02 2013 Veil
- 1.0 r1 First release<|MERGE_RESOLUTION|>--- conflicted
+++ resolved
@@ -1,10 +1,7 @@
-<<<<<<< HEAD
-# Turn of binary file stripping
+# Turn off binary file stripping
 %global __os_install_post %{nil}
+%define __prelink_undo_cmd %{nil}
 
-=======
-%define __prelink_undo_cmd %{nil}
->>>>>>> 1906a611
 %define _topdir     /tmp/veil_rpmbuild
 %define _tmppath    %{_topdir}/tmp
 %define _prefix     /opt/veil
