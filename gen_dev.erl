#!/usr/bin/env escript

-module(gen_dev).
-export([main/1]).

-define(app_name, "oneprovider_node").

-define(args_file, atom_to_list(?MODULE) ++ ".args").
-define(releases_directory, "rel").
-define(fresh_release_directory, filename:join(?releases_directory, ?app_name)).

-define(worker_name_suffix, "_worker").
-define(dist_app_failover_timeout, 5000).

main(_) ->
    try
        prepare_helper_modules(),
        {ok, [NodesConfig]} = file:consult(?args_file),
        create_releases(NodesConfig),
        cleanup()
    catch
        _Type:Error ->
            cleanup(),
<<<<<<< HEAD
            print("Error: ~ts",[Error]),
=======
            try print("Error: ~ts",[Error])
            catch _:_  -> print("Error: ~p",[Error])
            end,
>>>>>>> 6e3ff086
            print("Stacktrace: ~p",[erlang:get_stacktrace()])
    end.

create_releases([]) ->
    ok;
create_releases([Config | Rest]) ->
    % prepare configuration
    print("=================================="),
    print("Configuring new release"),
    FullName = proplists:get_value(name, Config),
    print("name - ~p", [FullName]),
    Type = proplists:get_value(type, Config),
    print("type - ~p", [Type]),
    CcmNodesList = proplists:get_value(ccm_nodes, Config),
    print("ccm_nodes - ~p", [CcmNodesList]),
    DbNodesList = proplists:get_value(db_nodes, Config),
    print("db_nodes - ~p", [DbNodesList]),
    Cookie = proplists:get_value(cookie, Config),
    print("cookie - ~p", [Cookie]),
    TargetDir = proplists:get_value(target_dir, Config),
    ReleaseDirectory = filename:join(TargetDir, get_name(FullName)),
    print("target_dir - ~p", [ReleaseDirectory]),

    file:make_dir(TargetDir),
    remove_dir(ReleaseDirectory),
    copy_dir(?fresh_release_directory, ReleaseDirectory),
    print("Fresh release copied to ~p", [ReleaseDirectory]),
    configurator:configure_release(ReleaseDirectory, ?app_name, FullName, Cookie, Type, CcmNodesList, DbNodesList, ?dist_app_failover_timeout),
    print("Release configured sucessfully!"),
    print("==================================~n"),
    create_releases(Rest).

remove_dir(Path) ->
    case os:cmd("rm -rf '" ++ Path ++ "'") of
        [] -> ok;
        Err -> throw(Err)
    end.
copy_dir(From, To) ->
    case os:cmd("cp -R '" ++ From ++ "' '" ++ To ++ "'") of
        [] -> ok;
        Err -> throw(Err)
    end.

prepare_helper_modules() ->
    compile:file(filename:join([?releases_directory, "files", "configurator.erl"])).

get_name(Hostname) ->
    [Name, _] = string:tokens(Hostname, "@"),
    Name.

print(Msg) ->
    print(Msg,[]).
print(Msg, Args) ->
    io:format(Msg ++ "~n",Args),
    Msg.

cleanup() ->
    file:delete("configurator.beam").<|MERGE_RESOLUTION|>--- conflicted
+++ resolved
@@ -21,13 +21,9 @@
     catch
         _Type:Error ->
             cleanup(),
-<<<<<<< HEAD
-            print("Error: ~ts",[Error]),
-=======
             try print("Error: ~ts",[Error])
             catch _:_  -> print("Error: ~p",[Error])
             end,
->>>>>>> 6e3ff086
             print("Stacktrace: ~p",[erlang:get_stacktrace()])
     end.
 
