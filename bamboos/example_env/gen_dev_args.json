--- conflicted
+++ resolved
@@ -11,17 +11,11 @@
                     "setcookie": "cookie"
                 },
                 "sys.config": {
-<<<<<<< HEAD
                     "ccm_nodes": [ "ccm1@" ],
                     "worker_num": 1
-=======
-                    "node_type": "ccm",
-                    "ccm_nodes": ["ccm1@"],
-                    "db_nodes": ["127.0.0.1:49161"],
-                    "workers_to_trigger_init": 1
->>>>>>> 2425fe5a
                 }
             }
+        }
     },
     "oneprovider_node": {
         "config": {
@@ -35,14 +29,8 @@
                     "setcookie": "cookie"
                 },
                 "sys.config": {
-<<<<<<< HEAD
                     "ccm_nodes": [ "ccm1@"],
                     "db_nodes": [ "127.0.0.1:49161" ]
-=======
-                    "node_type": "worker",
-                    "ccm_nodes": ["ccm1@"],
-                    "db_nodes": ["127.0.0.1:49161"]
->>>>>>> 2425fe5a
                 }
             }
         }
