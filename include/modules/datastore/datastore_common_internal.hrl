%%%-------------------------------------------------------------------
%%% @author Rafal Slota
%%% @copyright (C) 2015 ACK CYFRONET AGH
%%% This software is released under the MIT license
%%% cited in 'LICENSE.txt'.
%%% @end
%%%-------------------------------------------------------------------
%%% @doc Defines common macros and records that are used within whole datastore module.
%%%      This header shall not be included directly by any erl file.
%%% @end
%%%-------------------------------------------------------------------
-ifndef(DATASTORE_COMMON_INTERNAL_HRL).
-define(DATASTORE_COMMON_INTERNAL_HRL, 1).

%% Levels
-define(DISK_ONLY_LEVEL, disk_only).
-define(GLOBAL_ONLY_LEVEL, global_only).
-define(LOCAL_ONLY_LEVEL, local_only).
-define(GLOBALLY_CACHED_LEVEL, globally_cached).
-define(LOCALLY_CACHED_LEVEL, locally_cached).

-define(DEFAULT_STORE_LEVEL, ?GLOBALLY_CACHED_LEVEL).

<<<<<<< HEAD
-define(DEFAULT_LINK_SCOPE, links).

-define(MOTHER_SCOPE_DEF_FUN, fun() -> ?DEFAULT_LINK_SCOPE end).
=======
-define(MOTHER_SCOPE_DEF_FUN, fun(_) -> links end).
>>>>>>> 3c46c04a

-define(OTHER_SCOPES_DEF_FUN, fun(_) -> [] end).

%% This record shall not be used outside datastore engine and shall not be instantiated
%% directly. Use MODEL_CONFIG macro instead.
-record(model_config, {
    name :: model_behaviour:model_type(),
    size = 0 :: non_neg_integer(),
    fields = [],
    defaults = {},
    hooks = [] :: [{model_behaviour:model_type(), model_behaviour:model_action()}],
    bucket :: datastore:bucket(),
    store_level = ?DEFAULT_STORE_LEVEL :: datastore:store_level(),
    link_store_level = ?DEFAULT_STORE_LEVEL :: datastore:store_level(),
    transactional_global_cache = true :: boolean(),
    sync_cache = false :: boolean(),
<<<<<<< HEAD
    mother_link_scope = ?MOTHER_SCOPE_DEF_FUN :: links_utils:mother_scope_fun(),
    other_link_scopes = ?OTHER_SCOPES_DEF_FUN :: links_utils:other_scopes_fun(),
    link_duplication = false
=======
    mother_link_scope = ?MOTHER_SCOPE_DEF_FUN :: links_utils:mother_scope(),
    other_link_scopes = ?OTHER_SCOPES_DEF_FUN :: links_utils:other_scopes()
>>>>>>> 3c46c04a
}).

%% Helper macro for instantiating #model_config record.
%% Bucket           :: see #model_config.bucket
%% Hooks            :: see #model_config.hooks
%% StoreLevel       :: see #model_config.store_level (optional)
%% LinkStoreLevel   :: see #model_config.link_store_level (optional)
-define(MODEL_CONFIG(Bucket, Hooks), ?MODEL_CONFIG(Bucket, Hooks, ?DEFAULT_STORE_LEVEL, ?DEFAULT_STORE_LEVEL)).
-define(MODEL_CONFIG(Bucket, Hooks, StoreLevel), ?MODEL_CONFIG(Bucket, Hooks, StoreLevel, StoreLevel)).
-define(MODEL_CONFIG(Bucket, Hooks, StoreLevel, LinkStoreLevel),
    ?MODEL_CONFIG(Bucket, Hooks, StoreLevel, LinkStoreLevel, true)).
-define(MODEL_CONFIG(Bucket, Hooks, StoreLevel, LinkStoreLevel, Transactions),
    ?MODEL_CONFIG(Bucket, Hooks, StoreLevel, LinkStoreLevel, Transactions, false)).
-define(MODEL_CONFIG(Bucket, Hooks, StoreLevel, LinkStoreLevel, Transactions, SyncCache),
    ?MODEL_CONFIG(Bucket, Hooks, StoreLevel, LinkStoreLevel, Transactions, SyncCache,
        ?MOTHER_SCOPE_DEF_FUN, ?OTHER_SCOPES_DEF_FUN)).
-define(MODEL_CONFIG(Bucket, Hooks, StoreLevel, LinkStoreLevel, Transactions, SyncCache, ScopeFun1, ScopeFun2),
    ?MODEL_CONFIG(Bucket, Hooks, StoreLevel, LinkStoreLevel, Transactions, SyncCache, ScopeFun1, ScopeFun2, false)).
-define(MODEL_CONFIG(Bucket, Hooks, StoreLevel, LinkStoreLevel, Transactions, SyncCache, ScopeFun1, ScopeFun2, LinkDuplication),
    #model_config{
        name = ?MODULE,
        size = record_info(size, ?MODULE),
        fields = record_info(fields, ?MODULE),
        defaults = #?MODULE{},
        bucket = Bucket,
        hooks = Hooks,
        store_level = StoreLevel,
        link_store_level = LinkStoreLevel,
        transactional_global_cache = Transactions,
        sync_cache = SyncCache,
        % Function that returns scope for local operations on links
        mother_link_scope = ScopeFun1, % link_utils:mother_scope_fun()
        % Function that returns all scopes for links' operations
        other_link_scopes = ScopeFun2, % link_utils:other_scopes_fun()
        link_duplication = LinkDuplication
    }
).

%% Max link map size in single links record
-define(LINKS_MAP_MAX_SIZE, 32).
%% Number of children owned by each link record
-define(LINKS_TREE_BASE, 128).

%% Internal semi-model used by document that holds links between documents
-record(links, {
    doc_key,
    model,
    link_map = #{},
    children = #{},
    origin = ?DEFAULT_LINK_SCOPE %% Scope that is an origin to this link record
}).

%% Separator for link name and its scope
-define(LINK_NAME_SCOPE_SEPARATOR, "#:#").

-endif.<|MERGE_RESOLUTION|>--- conflicted
+++ resolved
@@ -21,13 +21,9 @@
 
 -define(DEFAULT_STORE_LEVEL, ?GLOBALLY_CACHED_LEVEL).
 
-<<<<<<< HEAD
 -define(DEFAULT_LINK_SCOPE, links).
 
--define(MOTHER_SCOPE_DEF_FUN, fun() -> ?DEFAULT_LINK_SCOPE end).
-=======
--define(MOTHER_SCOPE_DEF_FUN, fun(_) -> links end).
->>>>>>> 3c46c04a
+-define(MOTHER_SCOPE_DEF_FUN, fun(_) -> ?DEFAULT_LINK_SCOPE end).
 
 -define(OTHER_SCOPES_DEF_FUN, fun(_) -> [] end).
 
@@ -44,14 +40,9 @@
     link_store_level = ?DEFAULT_STORE_LEVEL :: datastore:store_level(),
     transactional_global_cache = true :: boolean(),
     sync_cache = false :: boolean(),
-<<<<<<< HEAD
-    mother_link_scope = ?MOTHER_SCOPE_DEF_FUN :: links_utils:mother_scope_fun(),
-    other_link_scopes = ?OTHER_SCOPES_DEF_FUN :: links_utils:other_scopes_fun(),
+    mother_link_scope = ?MOTHER_SCOPE_DEF_FUN :: links_utils:mother_scope(),
+    other_link_scopes = ?OTHER_SCOPES_DEF_FUN :: links_utils:other_scopes(),
     link_duplication = false
-=======
-    mother_link_scope = ?MOTHER_SCOPE_DEF_FUN :: links_utils:mother_scope(),
-    other_link_scopes = ?OTHER_SCOPES_DEF_FUN :: links_utils:other_scopes()
->>>>>>> 3c46c04a
 }).
 
 %% Helper macro for instantiating #model_config record.
