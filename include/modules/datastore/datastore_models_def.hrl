--- conflicted
+++ resolved
@@ -45,36 +45,4 @@
 }).
 
 
-<<<<<<< HEAD
-=======
-%% Helper name and its arguments
--record(helper_init, {
-    name :: helpers:name(),
-    args :: helpers:args()
-}).
-
-%% Model for storing storage information
--record(storage, {
-    name :: storage:name(),
-    helpers :: [#helper_init{}]
-}).
-
-
-%% Model for storing file's location data
--record(file_location, {
-    uuid :: file_meta:uuid(),
-    provider_id :: oneprovider:id(),
-    space_id :: file_meta:uuid(),
-    storage_id :: storage:id(),
-    file_id :: helpers:file(),
-    blocks = [] :: [fslogic_blocks:block()],
-    size = 0 :: non_neg_integer() | undefined
-}).
-
-%% Model for tracking open files and watched attributes
--record(file_watcher, {
-    open_sessions = [] :: [session:id()], %% Sessions that opened the file
-    attr_sessions = [] :: [session:id()]  %% Sessions that are watching attributes changes for the file
-}).
->>>>>>> c3123955
 -endif.