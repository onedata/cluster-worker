%%%-------------------------------------------------------------------
%%% @author Rafal Slota
%%% @copyright (C) 2015 ACK CYFRONET AGH
%%% This software is released under the MIT license
%%% cited in 'LICENSE.txt'.
%%% @end
%%%-------------------------------------------------------------------
%%% @doc Template of models definitions. Shall not be included directly
%%% in any erl file. Includes file containig actual definitions.
%%% @end
%%%-------------------------------------------------------------------

-ifndef(DATASTORE_MODELS_HRL).
-define(DATASTORE_MODELS_HRL, 1).

<<<<<<< HEAD
=======
-include("modules/events/subscriptions.hrl").
-include("proto/common/credentials.hrl").

>>>>>>> d8b265d0
%% Wrapper for all models' records
-record(document, {
    key :: datastore:ext_key(),
    rev :: term(),
    value :: datastore:value(),
    links :: term()
}).

%% sample model with example fields
-record(some_record, {
    field1 :: term(),
    field2 :: term(),
    field3 :: term()
}).

%% Model that controls utilization of cache
-record(cache_controller, {
    timestamp = {0, 0, 0} :: tuple(),
    action = non :: atom(),
    last_user = non :: string() | non,
    last_action_time = {0, 0, 0} :: tuple(),
    deleted_links = [] :: list()
}).

%% sample model with example fields
-record(task_pool, {
    task :: task_manager:task(),
    owner :: pid(),
    node :: node()
}).

<<<<<<< HEAD
=======
%% sample model with example fields
-record(some_record, {
    field1 :: term(),
    field2 :: term(),
    field3 :: term()
}).

%% Identity containing user_id
-record(identity, {
    user_id :: onedata_user:id()
}).

%% session:
%% identity - user identity
-record(session, {
    identity :: #identity{},
    type = fuse :: fuse | gui | dummy,
    auth :: #auth{},
    node = node() :: node(),
    session_sup = undefined :: pid() | undefined,
    event_manager = undefined :: pid() | undefined,
    sequencer_manager = undefined :: pid() | undefined,
    communicator = undefined :: pid() | undefined
}).

%% Local, cached version of globalregistry user
-record(onedata_user, {
    name :: binary(),
    space_ids :: [binary()]
}).


-record(file_meta, {
    name :: file_meta:name(),
    type :: file_meta:type(),
    mode = 0 :: file_meta:posix_permissions(),
    mtime :: file_meta:time(),
    atime :: file_meta:time(),
    ctime :: file_meta:time(),
    uid :: onedata_user:id(), %% Reference to onedata_user that owns this file
    size = 0 :: file_meta:size(),
    version = 1,    %% Snaphot version
    is_scope = false :: boolean()
}).


%% Helper name and its arguments
-record(helper_init, {
    name :: helpers:name(),
    args :: helpers:args()
}).

%% Model for storing storage information
-record(storage, {
    name :: storage:name(),
    helpers :: [#helper_init{}]
}).
>>>>>>> d8b265d0

-endif.<|MERGE_RESOLUTION|>--- conflicted
+++ resolved
@@ -13,12 +13,6 @@
 -ifndef(DATASTORE_MODELS_HRL).
 -define(DATASTORE_MODELS_HRL, 1).
 
-<<<<<<< HEAD
-=======
--include("modules/events/subscriptions.hrl").
--include("proto/common/credentials.hrl").
-
->>>>>>> d8b265d0
 %% Wrapper for all models' records
 -record(document, {
     key :: datastore:ext_key(),
@@ -50,65 +44,5 @@
     node :: node()
 }).
 
-<<<<<<< HEAD
-=======
-%% sample model with example fields
--record(some_record, {
-    field1 :: term(),
-    field2 :: term(),
-    field3 :: term()
-}).
-
-%% Identity containing user_id
--record(identity, {
-    user_id :: onedata_user:id()
-}).
-
-%% session:
-%% identity - user identity
--record(session, {
-    identity :: #identity{},
-    type = fuse :: fuse | gui | dummy,
-    auth :: #auth{},
-    node = node() :: node(),
-    session_sup = undefined :: pid() | undefined,
-    event_manager = undefined :: pid() | undefined,
-    sequencer_manager = undefined :: pid() | undefined,
-    communicator = undefined :: pid() | undefined
-}).
-
-%% Local, cached version of globalregistry user
--record(onedata_user, {
-    name :: binary(),
-    space_ids :: [binary()]
-}).
-
-
--record(file_meta, {
-    name :: file_meta:name(),
-    type :: file_meta:type(),
-    mode = 0 :: file_meta:posix_permissions(),
-    mtime :: file_meta:time(),
-    atime :: file_meta:time(),
-    ctime :: file_meta:time(),
-    uid :: onedata_user:id(), %% Reference to onedata_user that owns this file
-    size = 0 :: file_meta:size(),
-    version = 1,    %% Snaphot version
-    is_scope = false :: boolean()
-}).
-
-
-%% Helper name and its arguments
--record(helper_init, {
-    name :: helpers:name(),
-    args :: helpers:args()
-}).
-
-%% Model for storing storage information
--record(storage, {
-    name :: storage:name(),
-    helpers :: [#helper_init{}]
-}).
->>>>>>> d8b265d0
 
 -endif.