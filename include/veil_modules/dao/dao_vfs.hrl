--- conflicted
+++ resolved
@@ -28,12 +28,7 @@
 
 %% Those record contains meta data for file which UUID match #file_meta.file field
 -record(file_tag, {key = "", value = []}).
-<<<<<<< HEAD
--record(file_user_metadata_entry, {key = "", value = ""}).
--record(file_meta, {uid = "", tags = [], user_metadata = [], mime_type = "", size = 0, ctime = 0, atime = 0, mtime = 0, description = ""}).
-=======
 -record(file_meta, {uid = "", tags = [], mime_type = "", size = 0, ctime = 0, atime = 0, mtime = 0, description = "", xattrs = []}).
->>>>>>> 03cb362e
 
 %% This type represents time relation, useful in time_criteria record
 -type time_relation() :: older_than | newer_than | the_same.
