--- conflicted
+++ resolved
@@ -54,13 +54,9 @@
     try
         ?INFO("Initializing worker with id: ~p~n", [Id]),
         Hosts = basho_bench_config:get(cluster_hosts),
-<<<<<<< HEAD
-        Nodes = lists:map(fun(Host) -> st_utils:host_to_node(Host) end, Hosts),
-=======
         Nodes = lists:map(fun(Host) ->
             st_utils:host_to_node(Host)
         end, Hosts),
->>>>>>> 673cfd93
 
         ?INFO("Worker with id: ~p initialized successfully with arguments: ~p", [Id, Nodes]),
         {ok, Nodes}
