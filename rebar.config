%% behaviours should be compiled before other files
{erl_first_files, [
    "src/elements/node_manager/node_manager_plugin_behaviour.erl",
    "src/listeners/listener_behaviour.erl",
    "src/modules/datastore/datastore_config_behaviour.erl",
    "src/modules/datastore/model_behaviour.erl",
    "src/modules/dns/dns_worker_plugin_behaviour.erl"
]}.


%% directory for releases
{sub_dirs, ["rel"]}.

%% to include deps headers
{lib_dirs, ["deps"]}.

%% eunit opts - Maven-like output formatting
{eunit_opts, [verbose, {report, {eunit_surefire, [{dir, "../test/eunit_results"}]}}]}.

%% Test coverage
{cover_enabled, true}.
{cover_export_enabled, true}.

%% deps options
{deps, [
<<<<<<< HEAD
    {ctool, "3.0.0-beta3", {git, "${ONEDATA_GIT_URL}/ctool.git", {tag, "f0ae45aa62f"}}},
=======
    {ctool, "3.0.0-beta3", {git, "${ONEDATA_GIT_URL}/ctool.git", {tag, "d8e0eb3fafb"}}},
>>>>>>> b312fa3e
    {meck, "0.8.4", {git, "https://github.com/eproxus/meck.git", {tag, "0.8.4"}}},
    %% parse_trans repeated from ctool to fetch it before annotations' inner dependency
    {parse_trans, "2.9.2", {git, "https://github.com/uwiger/parse_trans.git", {tag, "2.9.2"}}},
    {annotations, ".*", {git, "https://github.com/RoXeon/annotations.git", {tag, "4c31a8b"}}},
    % Riakc uses meck that blocks cover in Erlang 18.x
    % If riak is used, uncomment line below and change meck to 0.8.2
    % {riakc, ".*", {git, "git://github.com/basho/riak-erlang-client.git", {tag, "527722d"}}},
    {node_package, ".*", {git, "git://github.com/xorver/node_package.git", {branch, "2.0.1"}}},
    {mcd, ".*", {git, "https://github.com/RoXeon/mcd.git", {branch, "master"}}},
    {couchbeam, "1.2.*", {git, "https://github.com/RoXeon/couchbeam.git", {tag, "1.2.x"}}},
    {locks, ".*", {git, "https://github.com/uwiger/locks.git", {tag, "c9b585a"}}}
]}.

%% plugins
{plugins, [rebar_git_plugin, rebar_annotations_plugin]}.

%% pre-hooks
{pre_hooks, [
    {eunit, "mkdir -p test/eunit_results"}, %% Make dir for eunit' surefire test results
    %% Sometimes, in some cases epmd daemon doesn't start during eunit tests,
    %% so we need to force start it
    {eunit, "epmd -daemon"},
    {compile, "echo '==> Fetching and compiling sync_gateway'"},
    {compile, "mkdir -p vendor/sync_gateway"},
    {compile, "sh -c 'git clone https://github.com/couchbase/sync_gateway.git -b 1.2.0 --depth 1 --recursive vendor/sync_gateway || true'"},
    {compile, "sh -c 'cd vendor/sync_gateway && ./build.sh'"},
    {clean, "rm -rf priv"}
]}.

{post_hooks, [
    {compile, "find vendor/sync_gateway -name shallow -type l -exec test ! -e '{}' ';' -delete"},
    {compile, "mkdir -p priv"},
    {compile, "cp vendor/sync_gateway/bin/sync_gateway priv/"}
]}.


%% Cleanup
{clean_files, [
    "./test/eunit_results",
    "./test_distributed/logs/*",
    "./test_distributed/*.beam"
]}.

%% Erlang options, defines
{erl_opts, [{src_dirs, ["src"]}]}.
%% Add the tuple below to erl_opts proplist to turn on lager parse transform
%% (this is not needed as long as ctool logger is used)
%% {parse_transform, lager_transform}
%% Add the tuple below to erl_opts proplist to completely turn off debug messages
%% {d, skip_debug}

%% Options for erlyDTL (templates for GUI)
{erlydtl_opts, [
    {out_dir, "ebin"}
]}.<|MERGE_RESOLUTION|>--- conflicted
+++ resolved
@@ -23,11 +23,7 @@
 
 %% deps options
 {deps, [
-<<<<<<< HEAD
-    {ctool, "3.0.0-beta3", {git, "${ONEDATA_GIT_URL}/ctool.git", {tag, "f0ae45aa62f"}}},
-=======
-    {ctool, "3.0.0-beta3", {git, "${ONEDATA_GIT_URL}/ctool.git", {tag, "d8e0eb3fafb"}}},
->>>>>>> b312fa3e
+    {ctool, "3.0.0-beta3", {git, "${ONEDATA_GIT_URL}/ctool.git", {tag, "733f8ae4ffa"}}},
     {meck, "0.8.4", {git, "https://github.com/eproxus/meck.git", {tag, "0.8.4"}}},
     %% parse_trans repeated from ctool to fetch it before annotations' inner dependency
     {parse_trans, "2.9.2", {git, "https://github.com/uwiger/parse_trans.git", {tag, "2.9.2"}}},
