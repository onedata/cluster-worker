--- conflicted
+++ resolved
@@ -19,13 +19,8 @@
 
 %% deps options
 {deps, [
-<<<<<<< HEAD
-    {ctool, ".*", {git, "ssh://git@git.plgrid.pl:7999/vfs/ctool.git", {tag, "9ed5a4f7c6"}}},
-    {clproto, ".*", {git, "ssh://git@git.plgrid.pl:7999/vfs/clproto.git", {tag, "1b807c3bf3e"}}},
-=======
-    {ctool, ".*", {git, "ssh://git@git.plgrid.pl:7999/vfs/ctool.git", {tag, "eb40f6e359d"}}},
-    {clproto, ".*", {git, "ssh://git@git.plgrid.pl:7999/vfs/clproto.git", {tag, "62ea25fdc78"}}},
->>>>>>> 23751130
+    {ctool, ".*", {git, "ssh://git@git.plgrid.pl:7999/vfs/ctool.git", {tag, "545341a6fc8"}}},
+    {clproto, ".*", {git, "ssh://git@git.plgrid.pl:7999/vfs/clproto.git", {tag, "1d5c47a55d4"}}},
     {meck, "0.8.2", {git, "https://github.com/eproxus/meck.git", {tag, "0.8.2"}}},
     {gen_server_mock, ".*", {git, "git://github.com/brucexin/gen_server_mock.git", {tag, "de3cd8e"}}},
     {mochiweb, ".*", {git, "git://github.com/mochi/mochiweb.git", {tag, "v2.8.0"}}},
