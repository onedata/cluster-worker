--- conflicted
+++ resolved
@@ -31,14 +31,9 @@
     {node_package, {git, "git://github.com/xorver/node_package.git", {branch, "2.0.1"}}},
     {locks, {git, "https://github.com/uwiger/locks.git", {ref, "c9b585a"}}},
     {gen_server2, {git, "http://github.com/kzemek/gen_server2.git", {branch, "master"}}},
-<<<<<<< HEAD
     {cberl, "1.0.3", {git, "https://github.com/onedata/cberl.git", {ref, "e5551e73e51703174f25a2233b84a5f3f2806a88"}}},
-    {bp_tree, "1.0.0", {git, "https://github.com/onedata/bp_tree.git", {ref, "fa89aba13c"}}},
+    {bp_tree, "1.0.0", {git, "https://github.com/onedata/bp_tree.git", {ref, "2606c83"}}},
     {exometer_core, {git, "https://github.com/Feuerlabs/exometer_core.git", {ref, "09c2a9"}}}
-=======
-    {cberl, "1.0.3", {git, "https://github.com/onedata/cberl.git", {tag, "1.0.3"}}},
-    {bp_tree, "1.0.0", {git, "https://github.com/onedata/bp_tree.git", {ref, "2606c83"}}}
->>>>>>> 26ceccaf
 ]}.
 
 {pre_hooks, [
