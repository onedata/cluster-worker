%% plugins
{plugins, [rebar3_hex, rebar3_elixir, {rebar_raw_resource,
    {git, "git://github.com/tburghart/rebar_raw_resource.git",
    {branch, "master"}}
}]}.

%% behaviours should be compiled before other files
{erl_first_files, [
    "src/elements/node_manager/node_manager_plugin_behaviour.erl",
    "src/listeners/listener_behaviour.erl",
    "src/modules/datastore/datastore_config_behaviour.erl",
    "src/modules/datastore/model_behaviour.erl",
    "src/modules/dns/dns_worker_plugin_behaviour.erl"
]}.


%% eunit opts - Maven-like output formatting
{eunit_opts, [verbose, {report, {eunit_surefire, [{dir, "./test/eunit_results"}]}}]}.

%% Test coverage
{cover_enabled, true}.

%% Dialyzer
{dialyzer, [
    {warnings, [error_handling, race_conditions]},
    {plt_extra_apps, [ctool, ranch]}
]}.

%% deps options
{deps, [
    {ctool, {git, "ssh://git@git.plgrid.pl:7999/vfs/ctool.git", {ref, "d498728ef38"}}},
    {cluster_manager, {raw, {git, "ssh://git@git.plgrid.pl:7999/vfs/cluster-manager.git", {ref, "da71898"}}}},
    {meck, {git, "https://github.com/eproxus/meck.git", {tag, "0.8.4"}}},
    %% parse_trans repeated from ctool to fetch it before annotations' inner dependency
    {parse_trans, {git, "https://github.com/uwiger/parse_trans.git", {tag, "2.9.2"}}},
    % Riakc uses meck that blocks cover in Erlang 18.x
    % If riak is used, uncomment line below and change meck to 0.8.2
    % {riakc, ".*", {git, "git://github.com/basho/riak-erlang-client.git", {tag, "527722d"}}},
<<<<<<< HEAD
    {mcd, {git, "https://github.com/RoXeon/mcd.git", {branch, "master"}}},
    {couchbeam, {git, "https://github.com/RoXeon/couchbeam.git", {tag, "1.2.x"}}},
    {locks, {git, "https://github.com/uwiger/locks.git", {ref, "c9b585a"}}}
=======
    {node_package, ".*", {git, "git://github.com/xorver/node_package.git", {branch, "2.0.1"}}},
    {mcd, ".*", {git, "https://github.com/RoXeon/mcd.git", {branch, "master"}}},
    {couchbeam, "1.3.*", {git, "https://github.com/RoXeon/couchbeam.git", {tag, "1.3.x"}}},
    {locks, ".*", {git, "https://github.com/uwiger/locks.git", {tag, "c9b585a"}}},
    {gen_server2, ".*", {git, "http://github.com/kzemek/gen_server2.git", {branch, "master"}}}
>>>>>>> b774aff5
]}.

%% pre-hooks
{pre_hooks, [
    {eunit, "mkdir -p test/eunit_results"}, %% Make dir for eunit' surefire test results
    %% Sometimes, in some cases epmd daemon doesn't start during eunit tests,
    %% so we need to force start it
    {eunit, "epmd -daemon"}
]}.

%% Cleanup
{clean_files, [
    "./test/eunit_results",
    "./test_distributed/logs/*",
    "./test_distributed/*.beam",
    "./priv/sync_gateway"
]}.

%% Erlang options, defines
{erl_opts, [{src_dirs, ["src"]}]}.
%% Add the tuple below to erl_opts proplist to turn on lager parse transform
%% (this is not needed as long as ctool logger is used)
%% {parse_transform, lager_transform}
%% Add the tuple below to erl_opts proplist to completely turn off debug messages
%% {d, skip_debug}

%% Options for erlyDTL (templates for GUI)
{erlydtl_opts, [
    {out_dir, "ebin"}
]}.

%% relx configuration
{relx, [
    {release, {"cluster_worker", "1.0.0"},
        [
            kernel,
            stdlib,
            os_mon,
            xmerl,
            sasl,
            public_key,
            lager,
            crypto,
            inets,
            mnesia,
            couchbeam,
            % All ctool deps will be included in the release package,
            % so there is no need to list them here.
            ctool,
            %% deps included by default by reltool but not included by relx
            {base64url, load},
            certifi,
            {common_test, load},
            {debugger, load},
            {dht_ring, load},
            {edoc, load},
            {enacl_p, load},
            {erts, load},
            {eunit, load},
            hackney,
            {jiffy, load},
            {jsx, load},
            {macaroons, load},
            {mcd, load},
            {mochiweb, load},
            {observer, load},
            {otp_mibs, load},
            {runtime_tools, load},
            {snmp, load},
            {wx, load},
            cluster_worker
        ]},

    {vm_args, "rel/files/vm.args"},
    {sys_config, "rel/files/app.config"},
    {target_dir, "cluster_worker"},
    {include_src, false},
    {dev_mode, true},

    {overlay, [
        %% Copy base files for starting and interacting w/ node
        {copy, "node_package/priv/base/erl", "erts-{{erts_vsn}}/bin/erl"},
        {copy, "node_package/priv/base/nodetool", "erts-{{erts_vsn}}/bin/nodetool"},
        {template, "node_package/priv/base/runner", "bin/cluster_worker"},
        {template, "node_package/priv/base/env.sh", "lib/env.sh"},

        %% Copy config files
        {mkdir, "etc"},
        {template, "rel/files/app.config", "etc/app.config"},
        {template, "rel/files/vm.args", "etc/vm.args"},
        {copy, "cacerts", "./etc/"},
        {copy, "certs", "./etc/"},

        %% Copy additional data files
        {mkdir, "data"},
        {copy, "LICENSE.txt", "./data/"}
    ]},

    {extended_start_script, true}
]}.

%% Profiles configuration
{profiles, [
    {bamboo, [
        {relx, [{dev_mode, false}]},
        {post_hooks, [
            {release, "rm -rf _build/default/rel"},
            {release, "mv -f _build/bamboo/rel _build/default"},
            {release, "rm -rf _build/default/lib/cluster_worker"},
            {release, "mv -f _build/bamboo/lib/cluster_worker _build/default/lib"}
        ]}
    ]}
]}.<|MERGE_RESOLUTION|>--- conflicted
+++ resolved
@@ -36,17 +36,11 @@
     % Riakc uses meck that blocks cover in Erlang 18.x
     % If riak is used, uncomment line below and change meck to 0.8.2
     % {riakc, ".*", {git, "git://github.com/basho/riak-erlang-client.git", {tag, "527722d"}}},
-<<<<<<< HEAD
+    {node_package, {git, "git://github.com/xorver/node_package.git", {branch, "2.0.1"}}},
     {mcd, {git, "https://github.com/RoXeon/mcd.git", {branch, "master"}}},
-    {couchbeam, {git, "https://github.com/RoXeon/couchbeam.git", {tag, "1.2.x"}}},
-    {locks, {git, "https://github.com/uwiger/locks.git", {ref, "c9b585a"}}}
-=======
-    {node_package, ".*", {git, "git://github.com/xorver/node_package.git", {branch, "2.0.1"}}},
-    {mcd, ".*", {git, "https://github.com/RoXeon/mcd.git", {branch, "master"}}},
-    {couchbeam, "1.3.*", {git, "https://github.com/RoXeon/couchbeam.git", {tag, "1.3.x"}}},
-    {locks, ".*", {git, "https://github.com/uwiger/locks.git", {tag, "c9b585a"}}},
-    {gen_server2, ".*", {git, "http://github.com/kzemek/gen_server2.git", {branch, "master"}}}
->>>>>>> b774aff5
+    {couchbeam, {git, "https://github.com/RoXeon/couchbeam.git", {tag, "1.3.x"}}},
+    {locks, {git, "https://github.com/uwiger/locks.git", {ref, "c9b585a"}}},
+    {gen_server2, {git, "http://github.com/kzemek/gen_server2.git", {branch, "master"}}}
 ]}.
 
 %% pre-hooks
