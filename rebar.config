--- conflicted
+++ resolved
@@ -28,13 +28,8 @@
 
 %% deps options
 {deps, [
-<<<<<<< HEAD
     {ctool, {git, "ssh://git@git.plgrid.pl:7999/vfs/ctool.git", {ref, "6adc907"}}},
-    {cluster_manager, {raw, {git, "ssh://git@git.plgrid.pl:7999/vfs/cluster-manager.git", {ref, "da71898"}}}},
-=======
-    {ctool, {git, "ssh://git@git.plgrid.pl:7999/vfs/ctool.git", {ref, "4458893"}}},
     {cluster_manager, {raw, {git, "ssh://git@git.plgrid.pl:7999/vfs/cluster-manager.git", {ref, "5d54032e886"}}}},
->>>>>>> 6778329e
     {meck, {git, "https://github.com/eproxus/meck.git", {tag, "0.8.4"}}},
     %% parse_trans repeated from ctool to fetch it before annotations' inner dependency
     {parse_trans, {git, "https://github.com/uwiger/parse_trans.git", {tag, "2.9.2"}}},
