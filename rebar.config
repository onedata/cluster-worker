--- conflicted
+++ resolved
@@ -24,13 +24,8 @@
 ]}.
 
 {deps, [
-<<<<<<< HEAD
-    {ctool, {git, "ssh://git@git.onedata.org:7999/vfs/ctool.git", {ref, "b5baa2f0b71"}}},
-    {cluster_manager, {raw, {git, "ssh://git@git.onedata.org:7999/vfs/cluster-manager.git", {ref, "8749770891e849"}}}},
-=======
-    {ctool, {git, "ssh://git@git.onedata.org:7999/vfs/ctool.git", {ref, "6becf9396e"}}},
+    {ctool, {git, "ssh://git@git.onedata.org:7999/vfs/ctool.git", {ref, "c7d5578c14e"}}},
     {cluster_manager, {raw, {git, "ssh://git@git.onedata.org:7999/vfs/cluster-manager.git", {ref, "8546169626"}}}},
->>>>>>> 2964d842
     {node_package, {git, "git://github.com/xorver/node_package.git", {branch, "2.0.1"}}},
     {locks, {git, "https://github.com/uwiger/locks.git", {ref, "c9b585a"}}},
     {gen_server2, {git, "http://github.com/kzemek/gen_server2.git", {branch, "master"}}},
