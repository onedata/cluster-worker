%% behaviours should be compiled before other files
{erl_first_files, [
    "src/cluster_elements/worker_host/worker_plugin_behaviour.erl",
    "src/modules/fslogic/check_permissions.erl",
    "deps/ctool/annotations/performance.erl"
]}.

%% directory for releases
{sub_dirs, ["rel"]}.

%% to include deps headers
{lib_dirs, ["deps"]}.

%% eunit opts - Maven-like output formatting
{eunit_opts, [verbose, {report, {eunit_surefire, [{dir, "../test/eunit_results"}]}}]}.

%% Test coverage
{cover_enabled, true}.

%% deps options
{deps, [
<<<<<<< HEAD
    {ctool, ".*", {git, "ssh://git@git.plgrid.pl:7999/vfs/ctool.git", {tag, "a515f1c"}}},
    {clproto, ".*", {git, "ssh://git@git.plgrid.pl:7999/vfs/clproto.git", {tag, "7766498"}}},
=======
    {ctool, ".*", {git, "ssh://git@git.plgrid.pl:7999/vfs/ctool.git", {tag, "4ad1d47"}}},
    {clproto, ".*", {git, "ssh://git@git.plgrid.pl:7999/vfs/clproto.git", {tag, "1d5c47a55d4"}}},
>>>>>>> 8d2e0818
    {meck, "0.8.2", {git, "https://github.com/eproxus/meck.git", {tag, "0.8.2"}}},
    {gen_server_mock, ".*", {git, "git://github.com/brucexin/gen_server_mock.git", {tag, "de3cd8e"}}},
    {mochiweb, ".*", {git, "git://github.com/mochi/mochiweb.git", {tag, "v2.8.0"}}},
    {parse_trans, ".*", {git, "https://github.com/esl/parse_trans.git", {tag, "763462825e"}}},
    {annotations, ".*", {git, "https://github.com/hyperthunk/annotations.git", {tag, "3f257db848"}}},
    {riakc, "2.0.1", {git, "git://github.com/basho/riak-erlang-client.git", {tag, "2.0.1"}}},
    {node_package, ".*", {git, "git://github.com/xorver/node_package.git", {branch, "2.0.1"}}}
]}.

%% plugins
{plugins, [rebar_git_plugin, rebar_annotations_plugin]}.

%% pre-hooks
{pre_hooks, [
    {eunit, "mkdir -p test/eunit_results"}, %% Make dir for eunit' surefire test results
    {eunit, "epmd -daemon"}, %% Sometimes, in some cases epmd daemon doesn't start during eunit tests,
<<<<<<< HEAD
                             %% so we need to force start it
=======
    %% so we need to force start it
>>>>>>> 8d2e0818
    %% gen_dev compilation
    {clean, "make -C bamboos/gen_dev/ clean"},
    {compile, "make -C bamboos/gen_dev/ compile"},
    %% env_configurator compilation
    {clean, "make -C bamboos/env_configurator/ clean"},
    {compile, "make -C bamboos/env_configurator/ compile"},
    %% dir for compiled C libs
    {compile, "mkdir -p c_lib"}
]}.

{post_hooks, [
<<<<<<< HEAD
    {compile, "cp ebin/*SUITE* test_distributed/"},
    {compile, "chmod +x c_src/link_shared.sh"},
    {compile, "./c_src/link_shared.sh botan-1.10 csr_creator_drv.so"},
    {compile, "rm -rf c_lib/*.a"},
    {compile, "rm -rf c_src/*.o"}
]}.

%% cleanup directories
{clean_files, ["c_lib"]}.

%% erlang NIF specification
{port_specs, [
    {"c_lib/csr_creator_drv.so", ["c_src/csr_creator.cc", "c_src/csr_creator_nif.cc"]}
]}.

%% erlang NIF compilation flags
{port_env, [
    {"LDFLAGS", "$LDFLAGS -Wl,-rpath,c_lib -L c_lib -lbotan-1.10"},
    {"CXXFLAGS", "$CXXFLAGS -O2 -ansi -W -Wall `pkg-config --cflags botan-1.10`"}
=======
    {compile, "cp ebin/*SUITE* test_distributed/"}
>>>>>>> 8d2e0818
]}.

%% Cleanup
{clean_files, [
<<<<<<< HEAD
    "c_lib",
=======
>>>>>>> 8d2e0818
    "test/eunit_results",
    "test_distributed/logs/*",
    "test_distributed/*.beam"
]}.

%% Erlang options, defines
{erl_opts, [{src_dirs, ["src", "test_distributed"]}]}.
%% Add the tuple below to erl_opts proplist to turn on lager parse transform
%% (this is not needed as long as ctool logger is used)
%% {parse_transform, lager_transform}
%% Add the tuple below to erl_opts proplist to completely turn off debug messages
%% {d, skip_debug}

%% Options for erlyDTL (templates for GUI)
{erlydtl_opts, [
    {out_dir, "ebin"}
]}.<|MERGE_RESOLUTION|>--- conflicted
+++ resolved
@@ -19,13 +19,8 @@
 
 %% deps options
 {deps, [
-<<<<<<< HEAD
-    {ctool, ".*", {git, "ssh://git@git.plgrid.pl:7999/vfs/ctool.git", {tag, "a515f1c"}}},
-    {clproto, ".*", {git, "ssh://git@git.plgrid.pl:7999/vfs/clproto.git", {tag, "7766498"}}},
-=======
-    {ctool, ".*", {git, "ssh://git@git.plgrid.pl:7999/vfs/ctool.git", {tag, "4ad1d47"}}},
+    {ctool, ".*", {git, "ssh://git@git.plgrid.pl:7999/vfs/ctool.git", {tag, "69870e6"}}},
     {clproto, ".*", {git, "ssh://git@git.plgrid.pl:7999/vfs/clproto.git", {tag, "1d5c47a55d4"}}},
->>>>>>> 8d2e0818
     {meck, "0.8.2", {git, "https://github.com/eproxus/meck.git", {tag, "0.8.2"}}},
     {gen_server_mock, ".*", {git, "git://github.com/brucexin/gen_server_mock.git", {tag, "de3cd8e"}}},
     {mochiweb, ".*", {git, "git://github.com/mochi/mochiweb.git", {tag, "v2.8.0"}}},
@@ -42,11 +37,7 @@
 {pre_hooks, [
     {eunit, "mkdir -p test/eunit_results"}, %% Make dir for eunit' surefire test results
     {eunit, "epmd -daemon"}, %% Sometimes, in some cases epmd daemon doesn't start during eunit tests,
-<<<<<<< HEAD
                              %% so we need to force start it
-=======
-    %% so we need to force start it
->>>>>>> 8d2e0818
     %% gen_dev compilation
     {clean, "make -C bamboos/gen_dev/ clean"},
     {compile, "make -C bamboos/gen_dev/ compile"},
@@ -58,16 +49,12 @@
 ]}.
 
 {post_hooks, [
-<<<<<<< HEAD
     {compile, "cp ebin/*SUITE* test_distributed/"},
     {compile, "chmod +x c_src/link_shared.sh"},
     {compile, "./c_src/link_shared.sh botan-1.10 csr_creator_drv.so"},
     {compile, "rm -rf c_lib/*.a"},
     {compile, "rm -rf c_src/*.o"}
 ]}.
-
-%% cleanup directories
-{clean_files, ["c_lib"]}.
 
 %% erlang NIF specification
 {port_specs, [
@@ -78,17 +65,12 @@
 {port_env, [
     {"LDFLAGS", "$LDFLAGS -Wl,-rpath,c_lib -L c_lib -lbotan-1.10"},
     {"CXXFLAGS", "$CXXFLAGS -O2 -ansi -W -Wall `pkg-config --cflags botan-1.10`"}
-=======
-    {compile, "cp ebin/*SUITE* test_distributed/"}
->>>>>>> 8d2e0818
 ]}.
 
 %% Cleanup
 {clean_files, [
-<<<<<<< HEAD
+    "test/eunit_results",
     "c_lib",
-=======
->>>>>>> 8d2e0818
     "test/eunit_results",
     "test_distributed/logs/*",
     "test_distributed/*.beam"
