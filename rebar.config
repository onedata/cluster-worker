%% behaviours should be compiled before other files
{erl_first_files, [
    "src/cluster_elements/worker_host/worker_plugin_behaviour.erl",
    "src/modules/fslogic/check_permissions.erl",
    "deps/ctool/annotations/performance.erl"
]}.

%% directory for releases
{sub_dirs, ["rel"]}.

%% to include deps headers
{lib_dirs, ["deps"]}.

%% eunit opts - Maven-like output formatting
{eunit_opts, [verbose, {report, {eunit_surefire, [{dir, "../test/eunit_results"}]}}]}.

%% Test coverage
{cover_enabled, true}.
{cover_export_enabled, true}.

%% deps options
{deps, [
    {ctool, ".*", {git, "ssh://git@git.plgrid.pl:7999/vfs/ctool.git", {tag, "7d0a2eb"}}},
    {clproto, ".*", {git, "ssh://git@git.plgrid.pl:7999/vfs/clproto.git", {tag, "5a79af5"}}},
    {meck, "0.8.2", {git, "https://github.com/eproxus/meck.git", {tag, "0.8.2"}}},
    {gen_server_mock, ".*", {git, "git://github.com/brucexin/gen_server_mock.git", {tag, "de3cd8e"}}},
    {mochiweb, ".*", {git, "git://github.com/mochi/mochiweb.git", {tag, "v2.8.0"}}},
    {parse_trans, ".*", {git, "https://github.com/esl/parse_trans.git", {tag, "763462825e"}}},
    {annotations, ".*", {git, "https://github.com/hyperthunk/annotations.git", {tag, "3f257db848"}}},
    {riakc, "2.0.1", {git, "git://github.com/basho/riak-erlang-client.git", {tag, "2.0.1"}}},
    {node_package, ".*", {git, "git://github.com/xorver/node_package.git", {branch, "2.0.1"}}}
]}.

%% plugins
{plugins, [rebar_git_plugin, rebar_annotations_plugin]}.

%% pre-hooks
{pre_hooks, [
    {eunit, "mkdir -p test/eunit_results"}, %% Make dir for eunit' surefire test results
    %% Sometimes, in some cases epmd daemon doesn't start during eunit tests,
    %% so we need to force start it
    {eunit, "epmd -daemon"},
<<<<<<< HEAD
    %% gen_dev compilation
    {clean, "make -C bamboos/gen_dev/ clean"},
    {compile, "make -C bamboos/gen_dev/ compile"},
    %% env_configurator compilation
    {clean, "make -C bamboos/env_configurator/ clean"},
    {compile, "make -C bamboos/env_configurator/ compile"},
    {clean, "make -C helpers/ clean"},
    {compile, "env -i make PATH=$PATH HOME=$HOME LC_ALL=$LC_ALL INSTALL_PREFIX=`pwd`/priv/helpers -C helpers/ install"},
=======
    %% bamboos compilation
    {compile, "make -C bamboos compile"},
    {clean, "make -C bamboos clean"},
>>>>>>> 2ff2044c
    %% dir for compiled C libs
    {compile, "mkdir -p priv"}
]}.

{post_hooks, [
    {compile, "cp ebin/*SUITE* test_distributed/"},
    {compile, "rm -rf priv/*.a"},
    {compile, "rm -rf c_src/*.o"}
]}.

%% erlang NIF specification
{port_specs, [
    {"priv/csr_creator_drv.so", ["c_src/csr_creator.cc", "c_src/csr_creator_nif.cc"]},
    {"priv/helpers_nif.so", ["c_src/helpers/helpers_nif.cc"]}
]}.

%% erlang NIF compilation flags
{port_env, [
    {"LDFLAGS", "$LDFLAGS `pkg-config --libs botan-1.10` -Wl,-rpath -Wl,\\$ORIGIN/helpers/lib  -L `pwd`/priv/helpers/lib -lhelpers"},
    {"CXXFLAGS", "$CXXFLAGS -std=c++14 -O2 `pkg-config --cflags botan-1.10` -I `pwd`/priv/helpers//include -D_FILE_OFFSET_BITS=64 -DASIO_STANDALONE"}
]}.

%% Cleanup
{clean_files, [
    "test/eunit_results",
    "priv",
    "test/eunit_results",
    "test_distributed/logs/*",
    "test_distributed/*.beam"
]}.

%% Erlang options, defines
{erl_opts, [{src_dirs, ["src", "test_distributed"]}]}.
%% Add the tuple below to erl_opts proplist to turn on lager parse transform
%% (this is not needed as long as ctool logger is used)
%% {parse_transform, lager_transform}
%% Add the tuple below to erl_opts proplist to completely turn off debug messages
%% {d, skip_debug}

%% Options for erlyDTL (templates for GUI)
{erlydtl_opts, [
    {out_dir, "ebin"}
]}.<|MERGE_RESOLUTION|>--- conflicted
+++ resolved
@@ -40,20 +40,12 @@
     %% Sometimes, in some cases epmd daemon doesn't start during eunit tests,
     %% so we need to force start it
     {eunit, "epmd -daemon"},
-<<<<<<< HEAD
-    %% gen_dev compilation
-    {clean, "make -C bamboos/gen_dev/ clean"},
-    {compile, "make -C bamboos/gen_dev/ compile"},
-    %% env_configurator compilation
-    {clean, "make -C bamboos/env_configurator/ clean"},
-    {compile, "make -C bamboos/env_configurator/ compile"},
+    %% Helpers compilation
     {clean, "make -C helpers/ clean"},
     {compile, "env -i make PATH=$PATH HOME=$HOME LC_ALL=$LC_ALL INSTALL_PREFIX=`pwd`/priv/helpers -C helpers/ install"},
-=======
     %% bamboos compilation
     {compile, "make -C bamboos compile"},
     {clean, "make -C bamboos clean"},
->>>>>>> 2ff2044c
     %% dir for compiled C libs
     {compile, "mkdir -p priv"}
 ]}.
