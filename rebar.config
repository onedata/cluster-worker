{plugins, [
    rebar3_hex,
    rebar3_elixir,
    {rebar_raw_resource, {git, "git://github.com/tburghart/rebar_raw_resource.git", {branch, "master"}}}
]}.

{erl_first_files, [
    "src/graph_sync/gs_logic_plugin_behaviour.erl",
    "src/graph_sync/gs_protocol_plugin_behaviour.erl",
    "src/graph_sync/gs_translator_behaviour.erl"
]}.

{eunit_opts, [
    verbose,
    {report, {eunit_surefire, [{dir, "./test/eunit_results"}]}}
]}.

{cover_enabled, true}.

{dialyzer, [
    {warnings, [error_handling, race_conditions, unknown]},
    {plt_extra_apps, [ctool, cluster_manager, ranch, bp_tree, cberl, eunit, gen_server2, jiffy, mnesia, cberl, common_test, xmerl, ssl,
        macaroons, cowlib]}
]}.

{deps, [
<<<<<<< HEAD
    {ctool, {git, "ssh://git@git.onedata.org:7999/vfs/ctool.git", {ref, "9526c41d6c"}}},
    {cluster_manager, {raw, {git, "ssh://git@git.onedata.org:7999/vfs/cluster-manager.git", {ref, "cb155c1e4f"}}}},
=======
    {ctool, {git, "ssh://git@git.onedata.org:7999/vfs/ctool.git", {ref, "d5ea922477"}}},
    {cluster_manager, {raw, {git, "ssh://git@git.onedata.org:7999/vfs/cluster-manager.git", {ref, "bd57f89abf"}}}},
>>>>>>> 4206c267
    {node_package, {git, "git://github.com/xorver/node_package.git", {branch, "2.0.1"}}},
    {locks, {git, "https://github.com/uwiger/locks.git", {ref, "c9b585a"}}},
    {gen_server2, {git, "http://github.com/kzemek/gen_server2.git", {branch, "master"}}},
    {cberl, "1.0.3", {git, "ssh://git@git.onedata.org:7999/vfs/cberl.git", {ref, "6329a00fa4b"}}},
    {bp_tree, "1.0.0", {git, "https://github.com/onedata/bp_tree.git", {ref, "c0b7b0573910b506b11fb063563ae500c41d1863"}}},
    {exometer_core, {git, "https://github.com/onedata/exometer_core.git", {ref, "4602433"}}},
    {exometer_lager, {git, "https://github.com/onedata/exometer_lager.git", {ref, "3ee87b868b618fab43e5"}}},
    {exometer_graphite, {git, "https://github.com/jakud/exometer_graphite.git", {ref, "1ea3cd5aaaf3003f669bb24dfad06b34291efd02"}}},
    {worker_pool, {git, "https://github.com/inaka/worker_pool", {ref, "ae5aa2e5819f7cce"}}}
]}.

{pre_hooks, [
    {eunit, "mkdir -p test/eunit_results"}
]}.

{clean_files, [
    "./test/eunit_results",
    "./test_distributed/logs/*",
    "./test_distributed/*.beam"
]}.

{erl_opts, [
    {src_dirs, ["src"]}
]}.

{relx, [
    {release, {"cluster_worker", "1.0.0"},
        [
            kernel,
            stdlib,
            os_mon,
            xmerl,
            sasl,
            public_key,
            crypto,
            ssl,
            lager,
            inets,
            mnesia,
            % All ctool deps will be included in the release package,
            % so there is no need to list them here.
            ctool,
            %% deps included by default by reltool but not included by relx
            {base64url, load},
            {bp_tree, load},
            {cberl, load},
            certifi,
            {common_test, load},
            {debugger, load},
            {edoc, load},
            {enacl_p, load},
            {erts, load},
            {eunit, load},
            {gen_server2, load},
            hackney,
            {jiffy, load},
            {macaroons, load},
            {observer, load},
            {otp_mibs, load},
            {runtime_tools, load},
            {snmp, load},
            {wx, load},
            cluster_worker
        ]},

    {vm_args, "rel/files/vm.args"},
    {sys_config, "rel/files/app.config"},
    {target_dir, "cluster_worker"},
    {include_src, false},
    {dev_mode, true},

    {overlay, [
        %% Copy base files for starting and interacting w/ node
        {copy, "node_package/priv/base/erl", "erts-{{erts_vsn}}/bin/erl"},
        {copy, "node_package/priv/base/nodetool", "erts-{{erts_vsn}}/bin/nodetool"},
        {template, "node_package/priv/base/runner", "bin/cluster_worker"},
        {template, "node_package/priv/base/env.sh", "lib/env.sh"},

        %% Copy config files
        {mkdir, "etc"},
        {copy, "rel/files/autogenerated.config", "etc/autogenerated.config"},
        {template, "rel/files/vm.args", "etc/vm.args"},
        {copy, "cacerts", "./etc/"},
        {copy, "certs", "./etc/"},

        %% Copy additional data files
        {mkdir, "data"},
        {copy, "LICENSE.txt", "./data/"},
        {template, "rel/files/app.config", "./data/app.config"}
    ]},

    {extended_start_script, true}
]}.

{profiles, [
    {bamboo, [
        {relx, [{dev_mode, false}]},
        {post_hooks, [
            {release, "rm -rf _build/default/rel"},
            {release, "mv -f _build/bamboo/rel _build/default"},
            {release, "rm -rf _build/default/lib/cluster_worker"},
            {release, "mv -f _build/bamboo/lib/cluster_worker _build/default/lib"}
        ]}
    ]}
]}.<|MERGE_RESOLUTION|>--- conflicted
+++ resolved
@@ -24,13 +24,8 @@
 ]}.
 
 {deps, [
-<<<<<<< HEAD
-    {ctool, {git, "ssh://git@git.onedata.org:7999/vfs/ctool.git", {ref, "9526c41d6c"}}},
+    {ctool, {git, "ssh://git@git.onedata.org:7999/vfs/ctool.git", {ref, "2c4edb5896"}}},
     {cluster_manager, {raw, {git, "ssh://git@git.onedata.org:7999/vfs/cluster-manager.git", {ref, "cb155c1e4f"}}}},
-=======
-    {ctool, {git, "ssh://git@git.onedata.org:7999/vfs/ctool.git", {ref, "d5ea922477"}}},
-    {cluster_manager, {raw, {git, "ssh://git@git.onedata.org:7999/vfs/cluster-manager.git", {ref, "bd57f89abf"}}}},
->>>>>>> 4206c267
     {node_package, {git, "git://github.com/xorver/node_package.git", {branch, "2.0.1"}}},
     {locks, {git, "https://github.com/uwiger/locks.git", {ref, "c9b585a"}}},
     {gen_server2, {git, "http://github.com/kzemek/gen_server2.git", {branch, "master"}}},
