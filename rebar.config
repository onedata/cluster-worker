--- conflicted
+++ resolved
@@ -18,25 +18,16 @@
 
 %% deps options
 {deps, [
-<<<<<<< HEAD
-    {ctool, ".*", {git, "ssh://git@git.plgrid.pl:7999/vfs/ctool.git", {tag, "c29fcd46fc"}}},
-    {clproto, ".*", {git, "ssh://git@git.plgrid.pl:7999/vfs/clproto.git", {tag, "38003749b"}}, [raw]},
-=======
     {ctool, ".*", {git, "ssh://git@git.plgrid.pl:7999/vfs/ctool.git", {tag, "23185061ed"}}},
-    {clproto, ".*", {git, "ssh://git@git.plgrid.pl:7999/vfs/clproto.git", {tag, "36d56feb6d"}}},
->>>>>>> 5e9c7610
+    {clproto, ".*", {git, "ssh://git@git.plgrid.pl:7999/vfs/clproto.git", {tag, "1b807c3bf3e"}}, [raw]},
     {meck, "0.8.2", {git, "https://github.com/eproxus/meck.git", {tag, "0.8.2"}}},
     {gen_server_mock, ".*", {git, "git://github.com/brucexin/gen_server_mock.git", {tag, "de3cd8e"}}},
     {mochiweb, ".*", {git, "git://github.com/mochi/mochiweb.git", {tag, "v2.8.0"}}},
     {parse_trans, ".*", {git, "https://github.com/esl/parse_trans.git", {tag, "763462825e"}}},
     {annotations, ".*", {git, "https://github.com/hyperthunk/annotations.git", {tag, "3f257db848"}}},
-<<<<<<< HEAD
     {gpb, ".*", {git, "https://github.com/krzysztof-trzepla/gpb.git", {tag, "c5d4e17a5b"}}},
     {riakc, "2.0.1", {git, "git://github.com/basho/riak-erlang-client.git", {tag, "2.0.1"}}},
     {node_package, ".*", {git, "git://github.com/xorver/node_package.git", {branch, "2.0"}}}
-=======
-    {riakc, "2.0.1", {git, "git://github.com/basho/riak-erlang-client.git", {tag, "2.0.1"}}}
->>>>>>> 5e9c7610
 ]}.
 
 %% plugins
