%% behaviours should be compiled before other files
{erl_first_files, [
    "src/cluster_elements/worker_host/worker_plugin_behaviour.erl",
    "src/cluster_elements/cluster_state_notifier/notify_state_change.erl"
]}.

%% directory for releases
{sub_dirs, ["rel"]}.

%% to include deps headers
{lib_dirs, ["deps", "deps/annotations"]}.

%% eunit opts - Maven-like output formatting
{eunit_opts, [verbose, {report, {eunit_surefire, [{dir, "../test/eunit_results"}]}}]}.

%% Test coverage
{cover_enabled, true}.

%% deps options
{deps, [
<<<<<<< HEAD
    {dao, ".*", {git, "ssh://git@git.plgrid.pl:7999/vfs/dao.git", {tag, "b73fd9dc4d5"}}},
    {ctool, ".*", {git, "ssh://git@git.plgrid.pl:7999/vfs/ctool.git", {tag, "13798fc"}}},
    {clproto, ".*", {git, "ssh://git@git.plgrid.pl:7999/vfs/clproto.git", {tag, "5ecbf14aeb2"}}, [raw]},
=======
    {ctool,".*", {git, "ssh://git@git.plgrid.pl:7999/vfs/ctool.git", {tag, "a79d43e"}}},
>>>>>>> 371c9ef2
    {meck, "0.8.2", {git, "https://github.com/eproxus/meck.git", {tag, "0.8.2"}}},
    {gen_server_mock, ".*", {git, "git://github.com/brucexin/gen_server_mock.git", {tag, "de3cd8e"}}},
    {mochiweb, ".*", {git, "git://github.com/mochi/mochiweb.git", {tag, "v2.8.0"}}},
    {parse_trans, ".*", {git, "https://github.com/esl/parse_trans.git", {tag, "763462825e"}}},
    {annotations, ".*", {git, "https://github.com/hyperthunk/annotations.git", {tag, "3f257db848"}}},
    {gpb, ".*", {git, "https://github.com/tomas-abrahamsson/gpb.git", {tag, "71dd45b39f"}}}
]}.

%% annotations
{plugins, [rebar_annotations_plugin]}.

%% pre-hooks
{pre_hooks, [
    {eunit, "mkdir -p test/eunit_results"}, %% Make dir for eunit' surefire test results
    {eunit, "epmd -daemon"}, %% Sometimes, in some cases epmd daemon doesn't start during eunit tests, so we need to force start it
    {compile, "mkdir -p c_lib"},
    {compile, "ln -sf `g++ -print-file-name=libstdc++.a` c_lib"}, %% libstdc++ static linkage
    {compile, "chmod +x c_src/oneproxy/build_oneproxy.sh"},
    {compile, "c_src/oneproxy/build_oneproxy.sh c_lib"},
    {compile, "./deps/gpb/bin/protoc-erl -I`pwd`/deps/clproto/proto "
    "-o-erl src/proto/oneclient -o-hrl include/proto/oneclient `pwd`/deps/clproto/proto/**.proto"},
    {compile, "./deps/gpb/bin/protoc-erl -I`pwd`/c_src/oneproxy/proto "
    "-o-erl src/proto/oneproxy -o-hrl include/proto/oneproxy `pwd`/c_src/oneproxy/proto/**.proto"}
]}.

{post_hooks, [
    {compile, "chmod +x c_src/link_shared.sh"},
    {compile, "./c_src/link_shared.sh globus gpv_drv.so oneproxy"},
    {compile, "./c_src/link_shared.sh boost gpv_drv.so oneproxy"},
    {compile, "./c_src/link_shared.sh ssl gpv_drv.so oneproxy"},
    {compile, "./c_src/link_shared.sh ltdl gpv_drv.so oneproxy"},
    {compile, "./c_src/link_shared.sh krb gpv_drv.so oneproxy"},
    {compile, "./c_src/link_shared.sh c++ gpv_drv.so oneproxy"},
    {compile, "./c_src/link_shared.sh stdc++ gpv_drv.so oneproxy"},
    {compile, "./c_src/link_shared.sh k5 gpv_drv.so oneproxy"},
    {compile, "./c_src/link_shared.sh crypto gpv_drv.so oneproxy"},
    {compile, "./c_src/link_shared.sh botan gpv_drv.so oneproxy"},
    {compile, "rm -rf c_lib/*.a"},
    {"darwin", compile, "install_name_tool -change libhelpers.dylib @loader_path/libhelpers.dylib c_lib/gpv_drv.so"}
]}.

%% Cleanup
<<<<<<< HEAD
{clean_files, ["test/eunit_results", "distributed_tests_out", "c_lib",
    "c_src/oneproxy/build", "include/proto/oneclient/*.hrl", "src/proto/oneclient/*.erl",
    "include/proto/oneproxy/*.hrl", "src/proto/oneproxy/*.erl"]}.
=======
{clean_files, [
  "test/eunit_results",
  "c_lib",
  "c_src/oneproxy/build",
  "test_distributed/logs/*",
  "test_distributed/*.beam"
]}.
>>>>>>> 371c9ef2

%% Erlang options, defines
{erl_opts, [{i, "./deps/gpb/include"}, {i, "./include/proto/oneclient"}, {i, "./include/proto/oneproxy"}]}.
%% Add the tuple below to erl_opts proplist to turn on lager parse transform (this is not needed as long as ctool logger is used)
%% {parse_transform, lager_transform}
%% Add the tuple below to erl_opts proplist to completely turn off debug messages
%% {d, skip_debug}

{port_env, [
    {"LDFLAGS", "$LDFLAGS -lhelpers -Bstatic -lboost_system -lboost_thread -Wl,-rpath,./c_lib -Wl,-rpath,./c_lib -Wl,-rpath,../c_lib -Wl,-rpath,. -L ./c_lib"},
    {"CXXFLAGS", "$CXXFLAGS -std=c++11 -I ./helpers/include -I ./helpers/release -I ./helpers/release/include -DFUSE_USE_VERSION=29 `pkg-config fuse --cflags`"}
]}.

% Options for erlyDTL (templates for GUI)
{erlydtl_opts, [
    {out_dir, "ebin"}
]}.<|MERGE_RESOLUTION|>--- conflicted
+++ resolved
@@ -18,13 +18,9 @@
 
 %% deps options
 {deps, [
-<<<<<<< HEAD
     {dao, ".*", {git, "ssh://git@git.plgrid.pl:7999/vfs/dao.git", {tag, "b73fd9dc4d5"}}},
-    {ctool, ".*", {git, "ssh://git@git.plgrid.pl:7999/vfs/ctool.git", {tag, "13798fc"}}},
+    {ctool, ".*", {git, "ssh://git@git.plgrid.pl:7999/vfs/ctool.git", {tag, "a79d43e"}}},
     {clproto, ".*", {git, "ssh://git@git.plgrid.pl:7999/vfs/clproto.git", {tag, "5ecbf14aeb2"}}, [raw]},
-=======
-    {ctool,".*", {git, "ssh://git@git.plgrid.pl:7999/vfs/ctool.git", {tag, "a79d43e"}}},
->>>>>>> 371c9ef2
     {meck, "0.8.2", {git, "https://github.com/eproxus/meck.git", {tag, "0.8.2"}}},
     {gen_server_mock, ".*", {git, "git://github.com/brucexin/gen_server_mock.git", {tag, "de3cd8e"}}},
     {mochiweb, ".*", {git, "git://github.com/mochi/mochiweb.git", {tag, "v2.8.0"}}},
@@ -67,19 +63,15 @@
 ]}.
 
 %% Cleanup
-<<<<<<< HEAD
-{clean_files, ["test/eunit_results", "distributed_tests_out", "c_lib",
-    "c_src/oneproxy/build", "include/proto/oneclient/*.hrl", "src/proto/oneclient/*.erl",
-    "include/proto/oneproxy/*.hrl", "src/proto/oneproxy/*.erl"]}.
-=======
 {clean_files, [
-  "test/eunit_results",
-  "c_lib",
-  "c_src/oneproxy/build",
-  "test_distributed/logs/*",
-  "test_distributed/*.beam"
+    "test/eunit_results",
+    "c_lib",
+    "c_src/oneproxy/build",
+    "test_distributed/logs/*",
+    "test_distributed/*.beam",
+    "include/proto/oneclient/*.hrl", "src/proto/oneclient/*.erl",
+    "include/proto/oneproxy/*.hrl", "src/proto/oneproxy/*.erl"
 ]}.
->>>>>>> 371c9ef2
 
 %% Erlang options, defines
 {erl_opts, [{i, "./deps/gpb/include"}, {i, "./include/proto/oneclient"}, {i, "./include/proto/oneproxy"}]}.
