%% behaviours should be compiled before other files
{erl_first_files, [
    "src/cluster_elements/worker_host/worker_plugin_behaviour.erl",
    "src/cluster_elements/cluster_state_notifier/notify_state_change.erl"
]}.

%% directory for releases
{sub_dirs, ["rel"]}.

%% to include deps headers
{lib_dirs, ["deps", "deps/annotations"]}.

%% eunit opts - Maven-like output formatting
{eunit_opts, [verbose, {report, {eunit_surefire, [{dir, "../test/eunit_results"}]}}]}.

%% Test coverage
{cover_enabled, true}.

%% deps options
{deps, [
<<<<<<< HEAD
    {ctool,".*", {git, "ssh://git@git.plgrid.pl:7999/vfs/ctool.git", {tag, "d33e6fa"}}},
=======
    {ctool,".*", {git, "ssh://git@git.plgrid.pl:7999/vfs/ctool.git", {tag, "a79d43e"}}},
>>>>>>> 5bf57df8
    {meck, "0.8.2", {git, "https://github.com/eproxus/meck.git", {tag, "0.8.2"}}},
    {protobuffs, "0.8.1p4", {git, "https://github.com/basho/erlang_protobuffs.git", {tag, "0.8.1p4"}}},
    {gen_server_mock, ".*", {git, "git://github.com/brucexin/gen_server_mock.git", {tag, "de3cd8e"}}},
    {mochiweb, ".*", {git, "git://github.com/mochi/mochiweb.git", {tag, "v2.8.0"}}},
    {basho_bench, ".*", {git, "git://github.com/RoXeon/basho_bench.git", {tag, "e385af2"}}, [raw]},
    {websocket_client, ".*", {git, "git://github.com/RoXeon/websocket_client", {tag, "c8a2554"}}},
    {dao,".*", {git, "ssh://git@git.plgrid.pl:7999/vfs/dao.git", {tag, "b73fd9dc4d5"}}},
    {prproto, ".*", {git, "ssh://git@git.plgrid.pl:7999/vfs/prproto.git", {tag, "7dcec4ea3ba"}}, [raw]},
    {parse_trans, ".*", {git, "https://github.com/esl/parse_trans.git", {tag, "763462825e"}}},
    {annotations, ".*", {git, "https://github.com/hyperthunk/annotations.git", {tag, "3f257db848"}}}
]}.

%% annotations
{plugins, [rebar_annotations_plugin]}.

%% pre-hooks
{pre_hooks, [
    {eunit, "mkdir -p test/eunit_results"}, %% Make dir for eunit' surefire test results
    {eunit, "epmd -daemon"}, %% Sometimes, in some cases epmd daemon doesn't start during eunit tests, so we need to force start it
    {compile, "mkdir -p c_lib"},
    {compile, "ln -sf `g++ -print-file-name=libstdc++.a` c_lib"}, %% libstdc++ static linkage
    {compile, "chmod +x c_src/oneproxy/build_oneproxy.sh"},
    {compile, "c_src/oneproxy/build_oneproxy.sh c_lib"},
    % gen_dev compilation
    {clean, "make -C bamboos/gen_dev/ clean"},
    {compile, "make -C bamboos/gen_dev/ compile"}
]}.

{post_hooks, [
    {compile, "chmod +x c_src/link_shared.sh"},
    {compile, "./c_src/link_shared.sh globus gpv_drv.so oneproxy"},
    {compile, "./c_src/link_shared.sh boost gpv_drv.so oneproxy"},
    {compile, "./c_src/link_shared.sh ssl gpv_drv.so oneproxy"},
    {compile, "./c_src/link_shared.sh ltdl gpv_drv.so oneproxy"},
    {compile, "./c_src/link_shared.sh krb gpv_drv.so oneproxy"},
    {compile, "./c_src/link_shared.sh c++ gpv_drv.so oneproxy"},
    {compile, "./c_src/link_shared.sh stdc++ gpv_drv.so oneproxy"},
    {compile, "./c_src/link_shared.sh k5 gpv_drv.so oneproxy"},
    {compile, "./c_src/link_shared.sh crypto gpv_drv.so oneproxy"},
    {compile, "./c_src/link_shared.sh botan gpv_drv.so oneproxy"},
    {compile, "rm -rf c_lib/*.a"},
    {"darwin", compile, "install_name_tool -change libhelpers.dylib @loader_path/libhelpers.dylib c_lib/gpv_drv.so"}
]}.

%% Cleanup
{clean_files, [
  "test/eunit_results",
  "c_lib",
  "c_src/oneproxy/build",
  "test_distributed/logs/*",
  "test_distributed/*.beam"
]}.

%% Erlang options, defines
{erl_opts, []}.
%% Add the tuple below to erl_opts proplist to turn on lager parse transform (this is not needed as long as ctool logger is used)
%% {parse_transform, lager_transform}
%% Add the tuple below to erl_opts proplist to completely turn off debug messages
%% {d, skip_debug}

{port_env, [
    {"LDFLAGS", "$LDFLAGS -lhelpers -Bstatic -lboost_system -lboost_thread -Wl,-rpath,./c_lib -Wl,-rpath,./c_lib -Wl,-rpath,../c_lib -Wl,-rpath,. -L ./c_lib"},
    {"CXXFLAGS", "$CXXFLAGS -std=c++11 -I ./helpers/include -I ./helpers/release -I ./helpers/release/include -DFUSE_USE_VERSION=29 `pkg-config fuse --cflags`"}
]}.

% Options for erlyDTL (templates for GUI)
{erlydtl_opts, [
    {out_dir, "ebin"}
]}.<|MERGE_RESOLUTION|>--- conflicted
+++ resolved
@@ -18,11 +18,7 @@
 
 %% deps options
 {deps, [
-<<<<<<< HEAD
-    {ctool,".*", {git, "ssh://git@git.plgrid.pl:7999/vfs/ctool.git", {tag, "d33e6fa"}}},
-=======
     {ctool,".*", {git, "ssh://git@git.plgrid.pl:7999/vfs/ctool.git", {tag, "a79d43e"}}},
->>>>>>> 5bf57df8
     {meck, "0.8.2", {git, "https://github.com/eproxus/meck.git", {tag, "0.8.2"}}},
     {protobuffs, "0.8.1p4", {git, "https://github.com/basho/erlang_protobuffs.git", {tag, "0.8.1p4"}}},
     {gen_server_mock, ".*", {git, "git://github.com/brucexin/gen_server_mock.git", {tag, "de3cd8e"}}},
@@ -45,10 +41,7 @@
     {compile, "mkdir -p c_lib"},
     {compile, "ln -sf `g++ -print-file-name=libstdc++.a` c_lib"}, %% libstdc++ static linkage
     {compile, "chmod +x c_src/oneproxy/build_oneproxy.sh"},
-    {compile, "c_src/oneproxy/build_oneproxy.sh c_lib"},
-    % gen_dev compilation
-    {clean, "make -C bamboos/gen_dev/ clean"},
-    {compile, "make -C bamboos/gen_dev/ compile"}
+    {compile, "c_src/oneproxy/build_oneproxy.sh c_lib"}
 ]}.
 
 {post_hooks, [
