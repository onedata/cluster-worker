--- conflicted
+++ resolved
@@ -12,11 +12,7 @@
 
 %% deps options
 {deps, [
-<<<<<<< HEAD
-    {ctool, "2.0.1", {git, "${ONEDATA_GIT_URL}/ctool.git", {tag, "4863ad3"}}},
-=======
-    {ctool, "2.0.1", {git, "${ONEDATA_GIT_URL}/ctool.git", {tag, "e2f0c2efc70"}}},
->>>>>>> 6ebc103d
+    {ctool, "2.0.1", {git, "${ONEDATA_GIT_URL}/ctool.git", {tag, "56292a2"}}},
     {node_package, ".*", {git, "git://github.com/onedata/node_package.git", {branch, "2.0.2"}}}
 ]}.
 
