{plugins, [
    rebar3_hex,
    rebar3_elixir,
    {rebar_raw_resource, {git, "https://github.com/alertlogic/rebar_raw_resource", {branch, "master"}}}
]}.

{erl_first_files, [
    "src/graph_sync/gs_logic_plugin_behaviour.erl",
    "src/graph_sync/gs_protocol_plugin_behaviour.erl",
    "src/graph_sync/gs_translator_behaviour.erl"
]}.

{eunit_opts, [
    verbose,
    {report, {eunit_surefire, [{dir, "./test/eunit_results"}]}}
]}.

{cover_enabled, true}.

{dialyzer, [
    {warnings, [error_handling, race_conditions, unknown]},
    {plt_extra_apps, [ctool, cluster_manager, ranch, bp_tree, cberl, eunit, gen_server2, jiffy, mnesia, cberl, common_test, xmerl, ssl,
        macaroons, cowlib]}
]}.

{deps, [
<<<<<<< HEAD
    {ctool, {git, "ssh://git@git.onedata.org:7999/vfs/ctool.git", {ref, "da65326a694"}}},
=======
    {ctool, {git, "ssh://git@git.onedata.org:7999/vfs/ctool.git", {ref, "442976958187"}}},
>>>>>>> a4e2cc04
    {gui, {git, "ssh://git@git.onedata.org:7999/vfs/gui.git", {ref, "fdbeaff21f5c"}}},
    {cluster_manager, {raw, {git, "ssh://git@git.onedata.org:7999/vfs/cluster-manager.git", {ref, "28c6b36493b7"}}}},
    {node_package, {git, "git://github.com/xorver/node_package.git", {branch, "2.0.1"}}},
    {locks, {git, "https://github.com/mistanisz/locks.git", {ref, "bcd43c0a783e"}}},
    {gen_server2, {git, "http://github.com/mistanisz/gen_server2.git", {branch, "master"}}},
    {cberl, "1.0.3", {git, "ssh://git@git.onedata.org:7999/vfs/cberl.git", {ref, "764a1b48989f"}}},
    {bp_tree, "1.0.0", {git, "https://github.com/onedata/bp_tree.git", {ref, "bd0bcaff3be2"}}},
    {exometer_core, {git, "https://github.com/mistanisz/exometer_core", {ref, "0571a9a1b9e5"}}},
    {exometer_lager, {git, "https://github.com/onedata/exometer_lager.git", {ref, "3ee87b868b618fab43e5"}}},
    {exometer_graphite, {git, "https://github.com/mistanisz/exometer_graphite.git", {ref, "b08ce86a4337"}}},
    {worker_pool, {git, "https://github.com/inaka/worker_pool", {tag, "4.0.3"}}}
]}.

{pre_hooks, [
    {eunit, "mkdir -p test/eunit_results"}
]}.

{clean_files, [
    "./test/eunit_results",
    "./test_distributed/logs/*",
    "./test_distributed/*.beam"
]}.

{erl_opts, [
    {src_dirs, ["src"]}
]}.

{relx, [
    {release, {cluster_worker, "1.0.0"},
        [
            kernel,
            stdlib,
            os_mon,
            xmerl,
            sasl,
            public_key,
            crypto,
            ssl,
            lager,
            inets,
            mnesia,
            % All ctool deps will be included in the release package,
            % so there is no need to list them here.
            ctool,
            gui,
            %% deps included by default by reltool but not included by relx
            {base64url, load},
            {bp_tree, load},
            {cberl, load},
            certifi,
            {common_test, load},
            {debugger, load},
            {edoc, load},
            {enacl, load},
            {erts, load},
            {eunit, load},
            {gen_server2, load},
            hackney,
            {jiffy, load},
            {macaroons, load},
            {observer, load},
            {observer_cli, load},
            {runtime_tools, load},
            {snmp, load},
            {wx, load},
            cluster_worker
        ]},

    {vm_args, "rel/files/vm.args"},
    {sys_config, "rel/files/app.config"},
    {include_src, false},
    {dev_mode, true},
    % NOTE: {dev_mode, true} expands implicitly to {include_erts, false},
    % so we need this line AFTER the dev mode to override this setting
    {include_erts, true},

    {overlay, [
        %% Copy base files for starting and interacting w/ node
        {copy, "node_package/priv/base/erl", "erts-{{erts_vsn}}/bin/erl"},
        {copy, "node_package/priv/base/nodetool", "erts-{{erts_vsn}}/bin/nodetool"},
        {template, "node_package/priv/base/runner", "bin/cluster_worker"},
        {template, "node_package/priv/base/env.sh", "lib/env.sh"},

        %% Copy config files
        {mkdir, "etc"},
        {copy, "rel/files/autogenerated.config", "etc/autogenerated.config"},
        {template, "rel/files/vm.args", "etc/vm.args"},
        {copy, "cacerts", "./etc/"},
        {copy, "certs", "./etc/"},

        %% Copy additional data files
        {mkdir, "data"},
        {copy, "LICENSE.txt", "./data/"},
        {template, "rel/files/app.config", "./data/app.config"}
    ]},

    {extended_start_script, true}
]}.

{profiles, [
    {bamboo, [
        {relx, [{dev_mode, false}]},
        {post_hooks, [
            {release, "rm -rf _build/default/rel"},
            {release, "mv -f _build/bamboo/rel _build/default"},
            {release, "rm -rf _build/default/lib/cluster_worker"},
            {release, "mv -f _build/bamboo/lib/cluster_worker _build/default/lib"}
        ]}
    ]}
]}.<|MERGE_RESOLUTION|>--- conflicted
+++ resolved
@@ -24,11 +24,7 @@
 ]}.
 
 {deps, [
-<<<<<<< HEAD
-    {ctool, {git, "ssh://git@git.onedata.org:7999/vfs/ctool.git", {ref, "da65326a694"}}},
-=======
-    {ctool, {git, "ssh://git@git.onedata.org:7999/vfs/ctool.git", {ref, "442976958187"}}},
->>>>>>> a4e2cc04
+    {ctool, {git, "ssh://git@git.onedata.org:7999/vfs/ctool.git", {ref, "9ffa5ea32d3"}}},
     {gui, {git, "ssh://git@git.onedata.org:7999/vfs/gui.git", {ref, "fdbeaff21f5c"}}},
     {cluster_manager, {raw, {git, "ssh://git@git.onedata.org:7999/vfs/cluster-manager.git", {ref, "28c6b36493b7"}}}},
     {node_package, {git, "git://github.com/xorver/node_package.git", {branch, "2.0.1"}}},
