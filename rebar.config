--- conflicted
+++ resolved
@@ -18,11 +18,7 @@
 
 %% deps options
 {deps, [
-<<<<<<< HEAD
-    {ctool,".*", {git, "ssh://git@git.plgrid.pl:7999/vfs/ctool.git", {tag, "b9ac7c9a45"}}},
-=======
-    {ctool,".*", {git, "ssh://git@git.plgrid.pl:7999/vfs/ctool.git", {tag, "331015451c0"}}},
->>>>>>> 2425fe5a
+    {ctool,".*", {git, "ssh://git@git.plgrid.pl:7999/vfs/ctool.git", {tag, "6b22644ca86"}}},
     {clproto, ".*", {git, "ssh://git@git.plgrid.pl:7999/vfs/clproto.git", {tag, "38003749b"}}, [raw]},
     {meck, "0.8.2", {git, "https://github.com/eproxus/meck.git", {tag, "0.8.2"}}},
     {gen_server_mock, ".*", {git, "git://github.com/brucexin/gen_server_mock.git", {tag, "de3cd8e"}}},
