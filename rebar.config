--- conflicted
+++ resolved
@@ -23,11 +23,7 @@
 
 %% deps options
 {deps, [
-<<<<<<< HEAD
     {ctool, "2.0.1", {git, "${ONEDATA_GIT_URL}/ctool.git", {tag, "e2f0c2efc70"}}},
-=======
-    {ctool, "2.0.1", {git, "${ONEDATA_GIT_URL}/ctool.git", {tag, "d962a9f5ca9"}}},
->>>>>>> 6228a652
     {meck, "0.8.2", {git, "https://github.com/eproxus/meck.git", {tag, "0.8.2"}}},
     %% parse_trans repeated from ctool to fetch it before annotations' inner dependency
     {parse_trans, "2.9.2", {git, "https://github.com/uwiger/parse_trans.git", {tag, "2.9.2"}}},
