--- conflicted
+++ resolved
@@ -26,13 +26,8 @@
 ]}.
 
 {deps, [
-<<<<<<< HEAD
-    {ctool, {git, "ssh://git@git.plgrid.pl:7999/vfs/ctool.git", {ref, "436743c20a3"}}},
-    {cluster_manager, {raw, {git, "ssh://git@git.plgrid.pl:7999/vfs/cluster-manager.git", {ref, "64de01164f"}}}},
-=======
     {ctool, {git, "ssh://git@git.plgrid.pl:7999/vfs/ctool.git", {ref, "505e5f6341"}}},
     {cluster_manager, {raw, {git, "ssh://git@git.plgrid.pl:7999/vfs/cluster-manager.git", {ref, "4438fa6826"}}}},
->>>>>>> d8bdae9c
     {node_package, {git, "git://github.com/xorver/node_package.git", {branch, "2.0.1"}}},
     {locks, {git, "https://github.com/uwiger/locks.git", {ref, "c9b585a"}}},
     {gen_server2, {git, "http://github.com/kzemek/gen_server2.git", {branch, "master"}}},
