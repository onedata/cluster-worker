--- conflicted
+++ resolved
@@ -50,16 +50,12 @@
     {clean, "make -C bamboos clean"}
 ]}.
 
-<<<<<<< HEAD
-=======
 {post_hooks, [
     {compile, "mkdir -p priv"},
-    {compile, "cp ebin/*SUITE* test_distributed/"},
     {compile, "cp vendor/sync_gateway/bin/sync_gateway priv/"}
 ]}.
 
 
->>>>>>> 6de3ef0a
 %% Cleanup
 {clean_files, [
     "test/eunit_results",
