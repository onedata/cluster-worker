%% plugins
{plugins, [rebar3_hex, rebar3_elixir, {rebar_raw_resource,
    {git, "git://github.com/tburghart/rebar_raw_resource.git",
    {branch, "master"}}
}]}.

%% behaviours should be compiled before other files
{erl_first_files, [
    "src/elements/node_manager/node_manager_plugin_behaviour.erl",
    "src/listeners/listener_behaviour.erl",
    "src/modules/datastore/datastore_config_behaviour.erl",
    "src/modules/datastore/model_behaviour.erl",
    "src/modules/dns/dns_worker_plugin_behaviour.erl"
]}.


%% eunit opts - Maven-like output formatting
{eunit_opts, [verbose, {report, {eunit_surefire, [{dir, "./test/eunit_results"}]}}]}.

%% Test coverage
{cover_enabled, true}.

%% Dialyzer
{dialyzer, [
    {warnings, [error_handling, race_conditions]},
    {plt_extra_apps, [ctool, ranch]}
]}.

%% deps options
{deps, [
<<<<<<< HEAD
    {ctool, {git, "ssh://git@git.plgrid.pl:7999/vfs/ctool.git", {ref, "b1e1bba"}}},
    {cluster_manager, {raw, {git, "ssh://git@git.plgrid.pl:7999/vfs/cluster-manager.git", {ref, "e383cde"}}}},
=======
    {ctool, {git, "ssh://git@git.plgrid.pl:7999/vfs/ctool.git", {ref, "adc10c6795c"}}},
    {cluster_manager, {raw, {git, "ssh://git@git.plgrid.pl:7999/vfs/cluster-manager.git", {ref, "1367977"}}}},
>>>>>>> 1a5d7c11
    {meck, {git, "https://github.com/eproxus/meck.git", {tag, "0.8.4"}}},
    %% parse_trans repeated from ctool to fetch it before annotations' inner dependency
    {parse_trans, {git, "https://github.com/uwiger/parse_trans.git", {tag, "2.9.2"}}},
    % Riakc uses meck that blocks cover in Erlang 18.x
    % If riak is used, uncomment line below and change meck to 0.8.2
    % {riakc, ".*", {git, "git://github.com/basho/riak-erlang-client.git", {tag, "527722d"}}},
    {node_package, {git, "git://github.com/xorver/node_package.git", {branch, "2.0.1"}}},
    {mcd, {git, "https://github.com/RoXeon/mcd.git", {branch, "master"}}},
    {couchbeam, {git, "https://github.com/onedata/couchbeam.git", {tag, "1.3.x"}}},
    {locks, {git, "https://github.com/uwiger/locks.git", {ref, "c9b585a"}}},
    {gen_server2, {git, "http://github.com/kzemek/gen_server2.git", {branch, "master"}}},
    {cberl, "1.0.2", {git, "https://github.com/onedata/cberl.git", {tag, "1.0.2"}}}
]}.

%% pre-hooks
{pre_hooks, [
    {eunit, "mkdir -p test/eunit_results"}, %% Make dir for eunit' surefire test results
    %% Sometimes, in some cases epmd daemon doesn't start during eunit tests,
    %% so we need to force start it
    {eunit, "epmd -daemon"}
]}.

%% Cleanup
{clean_files, [
    "./test/eunit_results",
    "./test_distributed/logs/*",
    "./test_distributed/*.beam",
    "./priv/sync_gateway"
]}.

%% Erlang options, defines
{erl_opts, [{src_dirs, ["src"]}]}.
%% Add the tuple below to erl_opts proplist to turn on lager parse transform
%% (this is not needed as long as ctool logger is used)
%% {parse_transform, lager_transform}
%% Add the tuple below to erl_opts proplist to completely turn off debug messages
%% {d, skip_debug}

%% Options for erlyDTL (templates for GUI)
{erlydtl_opts, [
    {out_dir, "ebin"}
]}.

%% relx configuration
{relx, [
    {release, {"cluster_worker", "1.0.0"},
        [
            kernel,
            stdlib,
            os_mon,
            xmerl,
            sasl,
            public_key,
            lager,
            crypto,
            inets,
            mnesia,
            couchbeam,
            % All ctool deps will be included in the release package,
            % so there is no need to list them here.
            ctool,
            %% deps included by default by reltool but not included by relx
            {base64url, load},
            {cberl, load},
            certifi,
            {common_test, load},
            {debugger, load},
            {dht_ring, load},
            {edoc, load},
            {enacl_p, load},
            {erts, load},
            {eunit, load},
            {gen_server2, load},
            hackney,
            {jiffy, load},
            {jsx, load},
            {macaroons, load},
            {mcd, load},
            {mochiweb, load},
            {observer, load},
            {otp_mibs, load},
            {runtime_tools, load},
            {snmp, load},
            {wx, load},
            cluster_worker
        ]},

    {vm_args, "rel/files/vm.args"},
    {sys_config, "rel/files/app.config"},
    {target_dir, "cluster_worker"},
    {include_src, false},
    {dev_mode, true},

    {overlay, [
        %% Copy base files for starting and interacting w/ node
        {copy, "node_package/priv/base/erl", "erts-{{erts_vsn}}/bin/erl"},
        {copy, "node_package/priv/base/nodetool", "erts-{{erts_vsn}}/bin/nodetool"},
        {template, "node_package/priv/base/runner", "bin/cluster_worker"},
        {template, "node_package/priv/base/env.sh", "lib/env.sh"},

        %% Copy config files
        {mkdir, "etc"},
        {template, "rel/files/app.config", "etc/app.config"},
        {template, "rel/files/vm.args", "etc/vm.args"},
        {copy, "cacerts", "./etc/"},
        {copy, "certs", "./etc/"},

        %% Copy additional data files
        {mkdir, "data"},
        {copy, "LICENSE.txt", "./data/"}
    ]},

    {extended_start_script, true}
]}.

%% Profiles configuration
{profiles, [
    {bamboo, [
        {relx, [{dev_mode, false}]},
        {post_hooks, [
            {release, "rm -rf _build/default/rel"},
            {release, "mv -f _build/bamboo/rel _build/default"},
            {release, "rm -rf _build/default/lib/cluster_worker"},
            {release, "mv -f _build/bamboo/lib/cluster_worker _build/default/lib"}
        ]}
    ]}
]}.<|MERGE_RESOLUTION|>--- conflicted
+++ resolved
@@ -28,13 +28,8 @@
 
 %% deps options
 {deps, [
-<<<<<<< HEAD
-    {ctool, {git, "ssh://git@git.plgrid.pl:7999/vfs/ctool.git", {ref, "b1e1bba"}}},
+    {ctool, {git, "ssh://git@git.plgrid.pl:7999/vfs/ctool.git", {ref, "4bd6c60"}}},
     {cluster_manager, {raw, {git, "ssh://git@git.plgrid.pl:7999/vfs/cluster-manager.git", {ref, "e383cde"}}}},
-=======
-    {ctool, {git, "ssh://git@git.plgrid.pl:7999/vfs/ctool.git", {ref, "adc10c6795c"}}},
-    {cluster_manager, {raw, {git, "ssh://git@git.plgrid.pl:7999/vfs/cluster-manager.git", {ref, "1367977"}}}},
->>>>>>> 1a5d7c11
     {meck, {git, "https://github.com/eproxus/meck.git", {tag, "0.8.4"}}},
     %% parse_trans repeated from ctool to fetch it before annotations' inner dependency
     {parse_trans, {git, "https://github.com/uwiger/parse_trans.git", {tag, "2.9.2"}}},
