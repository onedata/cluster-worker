--- conflicted
+++ resolved
@@ -51,13 +51,8 @@
     {compile, "./c_src/link_shared.sh globus gpv_drv.so helpers_drv.so oneproxy"},
     {compile, "./c_src/link_shared.sh boost helpers_drv.so gpv_drv.so libhelpers.so libhelpers.dylib oneproxy"},
     {compile, "./c_src/link_shared.sh ssl helpers_drv.so gpv_drv.so libhelpers.so libhelpers.dylib oneproxy"},
-<<<<<<< HEAD
-    {compile, "./c_src/link_shared.sh ltdl gpv_drv.so helpers_drv.so libhelpers.so libhelpers.dylib onepro"},
-    {compile, "./c_src/link_shared.sh krb gpv_drv.so helpers_drv.so libhelpers.so libhelpers.dylib"},
-=======
     {compile, "./c_src/link_shared.sh ltdl gpv_drv.so helpers_drv.so libhelpers.so libhelpers.dylib oneproxy"},
     {compile, "./c_src/link_shared.sh krb gpv_drv.so helpers_drv.so libhelpers.so libhelpers.dylib oneproxy"},
->>>>>>> 00cadab0
     {compile, "./c_src/link_shared.sh c++ gpv_drv.so helpers_drv.so libhelpers.so libhelpers.dylib oneproxy"},
     {compile, "./c_src/link_shared.sh stdc++ gpv_drv.so helpers_drv.so libhelpers.so libhelpers.dylib oneproxy"},
     {compile, "./c_src/link_shared.sh k5 gpv_drv.so helpers_drv.so libhelpers.so libhelpers.dylib oneproxy"},
