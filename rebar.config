--- conflicted
+++ resolved
@@ -28,11 +28,7 @@
 
 %% deps options
 {deps, [
-<<<<<<< HEAD
-    {ctool, {git, "ssh://git@git.plgrid.pl:7999/vfs/ctool.git", {ref, "6adc907"}}},
-=======
-    {ctool, {git, "ssh://git@git.plgrid.pl:7999/vfs/ctool.git", {ref, "893c8b10e6"}}},
->>>>>>> e66fa387
+    {ctool, {git, "ssh://git@git.plgrid.pl:7999/vfs/ctool.git", {ref, "6a6b76b"}}},
     {cluster_manager, {raw, {git, "ssh://git@git.plgrid.pl:7999/vfs/cluster-manager.git", {ref, "5d54032e886"}}}},
     {meck, {git, "https://github.com/eproxus/meck.git", {tag, "0.8.4"}}},
     %% parse_trans repeated from ctool to fetch it before annotations' inner dependency
