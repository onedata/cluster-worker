--- conflicted
+++ resolved
@@ -24,11 +24,7 @@
 
 %% deps options
 {deps, [
-<<<<<<< HEAD
     {ctool, ".*", {git, "ssh://git@git.plgrid.pl:7999/vfs/ctool.git", {tag, "68f577693aa"}}},
-=======
-    {ctool, ".*", {git, "ssh://git@git.plgrid.pl:7999/vfs/ctool.git", {tag, "4ba54c1"}}},
->>>>>>> 8136669a
     {meck, "0.8.2", {git, "https://github.com/eproxus/meck.git", {tag, "0.8.2"}}},
     %% parse_trans repeated from ctool to fetch it before annotations' inner dependency
     {parse_trans, "2.9.2", {git, "https://github.com/uwiger/parse_trans.git", {tag, "2.9.2"}}},
