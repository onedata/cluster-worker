%% behaviours should be compiled before other files
{erl_first_files, [
    "src/cluster/worker/elements/node_manager/node_manager_plugin_behaviour.erl",
    "src/cluster/worker/modules/datastore/datastore_config_behaviour.erl",
    "src/cluster/worker/modules/datastore/model_behaviour.erl"
]}.

%% to include deps headers
{lib_dirs, ["deps", "."]}.

%% eunit opts - Maven-like output formatting
{eunit_opts, [verbose, {report, {eunit_surefire, [{dir, "../test/eunit_results"}]}}]}.

%% Test coverage
{cover_enabled, true}.
{cover_export_enabled, true}.

%% deps options
{deps, [
<<<<<<< HEAD
    {ctool, ".*", {git, "ssh://git@git.plgrid.pl:7999/vfs/ctool.git", {tag, "547aedca07"}}},
    {clproto, ".*", {git, "ssh://git@git.plgrid.pl:7999/vfs/clproto.git", {tag, "d606115"}}},
    {meck, "0.8.2", {git, "https://github.com/eproxus/meck.git", {tag, "0.8.2"}}},
    {gen_server_mock, ".*", {git, "git://github.com/brucexin/gen_server_mock.git", {tag, "de3cd8e"}}},
    {jiffy, "0.14.4", {git, "https://github.com/davisp/jiffy.git", {tag, "0.14.4"}}},
=======
    {ctool, ".*", {git, "ssh://git@git.plgrid.pl:7999/vfs/ctool.git", {tag, "a794a1d"}}},
    {clproto, ".*", {git, "ssh://git@git.plgrid.pl:7999/vfs/clproto.git", {tag, "d606115"}}},
    {meck, "0.8.2", {git, "https://github.com/eproxus/meck.git", {tag, "0.8.2"}}},
    {gen_server_mock, ".*", {git, "git://github.com/brucexin/gen_server_mock.git", {tag, "de3cd8e"}}},
>>>>>>> 185a7eeb
    %% parse_trans repeated from ctool to fetch it before annotations' inner dependency
    {parse_trans, "2.9.2", {git, "https://github.com/uwiger/parse_trans.git", {tag, "2.9.2"}}},
    {annotations, ".*", {git, "https://github.com/RoXeon/annotations.git", {tag, "4c31a8b"}}},
    {riakc, "2.1.1", {git, "git://github.com/basho/riak-erlang-client.git", {tag, "2.1.1"}}},
    {node_package, ".*", {git, "git://github.com/xorver/node_package.git", {branch, "2.0.1"}}},
    {mcd, ".*", {git, "https://github.com/RoXeon/mcd.git", {branch, "master"}}}
]}.

%% plugins
{plugins, [rebar_git_plugin, rebar_annotations_plugin]}.

%% pre-hooks
{pre_hooks, [
    {eunit, "mkdir -p test/eunit_results"}, %% Make dir for eunit' surefire test results
    %% Sometimes, in some cases epmd daemon doesn't start during eunit tests,
    %% so we need to force start it
    {eunit, "epmd -daemon"},
    %% Helpers compilation
    {clean, "make -C helpers/ clean"},
    {compile, "make LDFLAGS= CFLAGS= CXXFLAGS= INSTALL_PREFIX=`pwd`/priv/helpers -C helpers/ install"},
    {compile, "rm -rf `pwd`/priv/helpers/**/*.so"},
    %% bamboos compilation
    {compile, "make -C bamboos compile"},
    {clean, "make -C bamboos clean"},
    %% dir for compiled C libs
    {compile, "mkdir -p priv"}
]}.

{post_hooks, [
    {compile, "rm -rf priv/*.a"},
    {compile, "rm -rf c_src/*.o"}
]}.

%% erlang NIF specification
{port_specs, [
    {"priv/csr_creator_drv.so", ["c_src/csr_creator.cc", "c_src/csr_creator_nif.cc"]} %todo is this needed?
]}.

%% erlang NIF compilation flags
{port_env, [
    {"LDFLAGS", "$LDFLAGS `pkg-config --libs botan-1.10` -Wl,-rpath -Wl,\\$ORIGIN/helpers/lib  -L `pwd`/priv/helpers/lib -lhelpers -lboost_filesystem"},
    {"CXXFLAGS", "$CXXFLAGS -std=c++14 -O2 -Wall `pkg-config --cflags botan-1.10` -I `pwd`/priv/helpers//include -D_FILE_OFFSET_BITS=64 -DASIO_STANDALONE"},
    {"DRV_LINK_TEMPLATE", "$CXX $PORT_IN_FILES $LDFLAGS $DRV_LDFLAGS -o $PORT_OUT_FILE"}
]}.

%% Cleanup
{clean_files, [
    "test/eunit_results",
    "priv/*.so",
    "priv/helpers"
]}.

%% Erlang options, defines
{erl_opts, [{src_dirs, ["src", "test_distributed"]}]}.
%% Add the tuple below to erl_opts proplist to turn on lager parse transform
%% (this is not needed as long as ctool logger is used)
%% {parse_transform, lager_transform}
%% Add the tuple below to erl_opts proplist to completely turn off debug messages
%% {d, skip_debug}

%% Options for erlyDTL (templates for GUI)
{erlydtl_opts, [
    {out_dir, "ebin"}
]}.<|MERGE_RESOLUTION|>--- conflicted
+++ resolved
@@ -17,18 +17,10 @@
 
 %% deps options
 {deps, [
-<<<<<<< HEAD
-    {ctool, ".*", {git, "ssh://git@git.plgrid.pl:7999/vfs/ctool.git", {tag, "547aedca07"}}},
-    {clproto, ".*", {git, "ssh://git@git.plgrid.pl:7999/vfs/clproto.git", {tag, "d606115"}}},
-    {meck, "0.8.2", {git, "https://github.com/eproxus/meck.git", {tag, "0.8.2"}}},
-    {gen_server_mock, ".*", {git, "git://github.com/brucexin/gen_server_mock.git", {tag, "de3cd8e"}}},
-    {jiffy, "0.14.4", {git, "https://github.com/davisp/jiffy.git", {tag, "0.14.4"}}},
-=======
     {ctool, ".*", {git, "ssh://git@git.plgrid.pl:7999/vfs/ctool.git", {tag, "a794a1d"}}},
     {clproto, ".*", {git, "ssh://git@git.plgrid.pl:7999/vfs/clproto.git", {tag, "d606115"}}},
     {meck, "0.8.2", {git, "https://github.com/eproxus/meck.git", {tag, "0.8.2"}}},
     {gen_server_mock, ".*", {git, "git://github.com/brucexin/gen_server_mock.git", {tag, "de3cd8e"}}},
->>>>>>> 185a7eeb
     %% parse_trans repeated from ctool to fetch it before annotations' inner dependency
     {parse_trans, "2.9.2", {git, "https://github.com/uwiger/parse_trans.git", {tag, "2.9.2"}}},
     {annotations, ".*", {git, "https://github.com/RoXeon/annotations.git", {tag, "4c31a8b"}}},
