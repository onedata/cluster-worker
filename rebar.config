--- conflicted
+++ resolved
@@ -18,13 +18,9 @@
 
 %% deps options
 {deps, [
-<<<<<<< HEAD
     {dao, ".*", {git, "ssh://git@git.plgrid.pl:7999/vfs/dao.git", {tag, "b73fd9dc4d5"}}},
-    {ctool, ".*", {git, "ssh://git@git.plgrid.pl:7999/vfs/ctool.git", {tag, "cc5b0002285"}}},
+    {ctool, ".*", {git, "ssh://git@git.plgrid.pl:7999/vfs/ctool.git", {tag, "13798fc"}}},
     {clproto, ".*", {git, "ssh://git@git.plgrid.pl:7999/vfs/clproto.git", {tag, "5ecbf14aeb2"}}, [raw]},
-=======
-    {ctool,".*", {git, "ssh://git@git.plgrid.pl:7999/vfs/ctool.git", {tag, "13798fc"}}},
->>>>>>> 331f3e47
     {meck, "0.8.2", {git, "https://github.com/eproxus/meck.git", {tag, "0.8.2"}}},
     {gen_server_mock, ".*", {git, "git://github.com/brucexin/gen_server_mock.git", {tag, "de3cd8e"}}},
     {mochiweb, ".*", {git, "git://github.com/mochi/mochiweb.git", {tag, "v2.8.0"}}},
