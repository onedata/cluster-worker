--- conflicted
+++ resolved
@@ -10,11 +10,7 @@
 {lib_dirs, ["deps"]}.
 
 {deps, [
-<<<<<<< HEAD
-    {ctool, ".*", {git, "ssh://git@git.plgrid.pl:7999/vfs/ctool.git", {tag, "4906beb"}}}
-=======
-    {ctool, ".*", {git, "ssh://git@git.plgrid.pl:7999/vfs/ctool.git", {tag, "4ad1d47"}}}
->>>>>>> 8d2e0818
+    {ctool, ".*", {git, "ssh://git@git.plgrid.pl:7999/vfs/ctool.git", {tag, "69870e6"}}}
 ]}.
 
 {pre_hooks, [
