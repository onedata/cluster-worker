#!/usr/bin/env python

"""A script to bring up a set of Global Registry nodes along with databases.
They can create separate clusters.
Run the script with -h flag to learn about script's running options.
"""

from __future__ import print_function
import json
<<<<<<< HEAD

from environment import common, globalregistry


parser = common.standard_arg_parser('Bring up globalregistry nodes.')

args = parser.parse_args()
output = globalregistry.up(args.image, args.bin, args.dns, args.uid,
=======

from environment import common, globalregistry


parser = common.standard_arg_parser('Bring up globalregistry nodes.')
parser.add_argument(
    '-l', '--logdir',
    action='store',
    default=None,
    help='path to a directory where the logs will be stored',
    dest='logdir')

args = parser.parse_args()
output = globalregistry.up(args.image, args.bin, args.logdir, args.dns, args.uid,
>>>>>>> f9ae5492
                           args.config_path)
print(json.dumps(output))<|MERGE_RESOLUTION|>--- conflicted
+++ resolved
@@ -7,16 +7,6 @@
 
 from __future__ import print_function
 import json
-<<<<<<< HEAD
-
-from environment import common, globalregistry
-
-
-parser = common.standard_arg_parser('Bring up globalregistry nodes.')
-
-args = parser.parse_args()
-output = globalregistry.up(args.image, args.bin, args.dns, args.uid,
-=======
 
 from environment import common, globalregistry
 
@@ -31,6 +21,5 @@
 
 args = parser.parse_args()
 output = globalregistry.up(args.image, args.bin, args.logdir, args.dns, args.uid,
->>>>>>> f9ae5492
                            args.config_path)
 print(json.dumps(output))