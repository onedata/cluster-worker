"""A custom library for interacting with Docker through command-line tool."""

import json
import os
import sys
import subprocess

def run(image, docker_host=None, detach=False, dns=[], hostname=None,
        interactive=False, link={}, tty=False, rm=False, reflect=[],
        volumes=[], name=None, workdir=None, user=None, run_params=[],
        command=None):

    cmd = ['docker']

    if docker_host:
        cmd.extend(['-H', docker_host])

    cmd.append('run')

    if detach:
        cmd.append('-d')

    for addr in dns:
        cmd.extend(['--dns', addr])

    if hostname:
        cmd.extend(['-h', hostname])

    if detach or sys.__stdin__.isatty():
        if interactive:
            cmd.append('-i')
        if tty:
            cmd.append('-t')

    for container, alias in link.items():
        cmd.extend(['--link', '{0}:{1}'.format(container, alias)])

    if name:
        cmd.extend(['--name', name])

    if rm:
        cmd.append('--rm')

    for path, read in reflect:
        vol = '{0}:{0}:{1}'.format(os.path.abspath(path), read)
        cmd.extend(['-v', vol])

    for entry in volumes:
        if isinstance(entry, tuple):
            path, bind, readable = entry
            vol = '{0}:{1}:{2}'.format(os.path.abspath(path), bind, readable)
            cmd.extend(['-v', vol])
        else:
            cmd.extend(['-v', entry])

    if workdir:
        cmd.extend(['-w', os.path.abspath(workdir)])

    if user:
        cmd.extend(['-u', user])

    if user:
        cmd.extend(['-u', user])

    cmd.extend(run_params)
    cmd.append(image)

    if isinstance(command, str):
        cmd.extend(['sh', '-c', command])
    elif isinstance(command, list):
        cmd.extend(command)

    if detach:
        return subprocess.check_output(cmd).decode('utf-8').strip()
<<<<<<< HEAD
    else:
        return subprocess.call(cmd)
=======

    return subprocess.call(cmd)
>>>>>>> 6f2a5e92


def inspect(container, docker_host=None):
    cmd = ['docker']

    if docker_host:
        cmd.extend(['-H', docker_host])

    cmd.extend(['inspect', container])
    out = subprocess.check_output(cmd, universal_newlines=True)
    return json.loads(out)[0]


def remove(containers, docker_host=None, force=False,
           link=False, volumes=False):
    cmd = ['docker']

    if docker_host:
        cmd.extend(['-H', docker_host])

    cmd.append('rm')

    if force:
        cmd.append('-f')

    if link:
        cmd.append('-l')

    if volumes:
        cmd.append('-v')

    cmd.extend(containers)
    subprocess.check_call(cmd)<|MERGE_RESOLUTION|>--- conflicted
+++ resolved
@@ -1,5 +1,3 @@
-"""A custom library for interacting with Docker through command-line tool."""
-
 import json
 import os
 import sys
@@ -59,9 +57,6 @@
     if user:
         cmd.extend(['-u', user])
 
-    if user:
-        cmd.extend(['-u', user])
-
     cmd.extend(run_params)
     cmd.append(image)
 
@@ -72,13 +67,8 @@
 
     if detach:
         return subprocess.check_output(cmd).decode('utf-8').strip()
-<<<<<<< HEAD
-    else:
-        return subprocess.call(cmd)
-=======
 
     return subprocess.call(cmd)
->>>>>>> 6f2a5e92
 
 
 def inspect(container, docker_host=None):
