--- conflicted
+++ resolved
@@ -1,12 +1,7 @@
 #!/usr/bin/env python
 
-<<<<<<< HEAD
-"""Runs 'make' command in a dockerized development environment. The files are
-copied from 'source directory' to 'output directory' and then the make is ran.
-=======
 """Runs a command in a dockerized development environment. The files are copied
 from 'source directory' to 'output directory' and then the command is ran.
->>>>>>> 088fdc20
 The copy operation is optimized, so that only new and changed files are copied.
 The script uses user's SSH keys in case dependency fetching is needed.
 
@@ -67,14 +62,6 @@
 parser.add_argument(
     '-c', '--command',
     action='store',
-<<<<<<< HEAD
-    nargs='*',
-    help='parameters passed to `make`')
-
-args = parser.parse_args()
-home = expanduser('~')
-
-=======
     default='make',
     help='command to run in the container',
     dest='command')
@@ -93,7 +80,6 @@
 destination = args.dst if args.dst else args.src
 workdir = args.workdir if args.workdir else destination
 
->>>>>>> 088fdc20
 command = '''
 import os, shutil, subprocess, sys
 
@@ -118,26 +104,11 @@
     for file in files:
         os.chmod(os.path.join(root, file), 0o600)
 
-<<<<<<< HEAD
-sh_command = 'eval $(ssh-agent) > /dev/null; ssh-add 2>&1; make {params}'
-=======
 sh_command = 'eval $(ssh-agent) > /dev/null; ssh-add 2>&1; {command} {params}'
->>>>>>> 088fdc20
 ret = subprocess.call(['sh', '-c', sh_command])
 sys.exit(ret)
 '''
 command = command.format(
-<<<<<<< HEAD
-    params=' '.join(args.params),
-    uid=os.geteuid(),
-    gid=os.getegid(),
-    src=args.src,
-    dst=args.dst,
-    home=home,
-    shed_privileges=(platform.system() == 'Linux'))
-
-reflect = [(home, 'ro'), (args.dst, 'rw')]
-=======
     command=args.command,
     params=' '.join(pass_args),
     uid=os.geteuid(),
@@ -148,7 +119,6 @@
     shed_privileges=(platform.system() == 'Linux'))
 
 reflect = [(home, 'ro'), (destination, 'rw')]
->>>>>>> 088fdc20
 reflect.extend(zip(args.reflect, ['rw'] * len(args.reflect)))
 
 ret = docker.run(tty=True,
@@ -157,11 +127,7 @@
                  reflect=reflect,
                  volumes=[(args.keys, '/tmp/keys', 'ro'),
                           (args.src, '/tmp/src', 'ro')],
-<<<<<<< HEAD
-                 workdir=args.dst,
-=======
                  workdir=workdir,
->>>>>>> 088fdc20
                  image=args.image,
                  command=['python', '-c', command])
 sys.exit(ret)