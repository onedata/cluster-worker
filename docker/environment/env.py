# coding=utf-8
"""Authors: Łukasz Opioła, Konrad Zemek
Copyright (C) 2015 ACK CYFRONET AGH
This software is released under the MIT license cited in 'LICENSE.txt'

Brings up dockers with full onedata environment.
"""

import os
import sys
import copy
import json
<<<<<<< HEAD
import os
=======
import time
>>>>>>> dd72a964
from . import appmock, client, common, zone_worker, cluster_manager, \
    worker, provider_worker, cluster_worker, docker, dns


def default(key):
    return {'image': 'onedata/worker',
            'bin_am': '{0}/appmock'.format(os.getcwd()),
            'bin_oz': '{0}/oz_worker'.format(os.getcwd()),
            'bin_op_worker': '{0}/op_worker'.format(os.getcwd()),
            'bin_cluster_worker': '{0}/cluster_worker'.format(os.getcwd()),
            'bin_cluster_manager': '{0}/cluster_manager'.format(os.getcwd()),
            'bin_oc': '{0}/oneclient'.format(os.getcwd()),
            'logdir': None}[key]


def up(config_path, image=default('image'), bin_am=default('bin_am'),
       bin_oz=default('bin_oz'),
       bin_cluster_manager=default('bin_cluster_manager'),
       bin_op_worker=default('bin_op_worker'),
       bin_cluster_worker=default('bin_cluster_worker'),
       bin_oc=default('bin_oc'), logdir=default('logdir')):
    config = common.parse_json_config_file(config_path)
    uid = common.generate_uid()

    output = {
        'docker_ids': [],
        'oz_worker_nodes': [],
        'oz_db_nodes': [],
        'cluster_manager_nodes': [],
        'op_worker_nodes': [],
        'cluster_worker_nodes': [],
        'appmock_nodes': [],
        'client_nodes': []
    }

    # Start DNS
    [dns_server], dns_output = dns.maybe_start('auto', uid)
    common.merge(output, dns_output)

    # Start appmock instances
    if 'appmock_domains' in config:
        am_output = appmock.up(image, bin_am, dns_server, uid, config_path, logdir)
        common.merge(output, am_output)
        # Make sure appmock domains are added to the dns server.
        # Setting first arg to 'auto' will force the restart and this is needed
        # so that dockers that start after can immediately see the domains.
        dns.maybe_restart_with_configuration('auto', uid, output)

    # Start provider cluster instances
    setup_worker(zone_worker, bin_oz, 'zone_domains',
                 bin_cluster_manager, config, config_path, dns_server, image,
                 logdir, output, uid)

    # Start provider cluster instances
    setup_worker(provider_worker, bin_op_worker, 'provider_domains',
                 bin_cluster_manager, config, config_path, dns_server, image,
                 logdir, output, uid)

    # Start stock cluster worker instances
    setup_worker(cluster_worker, bin_cluster_worker, 'cluster_domains',
                 bin_cluster_manager, config, config_path, dns_server, image,
                 logdir, output, uid)

    # Start oneclient instances
    if 'oneclient' in config:
        oc_output = client.up(image, bin_oc, dns_server, uid, config_path)
        common.merge(output, oc_output)

    # Setup global environment - providers, users, groups, spaces etc.
    if 'zone_domains' in config and \
            'provider_domains' in config and \
            'global_setup' in config:
        providers_map = {}
        for provider_name in config['provider_domains']:
            providers_map[provider_name] = {
                'nodes': [],
                'cookie': ''
            }
            for cfg_node in config['provider_domains'][provider_name][
                'op_worker'].keys():
                providers_map[provider_name]['nodes'].append(
                    worker.worker_erl_node_name(cfg_node, provider_name, uid))
                providers_map[provider_name]['cookie'] = \
                    config['provider_domains'][provider_name]['op_worker'][
                        cfg_node]['vm.args']['setcookie']

        env_configurator_input = copy.deepcopy(config['global_setup'])
        env_configurator_input['provider_domains'] = providers_map

        # For now, take only the first node of the first OZ
        # as multiple OZs are not supported yet.
        env_configurator_input['oz_cookie'] = \
            config['zone_domains'].values()[0][
                'oz_worker'].values()[0]['vm.args']['setcookie']
        env_configurator_input['oz_node'] = output['oz_worker_nodes'][0]

        env_configurator_dir = '{0}/../../env_configurator'.format(
            common.get_script_dir())

        # Newline for clearer output
        print('')
        # Run env configurator with gathered args
        command = '''epmd -daemon
./env_configurator.escript \'{0}\'
echo $?'''
        command = command.format(json.dumps(env_configurator_input))
        docker_output = docker.run(
            image='onedata/builder',
            interactive=True,
            tty=True,
            rm=True,
            workdir='/root/build',
            name=common.format_hostname('env_configurator', uid),
            volumes=[(env_configurator_dir, '/root/build', 'ro')],
            dns_list=[dns_server],
            command=command,
            output=True
        )
        # Result will contain output from env_configurator and result code in
        # the last line
        lines = docker_output.split('\n')
        command_res_code = lines[-1]
        command_output = '\n'.join(lines[:-1])
        # print the output
        print(command_output)
        # check of env configuration succeeded
        if command_res_code != '0':
            # Let the command_output be flushed to console
            time.sleep(2)
            sys.exit(1)


    return output


def setup_worker(worker, bin_worker, domains_name, bin_cm, config, config_path,
                 dns_server, image, logdir, output, uid):
    if domains_name in config:
        # Start cluster_manager instances
        cluster_manager_output = cluster_manager.up(image, bin_cm, dns_server,
                                                    uid, config_path, logdir,
                                                    domains_name=domains_name)
        common.merge(output, cluster_manager_output)

        # Start op_worker instances
        cluster_worker_output = worker.up(image, bin_worker, dns_server, uid,
                                          config_path, logdir)
        common.merge(output, cluster_worker_output)
        # Make sure OP domains are added to the dns server.
        # Setting first arg to 'auto' will force the restart and this is needed
        # so that dockers that start after can immediately see the domains.
        dns.maybe_restart_with_configuration('auto', uid, output)<|MERGE_RESOLUTION|>--- conflicted
+++ resolved
@@ -10,11 +10,7 @@
 import sys
 import copy
 import json
-<<<<<<< HEAD
-import os
-=======
 import time
->>>>>>> dd72a964
 from . import appmock, client, common, zone_worker, cluster_manager, \
     worker, provider_worker, cluster_worker, docker, dns
 
@@ -143,7 +139,7 @@
         # check of env configuration succeeded
         if command_res_code != '0':
             # Let the command_output be flushed to console
-            time.sleep(2)
+            time.sleep(5)
             sys.exit(1)
 
 
