--- conflicted
+++ resolved
@@ -234,18 +234,13 @@
         for cfg in configs:
             worker, node_out = _docker_up(image, bindir, cfg, dns_servers, db_node_mappings, logdir, configurator)
             workers.append(worker)
-<<<<<<< HEAD
             worker_configs[worker] = cfg
-            common.merge(output, node_out)
+            common.merge(current_output, node_out)
             worker_ips.append(common.get_docker_ip(worker))
 
         domain = cluster_domain(instance, uid)
         for id in worker_configs:
             _node_up(id, bindir, config, domain, worker_ips, worker_configs[id], configurator)
-=======
-            worker_ips.append(common.get_docker_ip(worker))
-            common.merge(current_output, node_out)
->>>>>>> 1e4ceef5
 
         # Wait for all workers to start
         common.wait_until(_ready, workers, CLUSTER_WAIT_FOR_NAGIOS_SECONDS)
