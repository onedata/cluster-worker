--- conflicted
+++ resolved
@@ -254,9 +254,6 @@
             common.merge(current_output, node_out)
             ip = common.get_docker_ip(worker)
             worker_ips.append(ip)
-<<<<<<< HEAD
-            cfg['nodes']['node']['sys.config'][configurator.app_name()]['external_ip'] = ip
-=======
 
             sys_config = cfg['nodes']['node']['sys.config']
             if 'cluster_worker' not in sys_config:
@@ -265,7 +262,6 @@
             # todo: external_ip in cluster_worker should be obtained via plugin
             sys_config['cluster_worker']['external_ip'] = ip
             sys_config[configurator.app_name()]['external_ip'] = ip
->>>>>>> 1e66b118
 
         domain = cluster_domain(instance, uid)
         for id in worker_configs:
