--- conflicted
+++ resolved
@@ -23,10 +23,6 @@
 import re
 import shutil
 import json
-<<<<<<< HEAD
-
-=======
->>>>>>> fcde0946
 
 sys.path.insert(0, 'bamboos/docker')
 from environment import docker
@@ -93,29 +89,18 @@
 script_dir = os.path.dirname(os.path.abspath(__file__))
 uid = str(int(time.time()))
 
-<<<<<<< HEAD
 excl_mods = glob.glob(
     os.path.join(script_dir, 'test_distributed', '*.erl'))
 excl_mods = [os.path.basename(item)[:-4] for item in excl_mods]
-=======
-excluded_modules = glob.glob(
-    os.path.join(script_dir, 'test_distributed', '*.erl'))
-excluded_modules = [os.path.basename(item)[:-4] for item in excluded_modules]
->>>>>>> fcde0946
 
 cover_template = os.path.join(script_dir, 'test_distributed', 'cover.spec')
 new_cover = os.path.join(script_dir, 'test_distributed', 'cover_tmp.spec')
 
-<<<<<<< HEAD
 incl_dirs = []
-=======
-dirs = []
->>>>>>> fcde0946
 with open(cover_template, 'r') as template, open(new_cover, 'w') as cover:
     for line in template:
         if 'incl_dirs_r' in line:
             dirs_string = re.search(r'\[(.*?)\]', line).group(1)
-<<<<<<< HEAD
             incl_dirs = [os.path.join(script_dir, d[1:]) for d in
                     dirs_string.split(', ')]
             docker_dirs = [os.path.join('/root/build', d[1:-1]) for d in
@@ -129,18 +114,6 @@
     print('{{incl_dirs_r, ["{0}]}}.'.format(', "'.join(incl_dirs)), file=cover)
     print('{{excl_mods, [{0}]}}.'.format(
         ', '.join(excl_mods)), file=cover)
-=======
-            dirs = [os.path.join(script_dir, d[1:]) for d in
-                    dirs_string.split(', ')]
-            docker_dirs = [os.path.join('/root/build', d[1:-1]) for d in
-                    dirs_string.split(', ')]
-        else:
-            print(line, file=cover)
-
-    print('{{incl_dirs_r, ["{0}]}}.'.format(', "'.join(dirs)), file=cover)
-    print('{{excl_mods, [performance, bare_view, {0}]}}.'.format(
-        ', '.join(excluded_modules)), file=cover)
->>>>>>> fcde0946
 
 ct_command = ['ct_run',
               '-no_auto_compile',
@@ -152,13 +125,8 @@
               '-include', '../include', '../deps']
 
 code_paths = ['-pa']
-<<<<<<< HEAD
 if incl_dirs:
     code_paths.extend([os.path.join(script_dir, item[:-1]) for item in incl_dirs])
-=======
-if dirs:
-    code_paths.extend([os.path.join(script_dir, item[:-1]) for item in dirs])
->>>>>>> fcde0946
 else:
     code_paths.extend([os.path.join(script_dir, 'ebin')])
 code_paths.extend(glob.glob(os.path.join(script_dir, 'deps', '*', 'ebin')))
@@ -190,7 +158,6 @@
         with open(file, 'r') as jsonFile:
             data = json.load(jsonFile)
 
-<<<<<<< HEAD
             configs_to_change = []
             if 'providers' in data:
                 for provider in data['providers']:
@@ -203,12 +170,6 @@
 
             for config in configs_to_change:
                 config['sys.config']['covered_dirs'] = docker_dirs
-=======
-            for app in ['op_worker', 'op_ccm', 'globalregistry']:
-                if data.has_key(app):
-                    for config in data[app]['nodes'].values():
-                        config['sys.config']['covered_dirs'] = docker_dirs
->>>>>>> fcde0946
 
             with open(file, 'w') as jsonFile:
                 jsonFile.write(json.dumps(data))
