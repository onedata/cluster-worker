#!/usr/bin/env python

"""Author: Konrad Zemek
Copyright (C) 2015 ACK CYFRONET AGH
This software is released under the MIT license cited in 'LICENSE.txt'

Runs oneprovider integration tests, providing Erlang's ct_run with every
environmental argument it needs for successful run. The output is put into
'test_distributed/logs'. The (init|end)_per_suite "testcases" are removed from
the surefire.xml output.

All paths used are relative to script's path, not to the running user's CWD.
Run the script with -h flag to learn about script's running options.
"""

from __future__ import print_function
import argparse
import glob
import os
import platform
import sys
import time
import re
<<<<<<< HEAD
=======
import shutil
import json
>>>>>>> ccf6c3da

sys.path.insert(0, 'bamboos/docker')
from environment import docker

parser = argparse.ArgumentParser(
    formatter_class=argparse.ArgumentDefaultsHelpFormatter,
    description='Run Common Tests.')

parser.add_argument(
    '--image', '-i',
    action='store',
    default='onedata/worker',
    help='docker image to use as a test master',
    dest='image')

parser.add_argument(
    '--suite', '-s',
    action='append',
    default=['datastore_basic_ops_test_1x1_SUITE'],
    help='name of the test suite',
    dest='suites')

parser.add_argument(
    '--case', '-c',
    action='append',
    help='name of the test case',
    dest='cases')

parser.add_argument(
    '--performance', '-p',
    action='store_true',
    default=False,
    help='run performance tests',
    dest='performance')

parser.add_argument(
    '--cover',
    action='store_true',
    default=False,
    help='run cover analysis',
    dest='cover')

parser.add_argument(
    '--stress',
    action='store_true',
    default=False,
    help='run stress tests',
    dest='stress')

parser.add_argument(
    '--stress-no-clearing',
    action='store_true',
    default=False,
    help='run stress tests without clearing data between test cases',
    dest='stress_no_clearing')

parser.add_argument(
    '--stress-time',
    action='store',
    help='time of stress test in sek',
    dest='stress_time')


args = parser.parse_args()
script_dir = os.path.dirname(os.path.abspath(__file__))
uid = str(int(time.time()))

<<<<<<< HEAD
excluded_modules = glob.glob(
    os.path.join(script_dir, 'test_distributed', '*.erl'))
excluded_modules = [os.path.basename(item)[:-4] for item in excluded_modules]
=======
excl_mods = glob.glob(
    os.path.join(script_dir, 'test_distributed', '*.erl'))
excl_mods = [os.path.basename(item)[:-4] for item in excl_mods]
>>>>>>> ccf6c3da

cover_template = os.path.join(script_dir, 'test_distributed', 'cover.spec')
new_cover = os.path.join(script_dir, 'test_distributed', 'cover_tmp.spec')

<<<<<<< HEAD
dirs = []
=======
incl_dirs = []
>>>>>>> ccf6c3da
with open(cover_template, 'r') as template, open(new_cover, 'w') as cover:
    for line in template:
        if 'incl_dirs_r' in line:
            dirs_string = re.search(r'\[(.*?)\]', line).group(1)
<<<<<<< HEAD
            dirs = [os.path.join(script_dir, d[1:]) for d in
                    dirs_string.split(', ')]
        else:
            print(line, file=cover)

    print('{{incl_dirs_r, ["{0}]}}.'.format(', "'.join(dirs)), file=cover)
    print('{{excl_mods, [performance, bare_view, {0}]}}.'.format(
        ', '.join(excluded_modules)), file=cover)
=======
            incl_dirs = [os.path.join(script_dir, d[1:]) for d in
                    dirs_string.split(', ')]
            docker_dirs = [os.path.join('/root/build', d[1:-1]) for d in
                    dirs_string.split(', ')]
        elif 'excl_mods' in line:
            modules_string = re.search(r'\[(.*?)\]', line).group(1)
            excl_mods.extend([d.strip('"') for d in modules_string.split(', ')])
        else:
            print(line, file=cover)

    print('{{incl_dirs_r, ["{0}]}}.'.format(', "'.join(incl_dirs)), file=cover)
    print('{{excl_mods, [{0}]}}.'.format(
        ', '.join(excl_mods)), file=cover)
>>>>>>> ccf6c3da

ct_command = ['ct_run',
              '-no_auto_compile',
              '-dir', '.',
              '-logdir', './logs/',
              '-ct_hooks', 'cth_surefire', '[{path, "surefire.xml"}]',
              '-noshell',
              '-name', 'testmaster@testmaster.{0}.dev.docker'.format(uid),
              '-include', '../include', '../deps']

code_paths = ['-pa']
<<<<<<< HEAD
if dirs:
    code_paths.extend([os.path.join(script_dir, item[:-1]) for item in dirs])
=======
if incl_dirs:
    code_paths.extend([os.path.join(script_dir, item[:-1]) for item in incl_dirs])
>>>>>>> ccf6c3da
else:
    code_paths.extend([os.path.join(script_dir, 'ebin')])
code_paths.extend(glob.glob(os.path.join(script_dir, 'deps', '*', 'ebin')))
ct_command.extend(code_paths)

if args.suites:
    ct_command.append('-suite')
    ct_command.extend(args.suites)

if args.cases:
    ct_command.append('-case')
    ct_command.extend(args.cases)

if args.stress_time:
    ct_command.extend(['-env', 'stress_time', args.stress_time])

if args.performance:
    ct_command.extend(['-env', 'performance', 'true'])
<<<<<<< HEAD
else:
    ct_command.extend(['-cover', 'cover_tmp.spec'])
=======
elif args.stress:
    ct_command.extend(['-env', 'stress', 'true'])
elif args.stress_no_clearing:
    ct_command.extend(['-env', 'stress_no_clearing', 'true'])
elif args.cover:
    ct_command.extend(['-cover', 'cover_tmp.spec'])
    env_descs = glob.glob(
        os.path.join(script_dir, 'test_distributed', '*', 'env_desc.json'))
    for file in env_descs:
        shutil.copyfile(file, file + '.bak')
        with open(file, 'r') as jsonFile:
            data = json.load(jsonFile)

            configs_to_change = []
            if 'providers' in data:
                for provider in data['providers']:
                    if 'op_worker' in data['providers'][provider]:
                        configs_to_change.extend(data['providers'][provider]['op_worker']['nodes'].values())
                    if 'op_ccm' in data['providers'][provider]:
                        configs_to_change.extend(data['providers'][provider]['op_ccm']['nodes'].values())
            if 'globalregistry' in data:
                configs_to_change.extend(data['globalregistry']['nodes'].values())

            for config in configs_to_change:
                config['sys.config']['covered_dirs'] = docker_dirs
                config['sys.config']['covered_excluded_modules'] = excl_mods

            with open(file, 'w') as jsonFile:
                jsonFile.write(json.dumps(data))

>>>>>>> ccf6c3da

command = '''
import os, subprocess, sys, stat

if {shed_privileges}:
    os.environ['HOME'] = '/tmp'
    docker_gid = os.stat('/var/run/docker.sock').st_gid
    os.chmod('/etc/resolv.conf', 0o666)
    os.setgroups([docker_gid])
    os.setregid({gid}, {gid})
    os.setreuid({uid}, {uid})

command = {cmd}
ret = subprocess.call(command)

import xml.etree.ElementTree as ElementTree, glob, re
for file in glob.glob('logs/*/surefire.xml'):
    tree = ElementTree.parse(file)
    for suite in tree.findall('.//testsuite'):
        for test in suite.findall('testcase'):
            match = re.match('(init|end)_per_suite', test.attrib['name'])
            if match is not None:
                suite.remove(test)
    tree.write(file)

sys.exit(ret)
'''
command = command.format(
    uid=os.geteuid(),
    gid=os.getegid(),
    cmd=ct_command,
    shed_privileges=(platform.system() == 'Linux'))

ret = docker.run(tty=True,
                 rm=True,
                 interactive=True,
                 workdir=os.path.join(script_dir, 'test_distributed'),
                 reflect=[(script_dir, 'rw'),
                          ('/var/run/docker.sock', 'rw')],
                 name='testmaster_{0}'.format(uid),
                 hostname='testmaster.{0}.dev.docker'.format(uid),
                 image=args.image,
                 command=['python', '-c', command])

os.remove(new_cover)
<<<<<<< HEAD
=======
if args.cover:
    for file in env_descs:
        os.remove(file)
        shutil.move(file + '.bak', file)

>>>>>>> ccf6c3da
sys.exit(ret)<|MERGE_RESOLUTION|>--- conflicted
+++ resolved
@@ -21,11 +21,8 @@
 import sys
 import time
 import re
-<<<<<<< HEAD
-=======
 import shutil
 import json
->>>>>>> ccf6c3da
 
 sys.path.insert(0, 'bamboos/docker')
 from environment import docker
@@ -93,38 +90,18 @@
 script_dir = os.path.dirname(os.path.abspath(__file__))
 uid = str(int(time.time()))
 
-<<<<<<< HEAD
-excluded_modules = glob.glob(
-    os.path.join(script_dir, 'test_distributed', '*.erl'))
-excluded_modules = [os.path.basename(item)[:-4] for item in excluded_modules]
-=======
 excl_mods = glob.glob(
     os.path.join(script_dir, 'test_distributed', '*.erl'))
 excl_mods = [os.path.basename(item)[:-4] for item in excl_mods]
->>>>>>> ccf6c3da
 
 cover_template = os.path.join(script_dir, 'test_distributed', 'cover.spec')
 new_cover = os.path.join(script_dir, 'test_distributed', 'cover_tmp.spec')
 
-<<<<<<< HEAD
-dirs = []
-=======
 incl_dirs = []
->>>>>>> ccf6c3da
 with open(cover_template, 'r') as template, open(new_cover, 'w') as cover:
     for line in template:
         if 'incl_dirs_r' in line:
             dirs_string = re.search(r'\[(.*?)\]', line).group(1)
-<<<<<<< HEAD
-            dirs = [os.path.join(script_dir, d[1:]) for d in
-                    dirs_string.split(', ')]
-        else:
-            print(line, file=cover)
-
-    print('{{incl_dirs_r, ["{0}]}}.'.format(', "'.join(dirs)), file=cover)
-    print('{{excl_mods, [performance, bare_view, {0}]}}.'.format(
-        ', '.join(excluded_modules)), file=cover)
-=======
             incl_dirs = [os.path.join(script_dir, d[1:]) for d in
                     dirs_string.split(', ')]
             docker_dirs = [os.path.join('/root/build', d[1:-1]) for d in
@@ -138,7 +115,6 @@
     print('{{incl_dirs_r, ["{0}]}}.'.format(', "'.join(incl_dirs)), file=cover)
     print('{{excl_mods, [{0}]}}.'.format(
         ', '.join(excl_mods)), file=cover)
->>>>>>> ccf6c3da
 
 ct_command = ['ct_run',
               '-no_auto_compile',
@@ -150,13 +126,8 @@
               '-include', '../include', '../deps']
 
 code_paths = ['-pa']
-<<<<<<< HEAD
-if dirs:
-    code_paths.extend([os.path.join(script_dir, item[:-1]) for item in dirs])
-=======
 if incl_dirs:
     code_paths.extend([os.path.join(script_dir, item[:-1]) for item in incl_dirs])
->>>>>>> ccf6c3da
 else:
     code_paths.extend([os.path.join(script_dir, 'ebin')])
 code_paths.extend(glob.glob(os.path.join(script_dir, 'deps', '*', 'ebin')))
@@ -175,10 +146,6 @@
 
 if args.performance:
     ct_command.extend(['-env', 'performance', 'true'])
-<<<<<<< HEAD
-else:
-    ct_command.extend(['-cover', 'cover_tmp.spec'])
-=======
 elif args.stress:
     ct_command.extend(['-env', 'stress', 'true'])
 elif args.stress_no_clearing:
@@ -209,7 +176,6 @@
             with open(file, 'w') as jsonFile:
                 jsonFile.write(json.dumps(data))
 
->>>>>>> ccf6c3da
 
 command = '''
 import os, subprocess, sys, stat
@@ -255,12 +221,9 @@
                  command=['python', '-c', command])
 
 os.remove(new_cover)
-<<<<<<< HEAD
-=======
 if args.cover:
     for file in env_descs:
         os.remove(file)
         shutil.move(file + '.bak', file)
 
->>>>>>> ccf6c3da
 sys.exit(ret)