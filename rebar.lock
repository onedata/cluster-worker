--- conflicted
+++ resolved
@@ -30,11 +30,7 @@
   2},
  {<<"ctool">>,
   {git,"ssh://git@git.plgrid.pl:7999/vfs/ctool.git",
-<<<<<<< HEAD
-       {ref,"22d1dc77314e9db3fb084eca0718e3158c2895b5"}},
-=======
-       {ref,"de71ec1c94703afb67f970615717cc7ad1d494dc"}},
->>>>>>> 4721a464
+       {ref,"2c0ab320b385e0681bc80626a4eae15da222ab45"}},
   0},
  {<<"edown">>,
   {git,"git://github.com/uwiger/edown.git",
