[{<<"annotations">>,
  {git,"https://github.com/RoXeon/annotations.git",
       {ref,"ad3d49a4cd6f31ba2b65da76bd5a4425aee9845d"}},
  1},
 {<<"base64url">>,
  {git,"https://github.com/dvv/base64url.git",
       {ref,"f2c64ed8b9bebc536fad37ad97243452b674b837"}},
  2},
 {<<"certifi">>,{pkg,<<"certifi">>,<<"0.4.0">>},2},
 {<<"cluster_manager">>,
  {raw,"ssh://git@git.plgrid.pl:7999/vfs/cluster-manager.git",
       {mod_ref,git,{ref,"bcd58fad6148a432391dd7fea41c48c65f0ce6fa"},[]}},
  0},
 {<<"corman">>,
  {git,"git://github.com/RoXeon/corman.git",
       {ref,"ccc339220ebd452ca07bdba473351be9f305964e"}},
  1},
 {<<"couchbeam">>,
  {git,"https://github.com/RoXeon/couchbeam.git",
       {ref,"502a77ae1876528bc47bc5f9d27f23218fa8eea3"}},
  0},
 {<<"cowboy">>,
  {git,"git://github.com/RoXeon/cowboy.git",
       {ref,"cd83171c4a11fc053f1b0e4f6c8443b1fb3a2afd"}},
  1},
 {<<"cowlib">>,
  {git,"git://github.com/ninenines/cowlib.git",
       {ref,"d544a494af4dbc810fc9c15eaf5cc050cced1501"}},
  2},
 {<<"ctool">>,
  {git,"ssh://git@git.plgrid.pl:7999/vfs/ctool.git",
<<<<<<< HEAD
       {ref,"48d2ade308dcefe623da51431a0f8f48d89b0343"}},
=======
       {ref,"6a6b76ba5fb4ede9a95d5c1cfa9c822bcbf2bf3f"}},
>>>>>>> 15903748
  0},
 {<<"dht_ring">>,
  {git,"git://github.com/RoXeon/dht_ring.git",
       {ref,"4f9bd2317009bb32c5500c5083d10c7ae009d7ef"}},
  1},
 {<<"edown">>,
  {git,"git://github.com/uwiger/edown.git",
       {ref,"b7c8eb0ac1859f8fce11cbfe3526f5ec83194776"}},
  1},
 {<<"enacl_p">>,
  {git,"https://github.com/kzemek/enacl_p.git",
       {ref,"ea22638b684a79eba831d2df54666905bd451b15"}},
  2},
 {<<"etls">>,{pkg,<<"etls">>,<<"1.1.2">>},1},
 {<<"gen_server2">>,
  {git,"http://github.com/kzemek/gen_server2.git",
       {ref,"825c489ed8e4afd410d739af8553c4d7d6d8ad61"}},
  0},
 {<<"gen_smtp">>,
  {git,"git://github.com/Vagabond/gen_smtp.git",
       {ref,"2ea8bb995adf32102f523cef93ae98e287ac77d1"}},
  1},
 {<<"goldrush">>,
  {git,"https://github.com/basho/goldrush.git",
       {ref,"8f1b715d36b650ec1e1f5612c00e28af6ab0de82"}},
  2},
 {<<"hackney">>,{pkg,<<"hackney">>,<<"1.6.1">>},1},
 {<<"idna">>,{pkg,<<"idna">>,<<"1.2.0">>},2},
 {<<"jiffy">>,
  {git,"https://github.com/davisp/jiffy.git",
       {ref,"cfc61a2e952dc3182e0f9b1473467563699992e2"}},
  1},
 {<<"jsx">>,{pkg,<<"jsx">>,<<"2.8.0">>},1},
 {<<"lager">>,
  {git,"git://github.com/erlang-lager/lager.git",
       {ref,"81eaef0ce98fdbf64ab95665e3bc2ec4b24c7dac"}},
  1},
 {<<"locks">>,
  {git,"https://github.com/uwiger/locks.git",
       {ref,"c9b585adcf7cbd347e516ccc3406e03a04a46731"}},
  0},
 {<<"macaroons">>,
  {git,"https://github.com/kzemek/macaroons.git",
       {ref,"9d2fef9f37e6b96a68aaaa81c0e5272d61a8b3b0"}},
  1},
 {<<"mcd">>,
  {git,"https://github.com/RoXeon/mcd.git",
       {ref,"09000cf47a0c541e81974722d33f0cc89a69a14b"}},
  0},
 {<<"meck">>,
  {git,"https://github.com/eproxus/meck.git",
       {ref,"70d6a33ce7407029dc59e22a5b3c1c61c1348b23"}},
  0},
 {<<"metrics">>,{pkg,<<"metrics">>,<<"1.0.1">>},2},
 {<<"mimerl">>,{pkg,<<"mimerl">>,<<"1.0.2">>},2},
 {<<"mochiweb">>,
  {git,"https://github.com/mochi/mochiweb.git",
       {ref,"925a7837ebe500bbfc2698a72340d2b2e58cd5df"}},
  1},
 {<<"node_package">>,
  {git,"git://github.com/xorver/node_package.git",
       {ref,"debc7bb49d39d981dedd768d83a6a33a4fb59851"}},
  0},
 {<<"parse_trans">>,
  {git,"https://github.com/uwiger/parse_trans.git",
       {ref,"a210adafdfbb904d156d8f22abd5fb58fc17de1e"}},
  0},
 {<<"plain_fsm">>,
  {git,"git://github.com/uwiger/plain_fsm.git",
       {ref,"ae9eca8a8df8f61a32185b06882a55d60e62e904"}},
  1},
 {<<"ranch">>,
  {git,"git://github.com/ninenines/ranch.git",
       {ref,"adf1822defc2b7cfdc7aca112adabfa1d614043c"}},
  2},
 {<<"ssl_verify_fun">>,{pkg,<<"ssl_verify_fun">>,<<"1.1.0">>},2},
 {<<"web_client">>,
  {git,"ssh://git@git.plgrid.pl:7999/vfs/web-client.git",
       {ref,"497968c9c393a8662f6bbccdd0a8a367593ccf81"}},
  1}].

<|MERGE_RESOLUTION|>--- conflicted
+++ resolved
@@ -9,7 +9,7 @@
  {<<"certifi">>,{pkg,<<"certifi">>,<<"0.4.0">>},2},
  {<<"cluster_manager">>,
   {raw,"ssh://git@git.plgrid.pl:7999/vfs/cluster-manager.git",
-       {mod_ref,git,{ref,"bcd58fad6148a432391dd7fea41c48c65f0ce6fa"},[]}},
+       {mod_ref,git,{ref,"5d54032e886be5e538a2a0e67f7d343a0277af70"},[]}},
   0},
  {<<"corman">>,
   {git,"git://github.com/RoXeon/corman.git",
@@ -29,11 +29,7 @@
   2},
  {<<"ctool">>,
   {git,"ssh://git@git.plgrid.pl:7999/vfs/ctool.git",
-<<<<<<< HEAD
-       {ref,"48d2ade308dcefe623da51431a0f8f48d89b0343"}},
-=======
-       {ref,"6a6b76ba5fb4ede9a95d5c1cfa9c822bcbf2bf3f"}},
->>>>>>> 15903748
+       {ref,"4458893e2d07cc5aa5190a819acab51d734f9671"}},
   0},
  {<<"dht_ring">>,
   {git,"git://github.com/RoXeon/dht_ring.git",
@@ -113,5 +109,4 @@
  {<<"web_client">>,
   {git,"ssh://git@git.plgrid.pl:7999/vfs/web-client.git",
        {ref,"497968c9c393a8662f6bbccdd0a8a367593ccf81"}},
-  1}].
-
+  1}].