[{<<"base64url">>,
  {git,"https://github.com/dvv/base64url.git",
       {ref,"f2c64ed8b9bebc536fad37ad97243452b674b837"}},
  2},
 {<<"bear">>,
  {git,"git://github.com/boundary/bear.git",
       {ref,"119234548783af19b8ec75c879c5062676b92571"}},
  2},
 {<<"bp_tree">>,
  {git,"https://github.com/onedata/bp_tree.git",
<<<<<<< HEAD
       {ref,"4c5b165b9159b986158256a7cb2822c95ca5df99"}},
=======
       {ref,"1713e6fc298777db355305cf26f6000fde3db7e4"}},
>>>>>>> 1926a4f8
  0},
 {<<"cberl">>,
  {git,"ssh://git@git.plgrid.pl:7999/vfs/cberl.git",
       {ref,"6329a00fa4b9be757b939d2be573e22b8c24476e"}},
  0},
 {<<"certifi">>,{pkg,<<"certifi">>,<<"0.7.0">>},2},
 {<<"cluster_manager">>,
  {raw,"ssh://git@git.plgrid.pl:7999/vfs/cluster-manager.git",
       {mod_ref,git,{ref,"939176e5a73dc00f25f51b219acb67ed1066042e"},[]}},
  0},
 {<<"cowboy">>,
  {git,"git://github.com/ninenines/cowboy.git",
       {ref,"a7b06f2e138c0c03c2511ed9fe6803fc9ebf3401"}},
  1},
 {<<"cowlib">>,
  {git,"https://github.com/ninenines/cowlib",
       {ref,"b6381527831c5ebb74759e119a517b7d22d4b23a"}},
  2},
 {<<"ctool">>,
  {git,"ssh://git@git.plgrid.pl:7999/vfs/ctool.git",
       {ref,"5d185053921faaf22b48c1137ab4be22530c8b42"}},
  0},
 {<<"edown">>,
  {git,"git://github.com/uwiger/edown.git",
       {ref,"b7c8eb0ac1859f8fce11cbfe3526f5ec83194776"}},
  2},
 {<<"enacl_p">>,
  {git,"https://github.com/kzemek/enacl_p.git",
       {ref,"ea22638b684a79eba831d2df54666905bd451b15"}},
  2},
 {<<"exometer_core">>,
  {git,"https://github.com/onedata/exometer_core.git",
       {ref,"4602433887790941c4285daf0ef71be38b3c6d14"}},
  0},
 {<<"exometer_graphite">>,
  {git,"https://github.com/jakud/exometer_graphite.git",
       {ref,"1ea3cd5aaaf3003f669bb24dfad06b34291efd02"}},
  0},
 {<<"exometer_lager">>,
  {git,"https://github.com/onedata/exometer_lager.git",
       {ref,"3ee87b868b618fab43e564227d97902b527c22ca"}},
  0},
 {<<"folsom">>,
  {git,"git://github.com/folsom-project/folsom",
       {ref,"38e2cce7c64ce1f0a3a918d90394cfc0a940b1ba"}},
  1},
 {<<"gen_server2">>,
  {git,"http://github.com/kzemek/gen_server2.git",
       {ref,"825c489ed8e4afd410d739af8553c4d7d6d8ad61"}},
  0},
 {<<"gen_smtp">>,
  {git,"git://github.com/Vagabond/gen_smtp.git",
       {ref,"2ea8bb995adf32102f523cef93ae98e287ac77d1"}},
  1},
 {<<"goldrush">>,{pkg,<<"goldrush">>,<<"0.1.9">>},2},
 {<<"hackney">>,
  {git,"git://github.com/benoitc/hackney.git",
       {ref,"d80d4d919acadbddea171fab31e040773c99ad49"}},
  1},
 {<<"hut">>,
  {git,"git://github.com/tolbrino/hut.git",
       {ref,"025540398478ab6f95932c3234382ac5bb21ad3e"}},
  1},
 {<<"idna">>,{pkg,<<"idna">>,<<"1.2.0">>},2},
 {<<"iso8601">>,
  {git,"https://github.com/xorver/erlang_iso8601.git",
       {ref,"72013b0a8d757ee95bb560541e29bfa4461c5232"}},
  1},
 {<<"jiffy">>,
  {git,"git://github.com/davisp/jiffy.git",
       {ref,"a13b9e1ec9849a3bc385fdbd42d5de63c6681bf5"}},
  1},
 {<<"lager">>,{pkg,<<"lager">>,<<"3.6.1">>},1},
 {<<"locks">>,
  {git,"https://github.com/uwiger/locks.git",
       {ref,"c9b585adcf7cbd347e516ccc3406e03a04a46731"}},
  0},
 {<<"macaroons">>,
  {git,"https://github.com/kzemek/macaroons.git",
       {ref,"b15b13f1747210caf1152fc4444239d90b1b21cd"}},
  1},
 {<<"meck">>,
  {git,"https://github.com/eproxus/meck.git",
       {ref,"030a2f167c599921e1f1dde82facc33ebd702239"}},
  1},
 {<<"metrics">>,{pkg,<<"metrics">>,<<"1.0.1">>},2},
 {<<"mimerl">>,{pkg,<<"mimerl">>,<<"1.0.2">>},2},
 {<<"node_package">>,
  {git,"git://github.com/xorver/node_package.git",
       {ref,"debc7bb49d39d981dedd768d83a6a33a4fb59851"}},
  0},
 {<<"parse_trans">>,
  {git,"git://github.com/uwiger/parse_trans.git",
       {ref,"a210adafdfbb904d156d8f22abd5fb58fc17de1e"}},
  1},
 {<<"plain_fsm">>,
  {git,"git://github.com/uwiger/plain_fsm.git",
       {ref,"1de45fba4caccbc76df0b109e7581d0fc6a2e67b"}},
  1},
 {<<"ranch">>,
  {git,"https://github.com/ninenines/ranch",
       {ref,"55c2a9d623454f372a15e99721a37093d8773b48"}},
  2},
 {<<"setup">>,
  {git,"git://github.com/uwiger/setup.git",
       {ref,"76124131ac11bdb0112fb47a244784e152531dad"}},
  1},
 {<<"ssl_verify_fun">>,{pkg,<<"ssl_verify_fun">>,<<"1.1.1">>},2},
 {<<"worker_pool">>,
  {git,"https://github.com/inaka/worker_pool",
       {ref,"ae5aa2e5819f7cce3aa3fbc50d39743de3515cdc"}},
  0}].<|MERGE_RESOLUTION|>--- conflicted
+++ resolved
@@ -8,11 +8,7 @@
   2},
  {<<"bp_tree">>,
   {git,"https://github.com/onedata/bp_tree.git",
-<<<<<<< HEAD
        {ref,"4c5b165b9159b986158256a7cb2822c95ca5df99"}},
-=======
-       {ref,"1713e6fc298777db355305cf26f6000fde3db7e4"}},
->>>>>>> 1926a4f8
   0},
  {<<"cberl">>,
   {git,"ssh://git@git.plgrid.pl:7999/vfs/cberl.git",
