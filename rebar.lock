[{<<"base64url">>,
  {git,"https://github.com/dvv/base64url.git",
       {ref,"f2c64ed8b9bebc536fad37ad97243452b674b837"}},
  2},
 {<<"bear">>,
  {git,"git://github.com/boundary/bear.git",
       {ref,"119234548783af19b8ec75c879c5062676b92571"}},
  2},
 {<<"bp_tree">>,
  {git,"https://github.com/onedata/bp_tree.git",
       {ref,"2606c83c697b4c30874fc6c108d1d743283fdb85"}},
  0},
 {<<"cberl">>,
  {git,"https://github.com/onedata/cberl.git",
       {ref,"b498022bd29abc75e12dd1092238d84835b579aa"}},
  0},
 {<<"certifi">>,{pkg,<<"certifi">>,<<"0.7.0">>},3},
 {<<"cluster_manager">>,
  {raw,"ssh://git@git.plgrid.pl:7999/vfs/cluster-manager.git",
       {mod_ref,git,{ref,"4438fa682625fc294b5efb948f232c00c6aeb620"},[]}},
  0},
 {<<"cowboy">>,
  {git,"git://github.com/RoXeon/cowboy.git",
       {ref,"cd83171c4a11fc053f1b0e4f6c8443b1fb3a2afd"}},
  1},
 {<<"cowlib">>,
  {git,"git://github.com/ninenines/cowlib.git",
       {ref,"d544a494af4dbc810fc9c15eaf5cc050cced1501"}},
  2},
 {<<"ctool">>,
  {git,"ssh://git@git.plgrid.pl:7999/vfs/ctool.git",
<<<<<<< HEAD
       {ref,"e728e2fd032448861a597aa6c364fc23f75f1283"}},
=======
       {ref,"4c45fb6fe4547bfc3081db6f7b23407315f880d9"}},
>>>>>>> 41a9f89b
  0},
 {<<"edown">>,
  {git,"git://github.com/uwiger/edown.git",
       {ref,"b7c8eb0ac1859f8fce11cbfe3526f5ec83194776"}},
  2},
 {<<"enacl_p">>,
  {git,"https://github.com/kzemek/enacl_p.git",
       {ref,"ea22638b684a79eba831d2df54666905bd451b15"}},
  2},
 {<<"exometer_core">>,
  {git,"https://github.com/Feuerlabs/exometer_core.git",
       {ref,"09c2a9361c0295c977e441ef89382db964a64460"}},
  0},
 {<<"exometer_graphite">>,
  {git,"https://github.com/jakud/exometer_graphite.git",
       {ref,"1ea3cd5aaaf3003f669bb24dfad06b34291efd02"}},
  0},
 {<<"exometer_lager">>,
  {git,"https://github.com/fairwaves/exometer_lager.git",
       {ref,"887f24fa7a26309c3d77c996e8cbb2fd7d2a3116"}},
  1},
 {<<"folsom">>,
  {git,"git://github.com/folsom-project/folsom",
       {ref,"38e2cce7c64ce1f0a3a918d90394cfc0a940b1ba"}},
  1},
 {<<"gen_server2">>,
  {git,"http://github.com/kzemek/gen_server2.git",
       {ref,"825c489ed8e4afd410d739af8553c4d7d6d8ad61"}},
  0},
 {<<"gen_smtp">>,
  {git,"git://github.com/Vagabond/gen_smtp.git",
       {ref,"2ea8bb995adf32102f523cef93ae98e287ac77d1"}},
  1},
 {<<"goldrush">>,
  {git,"https://github.com/basho/goldrush.git",
       {ref,"8f1b715d36b650ec1e1f5612c00e28af6ab0de82"}},
  2},
 {<<"hackney">>,
  {git,"git://github.com/benoitc/hackney.git",
       {ref,"d80d4d919acadbddea171fab31e040773c99ad49"}},
  2},
 {<<"hut">>,
  {git,"git://github.com/tolbrino/hut.git",
       {ref,"025540398478ab6f95932c3234382ac5bb21ad3e"}},
  1},
 {<<"idna">>,{pkg,<<"idna">>,<<"1.2.0">>},3},
 {<<"jiffy">>,
  {git,"git://github.com/davisp/jiffy.git",
       {ref,"a13b9e1ec9849a3bc385fdbd42d5de63c6681bf5"}},
  1},
 {<<"lager">>,
  {git,"git://github.com/erlang-lager/lager.git",
       {ref,"81eaef0ce98fdbf64ab95665e3bc2ec4b24c7dac"}},
  1},
 {<<"locks">>,
  {git,"https://github.com/uwiger/locks.git",
       {ref,"c9b585adcf7cbd347e516ccc3406e03a04a46731"}},
  0},
 {<<"macaroons">>,
  {git,"https://github.com/kzemek/macaroons.git",
       {ref,"b15b13f1747210caf1152fc4444239d90b1b21cd"}},
  1},
 {<<"meck">>,
  {git,"https://github.com/eproxus/meck.git",
       {ref,"ad8374ce5bdb0bb05d9f5a75d989157361902c3c"}},
  1},
 {<<"metrics">>,{pkg,<<"metrics">>,<<"1.0.1">>},3},
 {<<"mimerl">>,{pkg,<<"mimerl">>,<<"1.0.2">>},3},
 {<<"mochiweb">>,
  {git,"https://github.com/mochi/mochiweb.git",
       {ref,"925a7837ebe500bbfc2698a72340d2b2e58cd5df"}},
  1},
 {<<"node_package">>,
  {git,"git://github.com/xorver/node_package.git",
       {ref,"debc7bb49d39d981dedd768d83a6a33a4fb59851"}},
  0},
 {<<"parse_trans">>,
  {git,"https://github.com/uwiger/parse_trans.git",
       {ref,"a210adafdfbb904d156d8f22abd5fb58fc17de1e"}},
  1},
 {<<"plain_fsm">>,
  {git,"git://github.com/uwiger/plain_fsm.git",
       {ref,"1de45fba4caccbc76df0b109e7581d0fc6a2e67b"}},
  1},
 {<<"ranch">>,
  {git,"git://github.com/ninenines/ranch.git",
       {ref,"adf1822defc2b7cfdc7aca112adabfa1d614043c"}},
  2},
 {<<"setup">>,
  {git,"git://github.com/uwiger/setup.git",
       {ref,"e4a089f743505f1166e026c51989f041da7b2f6d"}},
  1},
 {<<"ssl_verify_fun">>,{pkg,<<"ssl_verify_fun">>,<<"1.1.1">>},3},
 {<<"web_client">>,
  {git,"ssh://git@git.plgrid.pl:7999/vfs/web-client.git",
       {ref,"a762ec947e2e7f2f7899c4627bac79d526aeb02e"}},
  1},
 {<<"worker_pool">>,
  {git,"https://github.com/inaka/worker_pool",
       {ref,"ae5aa2e5819f7cce3aa3fbc50d39743de3515cdc"}},
  1}].<|MERGE_RESOLUTION|>--- conflicted
+++ resolved
@@ -29,11 +29,7 @@
   2},
  {<<"ctool">>,
   {git,"ssh://git@git.plgrid.pl:7999/vfs/ctool.git",
-<<<<<<< HEAD
        {ref,"e728e2fd032448861a597aa6c364fc23f75f1283"}},
-=======
-       {ref,"4c45fb6fe4547bfc3081db6f7b23407315f880d9"}},
->>>>>>> 41a9f89b
   0},
  {<<"edown">>,
   {git,"git://github.com/uwiger/edown.git",
