{
    "dirs_config": {
        "op_ccm": {
            "input_dir": "rel/op_ccm",
            "target_dir": "rel/test_cluster"
        },
        "op_worker": {
            "input_dir": "rel/op_worker",
            "target_dir": "rel/test_cluster"
        },
        "globalregistry": {
            "input_dir": "rel/globalregistry",
            "target_dir": "rel/test_cluster"
        },
        "appmock": {
            "input_dir": "rel/appmock",
            "target_dir": "rel/test_cluster"
        },
        "onepanel": {
            "input_dir": "rel_oneprovider/onepanel",
            "target_dir": "rel/test_cluster"
        }
    },
    "provider_domains": {
        "p1": {
            "op_ccm": {
                "ccm1": {
                    "vm.args": {
                        "setcookie": "cookie1"
                    },
                    "sys.config": {
                        "ccm_nodes": [
                            "ccm1"
                        ],
                        "worker_num": 1
                    }
                }
            },
            "op_worker": {
<<<<<<< HEAD
                "config": {
                    "input_dir": "rel/op_worker",
                    "target_dir": "rel/test_cluster"
                },
                "db_driver": "couchbase",
                "nodes": {
                    "worker1_p1": {
                        "vm.args": {
                            "setcookie": "cookie1"
                        },
                        "sys.config": {
                            "ccm_nodes": [
                                "ccm1_p1@"
                            ],
                            "db_nodes": [
                                "dbnode1",
                                "dbnode2"
                            ],
                            "global_registry_node": "gr1@"
                        }
=======
                "worker1": {
                    "vm.args": {
                        "setcookie": "cookie1"
                    },
                    "sys.config": {
                        "ccm_nodes": [
                            "ccm1"
                        ],
                        "db_nodes": [
                            "riaknode1",
                            "riaknode2"
                        ],
                        "global_registry_domain": "gr"
>>>>>>> ba784f3d
                    }
                }
            }
        },
        "p2.gr": {
            "op_ccm": {
                "ccm1": {
                    "vm.args": {
                        "setcookie": "cookie2"
                    },
                    "sys.config": {
                        "ccm_nodes": [
                            "ccm1"
                        ],
                        "worker_num": 2
                    }
                }
            },
            "op_worker": {
                "worker1": {
                    "vm.args": {
                        "setcookie": "cookie2"
                    },
                    "sys.config": {
                        "ccm_nodes": [
                            "ccm1"
                        ],
                        "db_nodes": [
                            "riaknode1"
                        ],
                        "global_registry_domain": "gr"
                    }
                },
<<<<<<< HEAD
                "db_driver": "riak",
                "nodes": {
                    "worker1_p2": {
                        "vm.args": {
                            "setcookie": "cookie2"
                        },
                        "sys.config": {
                            "ccm_nodes": [
                                "ccm1_p2@"
                            ],
                            "db_nodes": [
                                "dbnode1"
                            ],
                            "global_registry_node": "gr1@"
                        }
=======
                "worker2": {
                    "vm.args": {
                        "setcookie": "cookie2"
>>>>>>> ba784f3d
                    },
                    "sys.config": {
                        "ccm_nodes": [
                            "ccm1"
                        ],
                        "db_nodes": [
                            "riaknode1"
                        ],
                        "global_registry_domain": "gr"
                    }
                }
            }
        }
    },
    "globalregistry_domains": {
        "gr": {
            "globalregistry": {
                "node1": {
                    "vm.args": {
                        "setcookie": "cookie3"
                    },
                    "sys.config": {
                        "db_nodes": [
                            "db"
                        ],
                        "grpcert_domain": {
                            "string": "127.0.0.1"
                        },
                        "dev_mode": true
                    }
                }
            }
        }
    },
    "global_setup": {
        "users": {
            "u1": {
                "default_space": "s1"
            },
            "u2": {
                "default_space": "s2"
            },
            "u3": {
                "default_space": "s1"
            }
        },
        "groups": {
            "g1": {
                "users": [
                    "u1",
                    "u3"
                ]
            },
            "g2": {
                "users": [
                    "u2"
                ]
            }
        },
        "spaces": {
            "s1": {
                "users": [
                    "u1",
                    "u2",
                    "u3"
                ],
                "groups": [
                    "g1"
                ],
                "providers": [
                    {
                        "provider": "p1",
                        "supported_size": 1000000000
                    }
                ]
            },
            "s2": {
                "users": [
                    "u2"
                ],
                "groups": [
                    "g2"
                ],
                "providers": [
                    {
                        "provider": "p2.gr",
                        "supported_size": 1000000000
                    }
                ]
            }
        }
    },
    "appmock_domains": {
        "p3": {
            "appmock": {
                "appmock1": {
                    "mocked_app": "op_worker",
                    "vm.args": {
                        "setcookie": "cookie5"
                    },
                    "sys.config": {
                        "app_description_file": "./example_app_description.erl"
                    }
                }
            }
        }
    },
    "oneclient": {
        "client1": {
            "name": "client1",
            "op_domain": "p1",
            "gr_domain": "gr",
            "user_cert": "./cert.pem",
            "user_key": "./cert.pem"
        },
        "client2": {
            "name": "client2",
            "op_domain": "p1",
            "gr_domain": "gr",
            "user_cert": "./cert.pem",
            "user_key": "./cert.pem"
        }
    },
    "onepanel": {
        "onepanel1": {
            "vm.args": {
                "name": "onepanel@onepanel1",
                "setcookie": "cookie7"
            },
            "sys.config": {
                "multicast_address": {
                    "string": "239.255.0.1"
                }
            }
        },
        "onepanel2": {
            "vm.args": {
                "name": "onepanel@onepanel2",
                "setcookie": "cookie7"
            },
            "sys.config": {
                "multicast_address": {
                    "string": "239.255.0.1"
                }
            }
        }
    }
}<|MERGE_RESOLUTION|>--- conflicted
+++ resolved
@@ -37,28 +37,7 @@
                 }
             },
             "op_worker": {
-<<<<<<< HEAD
-                "config": {
-                    "input_dir": "rel/op_worker",
-                    "target_dir": "rel/test_cluster"
-                },
                 "db_driver": "couchbase",
-                "nodes": {
-                    "worker1_p1": {
-                        "vm.args": {
-                            "setcookie": "cookie1"
-                        },
-                        "sys.config": {
-                            "ccm_nodes": [
-                                "ccm1_p1@"
-                            ],
-                            "db_nodes": [
-                                "dbnode1",
-                                "dbnode2"
-                            ],
-                            "global_registry_node": "gr1@"
-                        }
-=======
                 "worker1": {
                     "vm.args": {
                         "setcookie": "cookie1"
@@ -68,11 +47,10 @@
                             "ccm1"
                         ],
                         "db_nodes": [
-                            "riaknode1",
-                            "riaknode2"
+                            "dbnode1",
+                            "dbnode2"
                         ],
                         "global_registry_domain": "gr"
->>>>>>> ba784f3d
                     }
                 }
             }
@@ -92,6 +70,7 @@
                 }
             },
             "op_worker": {
+                "db_driver": "riak",
                 "worker1": {
                     "vm.args": {
                         "setcookie": "cookie2"
@@ -106,27 +85,9 @@
                         "global_registry_domain": "gr"
                     }
                 },
-<<<<<<< HEAD
-                "db_driver": "riak",
-                "nodes": {
-                    "worker1_p2": {
-                        "vm.args": {
-                            "setcookie": "cookie2"
-                        },
-                        "sys.config": {
-                            "ccm_nodes": [
-                                "ccm1_p2@"
-                            ],
-                            "db_nodes": [
-                                "dbnode1"
-                            ],
-                            "global_registry_node": "gr1@"
-                        }
-=======
                 "worker2": {
                     "vm.args": {
                         "setcookie": "cookie2"
->>>>>>> ba784f3d
                     },
                     "sys.config": {
                         "ccm_nodes": [
