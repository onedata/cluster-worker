{
    "dirs_config": {
        "op_ccm": {
            "input_dir": "rel/op_ccm",
            "target_dir": "rel/test_cluster"
        },
        "op_worker": {
            "input_dir": "rel/op_worker",
            "target_dir": "rel/test_cluster"
        },
        "globalregistry": {
            "input_dir": "rel/globalregistry",
            "target_dir": "rel/test_cluster"
        },
        "appmock": {
            "input_dir": "rel/appmock",
            "target_dir": "rel/test_cluster"
        },
        "onepanel": {
            "input_dir": "rel_oneprovider/op_panel",
            "target_dir": "rel/test_cluster"
        }
    },
    "provider_domains": {
        "p1": {
            "db_driver": "couchbase",
            "op_ccm": {
                "ccm1": {
                    "vm.args": {
                        "setcookie": "cookie1"
                    },
                    "sys.config": {
                        "ccm_nodes": [
                            "ccm1"
                        ],
                        "worker_num": 1
                    }
                }
            },
            "op_worker": {
                "worker1": {
                    "vm.args": {
                        "setcookie": "cookie1"
                    },
                    "sys.config": {
                        "ccm_nodes": [
                            "ccm1"
                        ],
                        "db_nodes": [
                            "dbnode1",
                            "dbnode2"
                        ],
                        "global_registry_domain": "gr"
                    }
                }
            }
        },
        "p2.gr": {
            "db_driver": "riak",
            "op_ccm": {
                "ccm1": {
                    "vm.args": {
                        "setcookie": "cookie2"
                    },
                    "sys.config": {
                        "ccm_nodes": [
                            "ccm1"
                        ],
                        "worker_num": 2
                    }
                }
            },
            "op_worker": {
                "worker1": {
                    "vm.args": {
                        "setcookie": "cookie2"
                    },
                    "sys.config": {
                        "ccm_nodes": [
                            "ccm1"
                        ],
                        "db_nodes": [
                            "riaknode1"
                        ],
                        "global_registry_domain": "gr"
                    }
                },
                "worker2": {
                    "vm.args": {
                        "setcookie": "cookie2"
                    },
                    "sys.config": {
                        "ccm_nodes": [
                            "ccm1"
                        ],
                        "db_nodes": [
                            "riaknode1"
                        ],
                        "global_registry_domain": "gr"
                    }
                }
            }
        }
    },
    "globalregistry_domains": {
        "gr": {
            "globalregistry": {
                "node1": {
                    "vm.args": {
                        "setcookie": "cookie3"
                    },
                    "sys.config": {
                        "db_nodes": [
                            "db"
                        ],
<<<<<<< HEAD
                        "grpcert_domain": {
=======
                        "http_domain": {
>>>>>>> 64ed1f07
                            "string": "127.0.0.1"
                        },
                        "dev_mode": true
                    }
                }
            }
        }
    },
    "global_setup": {
        "users": {
            "u1": {
                "default_space": "s1"
            },
            "u2": {
                "default_space": "s2"
            },
            "u3": {
                "default_space": "s1"
            }
        },
        "groups": {
            "g1": {
                "users": [
                    "u1",
                    "u3"
                ]
            },
            "g2": {
                "users": [
                    "u2"
                ]
            }
        },
        "spaces": {
            "s1": {
                "users": [
                    "u1",
                    "u2",
                    "u3"
                ],
                "groups": [
                    "g1"
                ],
                "providers": [
                    {
                        "provider": "p1",
                        "supported_size": 1000000000
                    }
                ]
            },
            "s2": {
                "users": [
                    "u2"
                ],
                "groups": [
                    "g2"
                ],
                "providers": [
                    {
                        "provider": "p2.gr",
                        "supported_size": 1000000000
                    }
                ]
            }
        }
    },
    "appmock_domains": {
        "p3": {
            "appmock": {
                "appmock1": {
                    "mocked_app": "op_worker",
                    "vm.args": {
                        "setcookie": "cookie5"
                    },
                    "sys.config": {
                        "app_description_file": "./example_app_description.erl"
                    }
                }
            }
        }
    },
    "oneclient": {
        "client1": {
            "name": "client1",
            "op_domain": "p1",
            "gr_domain": "gr",
            "user_cert": "./cert.pem",
            "user_key": "./cert.pem"
        },
        "client2": {
            "name": "client2",
            "op_domain": "p1",
            "gr_domain": "gr",
            "user_cert": "./cert.pem",
            "user_key": "./cert.pem"
        }
    },
    "onepanel": {
        "onepanel1": {
            "vm.args": {
                "name": "onepanel@onepanel1",
                "setcookie": "cookie7"
            },
            "sys.config": {
                "multicast_address": {
                    "string": "239.255.0.1"
                }
            }
        },
        "onepanel2": {
            "vm.args": {
                "name": "onepanel@onepanel2",
                "setcookie": "cookie7"
            },
            "sys.config": {
                "multicast_address": {
                    "string": "239.255.0.1"
                }
            }
        }
    }
}<|MERGE_RESOLUTION|>--- conflicted
+++ resolved
@@ -113,11 +113,7 @@
                         "db_nodes": [
                             "db"
                         ],
-<<<<<<< HEAD
-                        "grpcert_domain": {
-=======
                         "http_domain": {
->>>>>>> 64ed1f07
                             "string": "127.0.0.1"
                         },
                         "dev_mode": true
