--- conflicted
+++ resolved
@@ -12,17 +12,14 @@
 
 %% deps options
 {deps, [
-<<<<<<< HEAD
-    {ctool,".*", {git, "ssh://git@git.plgrid.pl:7999/vfs/ctool.git", {tag, "2341965"}}},
-=======
-    {ctool,".*", {git, "ssh://git@git.plgrid.pl:7999/vfs/ctool.git", {tag, "1003cb0de27"}}},
->>>>>>> 0166e53b
+    {ctool,".*", {git, "ssh://git@git.plgrid.pl:7999/vfs/ctool.git", {tag, "d7efba5"}}},
     {node_package, ".*", {git, "git://github.com/xorver/node_package.git", {branch, "2.0.1"}}}
 ]}.
 
 %% pre-hooks
 {pre_hooks, [
-    {eunit, "mkdir -p test/eunit_results"}, %% Make dir for eunit' surefire test results
+    %% Make dir for eunit' surefire test results
+    {eunit, "mkdir -p test/eunit_results"},
     % gen_dev compilation
     {clean, "make -C bamboos/gen_dev/ clean"},
     {compile, "make -C bamboos/gen_dev/ compile"}
