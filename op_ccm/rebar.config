--- conflicted
+++ resolved
@@ -12,11 +12,7 @@
 
 %% deps options
 {deps, [
-<<<<<<< HEAD
-    {ctool,".*", {git, "ssh://git@git.plgrid.pl:7999/vfs/ctool.git", {tag, "4906beb"}}},
-=======
-    {ctool,".*", {git, "ssh://git@git.plgrid.pl:7999/vfs/ctool.git", {tag, "4ad1d47"}}},
->>>>>>> 8d2e0818
+    {ctool,".*", {git, "ssh://git@git.plgrid.pl:7999/vfs/ctool.git", {tag, "69870e6"}}},
     {node_package, ".*", {git, "git://github.com/xorver/node_package.git", {branch, "2.0.1"}}}
 ]}.
 
