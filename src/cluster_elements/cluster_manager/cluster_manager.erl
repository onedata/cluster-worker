--- conflicted
+++ resolved
@@ -314,16 +314,6 @@
   end;
 
 handle_cast(get_state_from_db, State) ->
-<<<<<<< HEAD
-  NewState2 = case (State#cm_state.nodes =:= []) or State#cm_state.state_loaded of
-                true ->
-                  State;
-                false ->
-                  get_state_from_db(State)
-              end,
-
-=======
->>>>>>> 90502617
   case State#cm_state.state_loaded of
     true ->
       {noreply, State};
@@ -410,15 +400,9 @@
                {ok, SavedState} ->
                  lager:info([{mod, ?MODULE}], "State read from DB: ~p", [SavedState]),
                  merge_state(State, SavedState);
-<<<<<<< HEAD
                {error, {not_found, missing}} ->
-                 save_state(true),
-                 State;
-=======
-               {error, {not_found,missing}} ->
                  save_state(),
                  State#cm_state{state_loaded = true};
->>>>>>> 90502617
                Error ->
                  lager:info([{mod, ?MODULE}], "State cannot be read from DB: ~p", [Error]), %% info logging level because state may not be present in db and it's not an error
                  State
@@ -507,11 +491,6 @@
   Vsn :: term().
 %% ====================================================================
 code_change(_OldVsn, State, _Extra) ->
-<<<<<<< HEAD
-  {ok, Interval} = application:get_env(?APP_Name, hot_swapping_time),
-  erlang:send_after(Interval, self(), {timer, update_monitoring_loop}),
-=======
->>>>>>> 90502617
   {ok, State}.
 
 
