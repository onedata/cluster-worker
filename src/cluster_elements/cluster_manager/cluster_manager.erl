--- conflicted
+++ resolved
@@ -19,17 +19,14 @@
 -include("registered_names.hrl").
 -include("supervision_macros.hrl").
 -include("modules_and_args.hrl").
-<<<<<<< HEAD
 -include("cluster_elements/cluster_manager/cluster_manager.hrl").
 -include("cluster_elements/worker_host/worker_proxy.hrl").
-=======
->>>>>>> 6e3ff086
 -include_lib("ctool/include/logging.hrl").
 
 %% This record is used by ccm (it contains its state). It describes
 %% nodes, dispatchers and workers in cluster. It also contains reference
 %% to process used to monitor if nodes are alive.
--record(cm_state, {nodes = [], workers = [], dispatcher_maps = [], state_num = 1, cluster_check_num = 0, state_loaded = false, state_monitoring = on}).
+-record(cm_state, {nodes = [], workers = [], state_num = 1}).
 
 %% API
 -export([start_link/0, stop/0]).
