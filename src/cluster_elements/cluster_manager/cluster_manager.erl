--- conflicted
+++ resolved
@@ -83,13 +83,8 @@
 %% ====================================================================
 init(_) ->
     process_flag(trap_exit, true),
-<<<<<<< HEAD
-    {ok, Interval} = application:get_env(?APP_NAME, initialization_time),
-    erlang:send_after(Interval * 1000, self(), {timer, init_cluster}),
-=======
     {ok, Interval} = application:get_env(?APP_NAME, initialization_time_seconds),
     erlang:send_after(timer:seconds(Interval), self(), {timer, init_cluster}),
->>>>>>> 0d4d59e6
     {ok, #cm_state{}}.
 
 %%--------------------------------------------------------------------
@@ -273,13 +268,8 @@
 %%--------------------------------------------------------------------
 -spec init_cluster(State :: #cm_state{}) -> NewState :: #cm_state{}.
 init_cluster(State = #cm_state{nodes = []}) ->
-<<<<<<< HEAD
-    {ok, Interval} = application:get_env(?APP_NAME, initialization_time),
-    erlang:send_after(Interval * 1000, self(), {timer, init_cluster}),
-=======
     {ok, Interval} = application:get_env(?APP_NAME, initialization_time_seconds),
     erlang:send_after(timer:seconds(Interval), self(), {timer, init_cluster}),
->>>>>>> 0d4d59e6
     State;
 init_cluster(State = #cm_state{nodes = Nodes, workers = Workers}) ->
     NewState = start_workers_on_nodes(Nodes, Workers, State),
