%%%-------------------------------------------------------------------
%%% @author Tomasz Lichon
%%% @copyright (C) 2015 ACK CYFRONET AGH
%%% This software is released under the MIT license
%%% cited in 'LICENSE.txt'.
%%% @end
%%%-------------------------------------------------------------------
%%% @doc
%%% This module decides where to send incomming client messages.
%%% @end
%%%-------------------------------------------------------------------
-module(router).
-author("Tomasz Lichon").

<<<<<<< HEAD
-include("proto_internal/oneclient/event_messages.hrl").
=======
-include("proto_internal/oneclient/server_messages.hrl").
>>>>>>> 61c1b5ea
-include("proto_internal/oneclient/client_messages.hrl").
-include_lib("ctool/include/logging.hrl").

%% API
-export([preroute_message/2, route_message/1]).

%%%===================================================================
%%% API
%%%===================================================================

%%--------------------------------------------------------------------
%% @doc
%% Check if message is sequential, if so - proxy it throught sequencer
%% @end
%%--------------------------------------------------------------------
-spec preroute_message(SeqMan :: pid(), Msg :: #client_message{}) ->
    ok | {ok, #server_message{}} | {error, term()}.
preroute_message(_SeqMan, #client_message{seq_num = undefined} = Msg) ->
    router:route_message(Msg);
preroute_message(SeqMan, Msg) ->
    gen_server:cast(SeqMan, Msg).

%%--------------------------------------------------------------------
%% @doc
%% Route message to adequate handler, this function should never throw
%% @end
%%--------------------------------------------------------------------
<<<<<<< HEAD
-spec route_message(Msg :: #client_message{}) -> ok | {error, term()}.
route_message(#client_message{credentials = #credentials{session_id = SessionId},
    client_message = #read_event{} = Evt}) ->
    event_manager:emit(Evt, SessionId);
route_message(#client_message{credentials = #credentials{session_id = SessionId},
    client_message = #write_event{} = Evt}) ->
    event_manager:emit(Evt, SessionId);
route_message(#client_message{}) ->
    % todo integrate with worker hosts
    ok.
=======
-spec route_message(Msg :: #client_message{}) -> ok | {ok, #server_message{}} | {error, term()}.
route_message(Msg = #client_message{message_id = undefined}) ->
    route_and_ignore_answer(Msg);
route_message(Msg = #client_message{message_id = #message_id{issuer = server, handler = undefined}}) ->
    route_and_ignore_answer(Msg);
route_message(Msg = #client_message{message_id = #message_id{issuer = server, handler = Pid}}) ->
    Pid ! Msg;
route_message(Msg = #client_message{message_id = #message_id{issuer = client}}) ->
    route_and_send_answer(Msg).
>>>>>>> 61c1b5ea

%%%===================================================================
%%% Internal functions
%%%===================================================================

%%--------------------------------------------------------------------
%% @doc
%% Route message to adequate worker and return ok
%% @end
%%--------------------------------------------------------------------
-spec route_and_ignore_answer(#client_message{}) -> ok.
route_and_ignore_answer(Msg = #client_message{}) ->
    ?info("route_and_ignore_answer(~p)",[Msg]),
    ok. %todo

%%--------------------------------------------------------------------
%% @doc
%% Route message to adequate worker, asynchronously wait for answer
%% repack it into server_message and send to the client
%% @end
%%--------------------------------------------------------------------
-spec route_and_send_answer(#client_message{}) -> ok.
route_and_send_answer(Msg = #client_message{}) ->
    ?info("route_and_send_answer(~p)",[Msg]),
    ok. %todo<|MERGE_RESOLUTION|>--- conflicted
+++ resolved
@@ -12,11 +12,8 @@
 -module(router).
 -author("Tomasz Lichon").
 
-<<<<<<< HEAD
 -include("proto_internal/oneclient/event_messages.hrl").
-=======
 -include("proto_internal/oneclient/server_messages.hrl").
->>>>>>> 61c1b5ea
 -include("proto_internal/oneclient/client_messages.hrl").
 -include_lib("ctool/include/logging.hrl").
 
@@ -44,18 +41,6 @@
 %% Route message to adequate handler, this function should never throw
 %% @end
 %%--------------------------------------------------------------------
-<<<<<<< HEAD
--spec route_message(Msg :: #client_message{}) -> ok | {error, term()}.
-route_message(#client_message{credentials = #credentials{session_id = SessionId},
-    client_message = #read_event{} = Evt}) ->
-    event_manager:emit(Evt, SessionId);
-route_message(#client_message{credentials = #credentials{session_id = SessionId},
-    client_message = #write_event{} = Evt}) ->
-    event_manager:emit(Evt, SessionId);
-route_message(#client_message{}) ->
-    % todo integrate with worker hosts
-    ok.
-=======
 -spec route_message(Msg :: #client_message{}) -> ok | {ok, #server_message{}} | {error, term()}.
 route_message(Msg = #client_message{message_id = undefined}) ->
     route_and_ignore_answer(Msg);
@@ -65,7 +50,6 @@
     Pid ! Msg;
 route_message(Msg = #client_message{message_id = #message_id{issuer = client}}) ->
     route_and_send_answer(Msg).
->>>>>>> 61c1b5ea
 
 %%%===================================================================
 %%% Internal functions
@@ -77,8 +61,14 @@
 %% @end
 %%--------------------------------------------------------------------
 -spec route_and_ignore_answer(#client_message{}) -> ok.
+route_and_ignore_answer(#client_message{session_id = SessionId,
+    client_message = #read_event{} = Evt}) ->
+    event_manager:emit(Evt, SessionId);
+route_and_ignore_answer(#client_message{session_id = SessionId,
+    client_message = #write_event{} = Evt}) ->
+    event_manager:emit(Evt, SessionId);
 route_and_ignore_answer(Msg = #client_message{}) ->
-    ?info("route_and_ignore_answer(~p)",[Msg]),
+    ?info("route_and_ignore_answer(~p)", [Msg]),
     ok. %todo
 
 %%--------------------------------------------------------------------
@@ -89,5 +79,5 @@
 %%--------------------------------------------------------------------
 -spec route_and_send_answer(#client_message{}) -> ok.
 route_and_send_answer(Msg = #client_message{}) ->
-    ?info("route_and_send_answer(~p)",[Msg]),
+    ?info("route_and_send_answer(~p)", [Msg]),
     ok. %todo