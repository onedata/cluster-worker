%%%-------------------------------------------------------------------
%%% @author Michal Wrzeszcz
%%% @author Tomasz Lichon
%%% @copyright (C) 2013 ACK CYFRONET AGH
%%% This software is released under the MIT license
%%% cited in 'LICENSE.txt'.
%%% @end
%%%-------------------------------------------------------------------
%%% @doc
%%% This module is a gen_server that coordinates the
%%% life cycle of node. It starts/stops appropriate services (according
%%% to node type) and communicates with ccm (if node works as worker).
%%%
%%% Node can be ccm or worker. However, worker_hosts can be also
%%% started at ccm nodes.
%%% @end
%%%-------------------------------------------------------------------
-module(node_manager).
-author("Michal Wrzeszcz").
-author("Tomasz Lichon").

-behaviour(gen_server).

-include("global_definitions.hrl").
-include_lib("ctool/include/logging.hrl").

%% This record is used by node_manager (it contains its state).
%% It describes node type (ccm or worker) and status of connection
%% with ccm (connected or not_connected).
-record(node_state, {
    node_type = worker :: worker | ccm,
<<<<<<< HEAD
    ccm_con_status = not_connected :: not_connected | connected | ok,
=======
    ccm_con_status = not_connected :: not_connected | connected | registered,
>>>>>>> 0d4d59e6
    state_num = 0 :: integer(),
    dispatcher_state = 0 :: integer()
}).

%% API
-export([start_link/1, stop/0]).

%% gen_server callbacks
-export([init/1, handle_call/3, handle_cast/2, handle_info/2, terminate/2, code_change/3]).

%%%===================================================================
%%% API
%%%===================================================================

%%--------------------------------------------------------------------
%% @doc
%% Starts node manager
%% @end
%%--------------------------------------------------------------------
-spec start_link(Type) -> Result when
    Type :: worker | ccm,
    Result :: {ok, Pid}
    | ignore
    | {error, Error},
    Pid :: pid(),
    Error :: {already_started, Pid} | term().
start_link(Type) ->
    gen_server:start_link({local, ?NODE_MANAGER_NAME}, ?MODULE, [Type], []).

%%--------------------------------------------------------------------
%% @doc
%% Stops node manager
%% @end
%%--------------------------------------------------------------------
-spec stop() -> ok.
stop() ->
    gen_server:cast(?NODE_MANAGER_NAME, stop).

%%%===================================================================
%%% gen_server callbacks
%%%===================================================================

%%--------------------------------------------------------------------
%% @private
%% @doc
%% Initializes the server
%% @end
%%--------------------------------------------------------------------
-spec init(Args :: term()) -> Result when
    Result :: {ok, State}
    | {ok, State, Timeout}
    | {ok, State, hibernate}
    | {stop, Reason :: term()}
    | ignore,
    State :: term(),
    Timeout :: non_neg_integer() | infinity.
init([worker]) ->
    try
        listener_starter:start_protocol_listener(),
        listener_starter:start_gui_listener(),
        listener_starter:start_rest_listener(),
        listener_starter:start_redirector_listener(),
        listener_starter:start_dns_listeners(),
        gen_server:cast(self(), do_heartbeat),
        {ok, #node_state{node_type = worker, ccm_con_status = not_connected}}
    catch
        _:Error ->
            ?error_stacktrace("Cannot initialize listeners: ~p", [Error]),
            {stop, cannot_initialize_listeners}
    end;
init([ccm]) ->
    gen_server:cast(self(), do_heartbeat),
    {ok, #node_state{node_type = ccm, ccm_con_status = not_connected}};
init([_Type]) ->
    {stop, wrong_type}.

%%--------------------------------------------------------------------
%% @private
%% @doc
%% Handling call messages
%% @end
%%--------------------------------------------------------------------
-spec handle_call(Request :: term(), From :: {pid(), Tag :: term()}, State :: term()) -> Result when
    Result :: {reply, Reply, NewState}
    | {reply, Reply, NewState, Timeout}
    | {reply, Reply, NewState, hibernate}
    | {noreply, NewState}
    | {noreply, NewState, Timeout}
    | {noreply, NewState, hibernate}
    | {stop, Reason, Reply, NewState}
    | {stop, Reason, NewState},
    Reply :: nagios_handler:healthcheck_reponse() | term(),
    NewState :: term(),
    Timeout :: non_neg_integer() | infinity,
    Reason :: term().
handle_call(get_node_type, _From, State = #node_state{node_type = NodeType}) ->
    {reply, NodeType, State};

handle_call(get_state_num, _From, State = #node_state{state_num = StateNum}) ->
    {reply, StateNum, State};

handle_call(healthcheck, _From, State = #node_state{state_num = StateNum}) ->
    {reply, {ok, StateNum}, State};

handle_call(_Request, _From, State) ->
    ?log_bad_request(_Request),
    {reply, wrong_request, State}.

%%--------------------------------------------------------------------
%% @private
%% @doc
%% Handling cast messages
%% @end
%%--------------------------------------------------------------------
-spec handle_cast(Request :: term(), State :: term()) -> Result when
    Result :: {noreply, NewState}
    | {noreply, NewState, Timeout}
    | {noreply, NewState, hibernate}
    | {stop, Reason :: term(), NewState},
    NewState :: term(),
    Timeout :: non_neg_integer() | infinity.
handle_cast(do_heartbeat, State) ->
    NewState = do_heartbeat(State),
    {noreply, NewState};

handle_cast({heartbeat_ok, StateNum}, State) ->
    NewState = on_ccm_state_change(StateNum, State),
    {noreply, NewState};

handle_cast({update_state, NewStateNum}, State) ->
    ?info("Node manager state updated, state num: ~p", [NewStateNum]),
    NewState = on_ccm_state_change(NewStateNum, State),
    {noreply, NewState};

handle_cast({dispatcher_up_to_date, DispState}, State) ->
    NewState = State#node_state{dispatcher_state = DispState},
    {noreply, NewState};

handle_cast(stop, State) ->
    {stop, normal, State};

handle_cast(_Request, State) ->
    ?log_bad_request(_Request),
    {reply, wrong_request, State}.

%%--------------------------------------------------------------------
%% @private
%% @doc
%% Handling all non call/cast messages
%% @end
%%--------------------------------------------------------------------
-spec handle_info(Info :: timeout | term(), State :: term()) -> Result when
    Result :: {noreply, NewState}
    | {noreply, NewState, Timeout}
    | {noreply, NewState, hibernate}
    | {stop, Reason :: term(), NewState},
    NewState :: term(),
    Timeout :: non_neg_integer() | infinity.
handle_info({timer, Msg}, State) ->
    gen_server:cast(?NODE_MANAGER_NAME, Msg),
    {noreply, State};

handle_info({nodedown, _Node}, State) ->
    ?warning("Connection to CCM lost, node~p", [node()]),
    {noreply, State#node_state{ccm_con_status = not_connected}};

handle_info(_Request, State) ->
    ?log_bad_request(_Request),
    {noreply, State}.

%%--------------------------------------------------------------------
%% @private
%% @doc
%% This function is called by a gen_server when it is about to
%% terminate. It should be the opposite of Module:init/1 and do any
%% necessary cleaning up. When it returns, the gen_server terminates
%% with Reason. The return value is ignored.
%% @end
%%--------------------------------------------------------------------
-spec terminate(Reason, State :: term()) -> Any :: term() when
    Reason :: normal
    | shutdown
    | {shutdown, term()}
    | term().
terminate(_Reason, _State) ->
    ?info("Shutting down ~p due to ~p", [?MODULE, _Reason]),
    listener_starter:stop_listeners().

%%--------------------------------------------------------------------
%% @private
%% @doc
%% Convert process state when code is changed
%% @end
%%--------------------------------------------------------------------
-spec code_change(OldVsn, State :: term(), Extra :: term()) -> Result when
    Result :: {ok, NewState :: term()} | {error, Reason :: term()},
    OldVsn :: Vsn | {down, Vsn},
    Vsn :: term().
code_change(_OldVsn, State, _Extra) ->
    {ok, State}.

%%%===================================================================
%%% Internal functions
%%%===================================================================

%%--------------------------------------------------------------------
%% @private
%% @doc
%% Connects with ccm and tells that the node is alive.
%% First it establishes network connection, next sends message to ccm.
%% @end
%%--------------------------------------------------------------------
-spec do_heartbeat(State :: #node_state{}) -> #node_state{}.
<<<<<<< HEAD
do_heartbeat(State = #node_state{ccm_con_status = ok}) ->
    {ok, Interval} = application:get_env(?APP_NAME, heartbeat_success_interval),
    gen_server:cast({global, ?CCM}, {heartbeat, node()}),
    erlang:send_after(Interval * 1000, self(), {timer, do_heartbeat}),
    State;
do_heartbeat(State = #node_state{ccm_con_status = connected}) ->
    {ok, Interval} = application:get_env(?APP_NAME, heartbeat_fail_interval),
    gen_server:cast({global, ?CCM}, {heartbeat, node()}),
    erlang:send_after(Interval * 1000, self(), {timer, do_heartbeat}),
=======
do_heartbeat(State = #node_state{ccm_con_status = registered}) ->
    {ok, Interval} = application:get_env(?APP_NAME, heartbeat_success_interval_seconds),
    gen_server:cast({global, ?CCM}, {heartbeat, node()}),
    erlang:send_after(timer:seconds(Interval), self(), {timer, do_heartbeat}),
    State;
do_heartbeat(State = #node_state{ccm_con_status = connected}) ->
    {ok, Interval} = application:get_env(?APP_NAME, heartbeat_fail_interval_seconds),
    gen_server:cast({global, ?CCM}, {heartbeat, node()}),
    erlang:send_after(timer:seconds(Interval), self(), {timer, do_heartbeat}),
>>>>>>> 0d4d59e6
    State;
do_heartbeat(State = #node_state{ccm_con_status = not_connected}) ->
    {ok, CcmNodes} = application:get_env(?APP_NAME, ccm_nodes),
    {ok, Interval} = application:get_env(?APP_NAME, heartbeat_fail_interval_seconds),
    erlang:send_after(timer:seconds(Interval), self(), {timer, do_heartbeat}),
    case (catch init_net_connection(CcmNodes)) of
        ok ->
<<<<<<< HEAD
            {ok, Interval} = application:get_env(?APP_NAME, heartbeat_fail_interval),
=======
>>>>>>> 0d4d59e6
            gen_server:cast({global, ?CCM}, {heartbeat, node()}),

            %% Initialize datastore
            datastore:ensure_state_loaded(),

            State#node_state{ccm_con_status = connected};
        Err ->
            ?debug("No connection with CCM: ~p, retrying in ~p s", [Err, Interval]),
            State#node_state{ccm_con_status = not_connected}
    end.

%%--------------------------------------------------------------------
%% @private
%% @doc
%% Saves information about ccm connection when ccm answers to its request
%% @end
%%--------------------------------------------------------------------
-spec on_ccm_state_change(NewStateNum :: integer(), State :: term()) -> #node_state{}.
on_ccm_state_change(NewStateNum, State = #node_state{state_num = NewStateNum, dispatcher_state = NewStateNum}) ->
<<<<<<< HEAD
    ?debug("heartbeat on node: ~p: answered, new state_num: ~p, new callback_num: ~p", [node(), NewStateNum]),
    State#node_state{ccm_con_status = ok};
=======
    ?debug("heartbeat on node: ~p: answered, new state_num: ~p", [node(), NewStateNum]),
    State#node_state{ccm_con_status = registered};
>>>>>>> 0d4d59e6
on_ccm_state_change(NewStateNum, State) ->
    ?debug("heartbeat on node: ~p: answered, new state_num: ~p", [node(), NewStateNum]),
    update_dispatcher(NewStateNum),
<<<<<<< HEAD
    State#node_state{state_num = NewStateNum, ccm_con_status = ok}.
=======
    State#node_state{state_num = NewStateNum, ccm_con_status = registered}.
>>>>>>> 0d4d59e6

%%--------------------------------------------------------------------
%% @private
%% @doc
%% Tells dispatcher that cluster state has changed.
%% @end
%%--------------------------------------------------------------------
-spec update_dispatcher(NewStateNum :: integer()) -> atom().
update_dispatcher(NewStateNum) ->
    ?debug("Message sent to update dispatcher, state num: ~p", [NewStateNum]),
    gen_server:cast(?DISPATCHER_NAME, {check_state, NewStateNum}).

%%--------------------------------------------------------------------
%% @private
%% @doc
%% Initializes network connection with cluster that contains nodes
%% given in argument.
%% @end
%%--------------------------------------------------------------------
-spec init_net_connection(Nodes :: list()) -> ok | {error, not_connected}.
init_net_connection([]) ->
    {error, not_connected};
init_net_connection([Node | Nodes]) ->
    case net_adm:ping(Node) of
        pong ->
            global:sync(),
            case global:whereis_name(?CCM) of
                undefined ->
                    ?error("Connection to node ~p global_synch error", [Node]),
                    rpc:eval_everywhere(erlang, disconnect_node, [node()]),
                    {error, global_synch};
                _ ->
                    ?debug("Connection to node ~p initialized", [Node]),
                    erlang:monitor_node(Node, true),
                    ok
            end;
        pang ->
            ?error("Cannot connect to node ~p", [Node]),
            init_net_connection(Nodes)
    end.<|MERGE_RESOLUTION|>--- conflicted
+++ resolved
@@ -29,11 +29,7 @@
 %% with ccm (connected or not_connected).
 -record(node_state, {
     node_type = worker :: worker | ccm,
-<<<<<<< HEAD
-    ccm_con_status = not_connected :: not_connected | connected | ok,
-=======
     ccm_con_status = not_connected :: not_connected | connected | registered,
->>>>>>> 0d4d59e6
     state_num = 0 :: integer(),
     dispatcher_state = 0 :: integer()
 }).
@@ -247,17 +243,6 @@
 %% @end
 %%--------------------------------------------------------------------
 -spec do_heartbeat(State :: #node_state{}) -> #node_state{}.
-<<<<<<< HEAD
-do_heartbeat(State = #node_state{ccm_con_status = ok}) ->
-    {ok, Interval} = application:get_env(?APP_NAME, heartbeat_success_interval),
-    gen_server:cast({global, ?CCM}, {heartbeat, node()}),
-    erlang:send_after(Interval * 1000, self(), {timer, do_heartbeat}),
-    State;
-do_heartbeat(State = #node_state{ccm_con_status = connected}) ->
-    {ok, Interval} = application:get_env(?APP_NAME, heartbeat_fail_interval),
-    gen_server:cast({global, ?CCM}, {heartbeat, node()}),
-    erlang:send_after(Interval * 1000, self(), {timer, do_heartbeat}),
-=======
 do_heartbeat(State = #node_state{ccm_con_status = registered}) ->
     {ok, Interval} = application:get_env(?APP_NAME, heartbeat_success_interval_seconds),
     gen_server:cast({global, ?CCM}, {heartbeat, node()}),
@@ -267,7 +252,6 @@
     {ok, Interval} = application:get_env(?APP_NAME, heartbeat_fail_interval_seconds),
     gen_server:cast({global, ?CCM}, {heartbeat, node()}),
     erlang:send_after(timer:seconds(Interval), self(), {timer, do_heartbeat}),
->>>>>>> 0d4d59e6
     State;
 do_heartbeat(State = #node_state{ccm_con_status = not_connected}) ->
     {ok, CcmNodes} = application:get_env(?APP_NAME, ccm_nodes),
@@ -275,10 +259,6 @@
     erlang:send_after(timer:seconds(Interval), self(), {timer, do_heartbeat}),
     case (catch init_net_connection(CcmNodes)) of
         ok ->
-<<<<<<< HEAD
-            {ok, Interval} = application:get_env(?APP_NAME, heartbeat_fail_interval),
-=======
->>>>>>> 0d4d59e6
             gen_server:cast({global, ?CCM}, {heartbeat, node()}),
 
             %% Initialize datastore
@@ -298,21 +278,12 @@
 %%--------------------------------------------------------------------
 -spec on_ccm_state_change(NewStateNum :: integer(), State :: term()) -> #node_state{}.
 on_ccm_state_change(NewStateNum, State = #node_state{state_num = NewStateNum, dispatcher_state = NewStateNum}) ->
-<<<<<<< HEAD
-    ?debug("heartbeat on node: ~p: answered, new state_num: ~p, new callback_num: ~p", [node(), NewStateNum]),
-    State#node_state{ccm_con_status = ok};
-=======
     ?debug("heartbeat on node: ~p: answered, new state_num: ~p", [node(), NewStateNum]),
     State#node_state{ccm_con_status = registered};
->>>>>>> 0d4d59e6
 on_ccm_state_change(NewStateNum, State) ->
     ?debug("heartbeat on node: ~p: answered, new state_num: ~p", [node(), NewStateNum]),
     update_dispatcher(NewStateNum),
-<<<<<<< HEAD
-    State#node_state{state_num = NewStateNum, ccm_con_status = ok}.
-=======
     State#node_state{state_num = NewStateNum, ccm_con_status = registered}.
->>>>>>> 0d4d59e6
 
 %%--------------------------------------------------------------------
 %% @private
