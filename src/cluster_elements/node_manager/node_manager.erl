--- conflicted
+++ resolved
@@ -205,19 +205,6 @@
 handle_call(check, _From, State) ->
   {reply, ok, State};
 
-<<<<<<< HEAD
-=======
-handle_call(get_next_callback_msg_id, _From, State) ->
-  case get(callback_msg_ID) of
-    ID when is_integer(ID) and (ID > ?MIN_MSG_ID) ->
-      put(callback_msg_ID, ID - 1);
-    _ ->
-      %% we are starting from -2 because -1 is value reserved for non-ack messages
-      put(callback_msg_ID, -2)
-  end,
-  {reply, get(callback_msg_ID), State};
-
->>>>>>> 4dd3d0c5
 handle_call(_Request, _From, State) ->
   {reply, wrong_request, State}.
 
