--- conflicted
+++ resolved
@@ -33,8 +33,13 @@
   Result ::  term().
 %% ====================================================================
 translate(Record, _DecoderName) when is_record(Record, atom) ->
-<<<<<<< HEAD
-    list_to_atom(Record#atom.value);
+  try
+    list_to_existing_atom(Record#atom.value)
+  catch
+    _:_ ->
+      ?warning("Unsupported atom: ~p", [Record#atom.value]),
+      throw(message_not_supported)
+  end;
 
 translate(Record, DecoderName) when is_tuple(Record) ->
     RecordList = lists:reverse(tuple_to_list(Record)),
@@ -53,16 +58,6 @@
     end,
     TmpAns = lists:foldl(fun(E, Sum) -> [translate(E, DecoderName) | Sum] end, [], RecordList2),
     list_to_tuple(TmpAns);
-=======
-  try
-    list_to_existing_atom(Record#atom.value)
-  catch
-    _:_ ->
-      ?warning("Unsupported atom: ~p", [Record#atom.value]),
-      throw(message_not_supported)
-  end;
-
-translate(Record, DecoderName) when is_tuple(Record) ->
   RecordList = lists:reverse(tuple_to_list(Record)),
   [End | Rest] = RecordList,
   RecordList2 = case is_binary(End) of
@@ -80,7 +75,6 @@
   end,
   TmpAns = lists:foldl(fun(E, Sum) -> [translate(E, DecoderName) | Sum] end, [], RecordList2),
   list_to_tuple(TmpAns);
->>>>>>> 8962c0b2
 
 translate(Record, _DecoderName) ->
   Record.
