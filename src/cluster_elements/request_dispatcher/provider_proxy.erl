--- conflicted
+++ resolved
@@ -20,12 +20,7 @@
 -export([reroute_pull_message/4, reroute_push_message/3]).
 
 reroute_pull_message(ProviderId, {GlobalID, AccessToken}, FuseId, Message) ->
-<<<<<<< HEAD
-    {ok, #{<<"urls">> := URLs}} = registry_providers:get_provider_info(ProviderId),
-=======
     {ok, #provider_details{urls = URLs}} = gr_providers:get_details(provider, ProviderId),
-    ?info("Reroute pull to: ~p", [URLs]),
->>>>>>> 7208bade
 
     [URL | _] = URLs,
 
