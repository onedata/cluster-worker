--- conflicted
+++ resolved
@@ -468,14 +468,8 @@
   ?debug("dispatcher_map_registered"),
   {noreply, State#host_state{dispatcher_request_map_ok = true}};
 
-<<<<<<< HEAD
 handle_info(Msg, State) ->
   handle_cast({asynch, 1, Msg}, State).
-=======
-handle_info(_Info, State) ->
-  ?warning("Worker host wrong info: ~p", [_Info]),
-  {noreply, State}.
->>>>>>> 0ceefdd1
 
 
 %% terminate/2
