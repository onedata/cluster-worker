%% ===================================================================
%% @author Michal Wrzeszcz
%% @copyright (C): 2013 ACK CYFRONET AGH
%% This software is released under the MIT license
%% cited in 'LICENSE.txt'.
%% @end
%% ===================================================================
%% @doc: This module hosts all VeilFS modules (fslogic, cluster_rengin etc.).
%% It makes it easy to manage modules and provides some basic functionality
%% for its plug-ins (VeilFS modules) e.g. requests management.
%% @end
%% ===================================================================

-module(worker_host).
-behaviour(gen_server).

-include("records.hrl").
-include("registered_names.hrl").
-include("cluster_elements/request_dispatcher/gsi_handler.hrl").
-include("logging.hrl").
-include("veil_modules/dao/dao_types.hrl").

-define(BORTER_CHILD_WAIT_TIME, 10000).
-define(MAX_CHILD_WAIT_TIME, 60000000).
-define(MAX_CALCULATION_WAIT_TIME, 10000000).
-define(SUB_PROC_CACHE_CLEAR_TIME, 2000).
<<<<<<< HEAD
-define(WAIT_FOR_ACK_MS, 10000).
=======
>>>>>>> 4dd3d0c5

%% ====================================================================
%% API
%% ====================================================================
-export([start_link/3, stop/1, start_sub_proc/5, start_sub_proc/6, generate_sub_proc_list/1, generate_sub_proc_list/5, generate_sub_proc_list/6, send_to_user/4, send_to_user_with_ack/5, send_to_fuses_with_ack/4]).
-export([create_permanent_cache/1, create_permanent_cache/2, create_simple_cache/1, create_simple_cache/3, create_simple_cache/4, create_simple_cache/5, clear_cache/1, synch_cache_clearing/1, clear_sub_procs_cache/1, clear_sipmle_cache/3]).

%% ====================================================================
%% Test API
%% ====================================================================
-ifdef(TEST).
-export([stop_all_sub_proc/1]).
-endif.

%% ====================================================================
%% gen_server callbacks
%% ====================================================================
-export([init/1, handle_call/3, handle_cast/2, handle_info/2, terminate/2, code_change/3]).

%% ====================================================================
%% API functions
%% ====================================================================

%% start_link/3
%% ====================================================================
%% @doc Starts host with apropriate plug-in
-spec start_link(PlugIn, PlugInArgs, LoadMemorySize) -> Result when
	PlugIn :: atom(),
	PlugInArgs :: any(),
	LoadMemorySize :: integer(),
	Result ::  {ok,Pid} 
			| ignore 
			| {error,Error},
	Pid :: pid(),
	Error :: {already_started,Pid} | term().
%% ====================================================================
start_link(PlugIn, PlugInArgs, LoadMemorySize) ->
    gen_server:start_link({local, PlugIn}, ?MODULE, [PlugIn, PlugInArgs, LoadMemorySize], []).

%% stop/1
%% ====================================================================
%% @doc Stops the server
-spec stop(PlugIn) -> ok when
  PlugIn :: atom().
%% ====================================================================

stop(PlugIn) ->
  gen_server:cast(PlugIn, stop).

%% init/1
%% ====================================================================
%% @doc <a href="http://www.erlang.org/doc/man/gen_server.html#Module:init-1">gen_server:init/1</a>
-spec init(Args :: term()) -> Result when
	Result :: {ok, State}
			| {ok, State, Timeout}
			| {ok, State, hibernate}
			| {stop, Reason :: term()}
			| ignore,
	State :: term(),
	Timeout :: non_neg_integer() | infinity.
%% ====================================================================
init([PlugIn, PlugInArgs, LoadMemorySize]) ->
  process_flag(trap_exit, true),
  InitAns = PlugIn:init(PlugInArgs),
  case InitAns of
    IDesc when is_record(IDesc, initial_host_description) ->
      Pid = self(),
      DispatcherRequestMapState = case InitAns#initial_host_description.request_map of
        non -> true;
        _ ->
          erlang:send_after(200, Pid, {timer, register_disp_map}),
          false
      end,
      erlang:send_after(200, Pid, {timer, register_sub_proc_caches}),
      {ok, #host_state{plug_in = PlugIn, request_map = InitAns#initial_host_description.request_map, sub_procs = InitAns#initial_host_description.sub_procs,
      dispatcher_request_map = InitAns#initial_host_description.dispatcher_request_map, dispatcher_request_map_ok = DispatcherRequestMapState, plug_in_state = InitAns#initial_host_description.plug_in_state, load_info = {[], [], 0, LoadMemorySize}}};
    _ -> {ok, #host_state{plug_in = PlugIn, plug_in_state = InitAns, load_info = {[], [], 0, LoadMemorySize}}}
  end.

%% handle_call/3
%% ====================================================================
%% @doc <a href="http://www.erlang.org/doc/man/gen_server.html#Module:handle_call-3">gen_server:handle_call/3</a>
-spec handle_call(Request :: term(), From :: {pid(), Tag :: term()}, State :: term()) -> Result when
	Result :: {reply, Reply, NewState}
			| {reply, Reply, NewState, Timeout}
			| {reply, Reply, NewState, hibernate}
			| {noreply, NewState}
			| {noreply, NewState, Timeout}
			| {noreply, NewState, hibernate}
			| {stop, Reason, Reply, NewState}
			| {stop, Reason, NewState},
	Reply :: term(),
	NewState :: term(),
	Timeout :: non_neg_integer() | infinity,
	Reason :: term().
%% ====================================================================
handle_call(getPlugIn, _From, State) ->
    Reply = State#host_state.plug_in,
    {reply, Reply, State};

handle_call({updatePlugInState, NewPlugInState}, _From, State) ->
    {reply, ok, State#host_state{plug_in_state = NewPlugInState}};

handle_call(getPlugInState, _From, State) ->
    {reply, State#host_state.plug_in_state, State};

handle_call(getLoadInfo, _From, State) ->
    Reply = load_info(State#host_state.load_info),
    {reply, Reply, State};

handle_call(getFullLoadInfo, _From, State) ->
    {reply, State#host_state.load_info, State};

handle_call(clearLoadInfo, _From, State) ->
	{_New, _Old, _NewListSize, Max} = State#host_state.load_info,
    Reply = ok,
    {reply, Reply, State#host_state{load_info = {[], [], 0, Max}}};

handle_call({test_call, ProtocolVersion, Msg}, _From, State) ->
  PlugIn = State#host_state.plug_in,
  Reply = PlugIn:handle(ProtocolVersion, Msg),
  {reply, Reply, State};

handle_call(dispatcher_map_unregistered, _From, State) ->
  Pid = self(),
  DMapState = case State#host_state.request_map of
                non -> true;
                _ ->
                  erlang:send_after(200, Pid, {timer, register_disp_map}),
                  false
              end,
  {reply, ok, State#host_state{dispatcher_request_map_ok = DMapState}};

%% For tests
handle_call({register_sub_proc, Name, MaxDepth, MaxWidth, ProcFun, MapFun, RM, DM}, _From, State) ->
  Pid = self(),
  SubProcList = worker_host:generate_sub_proc_list(Name, MaxDepth, MaxWidth, ProcFun, MapFun),
  erlang:send_after(200, Pid, {timer, register_disp_map}),
  {reply, ok, State#host_state{request_map = RM, sub_procs = SubProcList,
  dispatcher_request_map = DM, dispatcher_request_map_ok = false}};

%% For tests
handle_call({register_sub_proc, Name, MaxDepth, MaxWidth, ProcFun, MapFun, RM, DM, Cache}, _From, State) ->
  Pid = self(),
  SubProcList = worker_host:generate_sub_proc_list(Name, MaxDepth, MaxWidth, ProcFun, MapFun, Cache),
  erlang:send_after(200, Pid, {timer, register_disp_map}),
  erlang:send_after(200, Pid, {timer, register_sub_proc_caches}),
  {reply, ok, State#host_state{request_map = RM, sub_procs = SubProcList,
  dispatcher_request_map = DM, dispatcher_request_map_ok = false}};

handle_call(Request, _From, State) when is_tuple(Request) -> %% Proxy call. Each cast can be achieved by instant proxy-call which ensures
                                                             %% that request was made, unlike cast because cast ignores state of node/gen_server
    {reply, gen_server:cast(State#host_state.plug_in, Request), State};

handle_call(check, _From, State) ->
  {reply, ok, State};

handle_call(_Request, _From, State) ->
    {reply, wrong_request, State}.

%% handle_cast/2
%% ====================================================================
%% @doc <a href="http://www.erlang.org/doc/man/gen_server.html#Module:handle_cast-2">gen_server:handle_cast/2</a>
-spec handle_cast(Request :: term(), State :: term()) -> Result when
	Result :: {noreply, NewState}
			| {noreply, NewState, Timeout}
			| {noreply, NewState, hibernate}
			| {stop, Reason :: term(), NewState},
	NewState :: term(),
	Timeout :: non_neg_integer() | infinity.
%% ====================================================================
handle_cast({synch, ProtocolVersion, Msg, MsgId, ReplyTo}, State) ->
	PlugIn = State#host_state.plug_in,
  NewSubProcList = proc_standard_request(State#host_state.request_map, State#host_state.sub_procs, PlugIn, ProtocolVersion, Msg, MsgId, ReplyTo),
	{noreply, State#host_state{sub_procs = NewSubProcList}};

handle_cast({synch, ProtocolVersion, Msg, ReplyTo}, State) ->
  PlugIn = State#host_state.plug_in,
  NewSubProcList = proc_standard_request(State#host_state.request_map, State#host_state.sub_procs, PlugIn, ProtocolVersion, Msg, non, ReplyTo),
  {noreply, State#host_state{sub_procs = NewSubProcList}};

handle_cast({asynch, ProtocolVersion, Msg}, State) ->
	PlugIn = State#host_state.plug_in,
  NewSubProcList = proc_standard_request(State#host_state.request_map, State#host_state.sub_procs, PlugIn, ProtocolVersion, Msg, non, non),
	{noreply, State#host_state{sub_procs = NewSubProcList}};

<<<<<<< HEAD
% Ack from FUSE client
handle_cast({asynch, _ProtocolVersion, _Msg, MsgId, FuseID}, State) ->
  OldCallbacks = ets:lookup(?ACK_HANDLERS, {chosen_node, MsgId}),
  case OldCallbacks of
    [{{chosen_node, MsgId}, Node}] ->
      ThisNode = node(),
      case Node of
        ThisNode -> handle_fuse_ack(MsgId, FuseID);
        _ -> gen_server:cast({State#host_state.plug_in, Node}, {asynch, _ProtocolVersion, _Msg, MsgId, FuseID})
=======
handle_cast({asynch, ProtocolVersion, Msg, MsgId, FuseID}, State) ->
  HandlerTuple = ets:lookup(?ACK_HANDLERS, MsgId),
  case HandlerTuple of
    [{_, {Callback, SuccessFuseIds, FailFuseIds, Length, Pid}}] ->
      case lists:member(FuseID, FailFuseIds) of
        true ->
          NewSuccessFuseIds = [FuseID | SuccessFuseIds],
          NewFailFuseIds = lists:delete(FuseID, FailFuseIds),

          %% TODO: refactoring needed - Length not needed, we can replace NewFailFuseIds with AllFuseIds and then we will always have Length and we will not have to delete anything from this list
          ets:insert(?ACK_HANDLERS, {MsgId, {Callback, NewSuccessFuseIds, NewFailFuseIds, Length, Pid}}),
          case length(NewSuccessFuseIds) of
            Length ->
              % we dont need to cancel timer set with send_after which sends the same message - receiver process should be dead after call_on_complete_callback
              Pid ! {call_on_complete_callback};
            _ -> ok
          end;
        _ -> ok
>>>>>>> 4dd3d0c5
      end;
    _ ->
      handle_fuse_ack(MsgId, FuseID)
  end,
  {noreply, State};

handle_cast({sequential_synch, ProtocolVersion, Msg, MsgId, ReplyTo}, State) ->
    PlugIn = State#host_state.plug_in,
    Job = fun() -> proc_request(PlugIn, ProtocolVersion, Msg, MsgId, ReplyTo) end,
    gen_server:cast(State#host_state.plug_in, {sequential, job_check}), %% Process run queue
    {noreply, State#host_state{seq_queue = State#host_state.seq_queue ++ [Job]}};

handle_cast({sequential_synch, ProtocolVersion, Msg, ReplyTo}, State) ->
  PlugIn = State#host_state.plug_in,
  Job = fun() -> proc_request(PlugIn, ProtocolVersion, Msg, non, ReplyTo) end,
  gen_server:cast(State#host_state.plug_in, {sequential, job_check}), %% Process run queue
  {noreply, State#host_state{seq_queue = State#host_state.seq_queue ++ [Job]}};

handle_cast({sequential_asynch, ProtocolVersion, Msg}, State) ->
    PlugIn = State#host_state.plug_in,
    Job = fun() -> proc_request(PlugIn, ProtocolVersion, Msg, non, non) end,
    gen_server:cast(State#host_state.plug_in, {sequential, job_check}), %% Process run queue
    {noreply, State#host_state{seq_queue = State#host_state.seq_queue ++ [Job]}};

handle_cast({sequential, job_end}, State) ->
    gen_server:cast(State#host_state.plug_in, {sequential, job_check}), %% Process run queue
    {noreply, State#host_state{current_seq_job = none}};  %% Clear current task info

handle_cast({sequential, job_check}, State) ->
    {CurrentJob, _RunQueue} = SeqState = {State#host_state.current_seq_job, State#host_state.seq_queue},
    IsAlive = is_pid(CurrentJob) andalso is_process_alive(CurrentJob),
    case SeqState of
        {_Value, _Queue} when IsAlive -> %% We're running some process right now -> we should just return and let it finish
            {noreply, State};
        {_, []} -> %% There is no process currently running, but the run queue is empty -> we should let it be as it is
            {noreply, State};
        {_, [ Job | Queue ]} when is_function(Job) -> %% There is no process currently running, we can start queued job
            Pid = spawn(fun() -> Job(), gen_server:cast(State#host_state.plug_in, {sequential, job_end}) end),
            {noreply, State#host_state{current_seq_job = Pid, seq_queue = Queue}};
        {Value, Queue}->  %% Unknown state
            lager:error([{mod, ?MODULE}], "Unknown worker sequential run queue state: current job: ~p, run queue: ~p", [Value, Queue]),
            {noreply, State}
    end;

handle_cast({progress_report, Report}, State) ->
	NewLoadInfo = save_progress(Report, State#host_state.load_info),
  {noreply, State#host_state{load_info = NewLoadInfo}};

handle_cast(register_disp_map, State) ->
  case State#host_state.dispatcher_request_map_ok of
    true -> ok;
    _ ->
     Pid = self(),
     erlang:send_after(10000, Pid, {timer, register_disp_map}),
     gen_server:cast({global, ?CCM}, {register_dispatcher_map, State#host_state.plug_in, State#host_state.dispatcher_request_map, Pid})
  end,
  {noreply, State};

handle_cast(register_sub_proc_caches, State) ->
  case State#host_state.sub_proc_caches_ok of
    true ->
      {noreply, State};
    _ ->
      PlugIn = State#host_state.plug_in,
      RegCache = fun({Name, {_StartArgs, CacheType, _Pid}}, TmpAns) ->
        CacheRegAns = case CacheType of
          simple ->
            ClearingPid = self(),
            register_sub_proc_simple_cache({PlugIn, Name}, non, non, ClearingPid);
          {simple, CacheLoop2, ClearFun2} ->
            ClearingPid2 = self(),
            register_sub_proc_simple_cache({PlugIn, Name}, CacheLoop2, ClearFun2, ClearingPid2);
          {simple, CacheLoop4, ClearFun4, ClearingPid4} ->
            register_sub_proc_simple_cache({PlugIn, Name}, CacheLoop4, ClearFun4, ClearingPid4);
          _ ->
            ?debug("Use of non simple cache ~p", [{Name, CacheType}]),
            ok
        end,

        case CacheRegAns of
          ok -> TmpAns;
          _ -> error
        end
      end,
      RegAns = lists:foldl(RegCache, ok, State#host_state.sub_procs),

      case RegAns of
        ok -> {noreply, State#host_state{sub_proc_caches_ok = true}};
        _ ->
          Pid = self(),
          erlang:send_after(10000, Pid, {timer, register_sub_proc_caches}),
          {noreply, State}
      end
  end;

handle_cast({clear_sub_procs_cache, AnsPid, Cache}, State) ->
  CacheName = case Cache of
    C when is_atom(C) ->
      Cache;
    {C2, _} ->
      C2
  end,

  SubProcs = State#host_state.sub_procs,
  {_SubProcArgs, _SubProcCache, SubProcPid} = proplists:get_value(CacheName, SubProcs, {not_found, not_found, not_found}),
  Ans = case SubProcPid of
    not_found ->
      false;
    _ ->
      case Cache of
        CName when is_atom(CName) ->
          SubProcPid ! {sub_proc_management, self(), clear_cache};
        {_, Keys} ->
          SubProcPid ! {sub_proc_management, self(), {clear_cache, Keys}}
      end,
      receive
        {sub_proc_cache_cleared, ClearAns} -> ClearAns
      after ?SUB_PROC_CACHE_CLEAR_TIME ->
        false
      end
  end,
  AnsPid ! {sub_proc_cache_cleared, Ans},
  {noreply, State};

handle_cast(stop, State) ->
  {stop, normal, State};

handle_cast(_Msg, State) ->
	{noreply, State}.


%% handle_info/2
%% ====================================================================
%% @doc <a href="http://www.erlang.org/doc/man/gen_server.html#Module:handle_info-2">gen_server:handle_info/2</a>
-spec handle_info(Info :: timeout | term(), State :: term()) -> Result when
	Result :: {noreply, NewState}
			| {noreply, NewState, Timeout}
			| {noreply, NewState, hibernate}
			| {stop, Reason :: term(), NewState},
	NewState :: term(),
	Timeout :: non_neg_integer() | infinity.
%% ====================================================================
handle_info({timer, Msg}, State) ->
  PlugIn = State#host_state.plug_in,
  gen_server:cast(PlugIn, Msg),
  {noreply, State};

handle_info({clear_sipmle_cache, LoopTime, Fun, StrongCacheConnection}, State) ->
  clear_sipmle_cache(LoopTime, Fun, StrongCacheConnection),
  {noreply, State};

handle_info({clear_sub_proc_sipmle_cache, Name, LoopTime, Fun}, State) ->
  clear_sub_proc_sipmle_cache(Name, LoopTime, Fun, State#host_state.sub_procs),
  {noreply, State};

handle_info(dispatcher_map_registered, State) ->
  {noreply, State#host_state{dispatcher_request_map_ok = true}};

handle_info(_Info, State) ->
  ?error("Error: wrong info: ~p", [_Info]),
  {noreply, State}.


%% terminate/2
%% ====================================================================
%% @doc <a href="http://www.erlang.org/doc/man/gen_server.html#Module:terminate-2">gen_server:terminate/2</a>
-spec terminate(Reason, State :: term()) -> Any :: term() when
	Reason :: normal
			| shutdown
			| {shutdown, term()}
			| term().
%% ====================================================================
terminate(_Reason, #host_state{plug_in = PlugIn, sub_procs = SubProcs}) ->
    PlugIn:cleanup(),
    stop_all_sub_proc(SubProcs),
    ok.


%% code_change/3
%% ====================================================================
%% @doc <a href="http://www.erlang.org/doc/man/gen_server.html#Module:code_change-3">gen_server:code_change/3</a>
-spec code_change(OldVsn, State :: term(), Extra :: term()) -> Result when
	Result :: {ok, NewState :: term()} | {error, Reason :: term()},
	OldVsn :: Vsn | {down, Vsn},
	Vsn :: term().
%% ====================================================================
code_change(_OldVsn, State, _Extra) ->
    {ok, State}.

%% ====================================================================
%% Internal functions
%% ====================================================================

%% proc_request/5
%% ====================================================================
%% @doc Processes client request using PlugIn:handle function. Afterwards,
%% it sends the answer to dispatcher and logs info about processing time.
-spec proc_request(PlugIn :: atom(), ProtocolVersion :: integer(), Msg :: term(), MsgId :: term(), ReplyDisp :: term()) -> Result when
	Result ::  atom(). 
%% ====================================================================
proc_request(PlugIn, ProtocolVersion, Msg, MsgId, ReplyTo) ->
	BeforeProcessingRequest = os:timestamp(),
  Request = preproccess_msg(Msg),
	Response = 	try
    PlugIn:handle(ProtocolVersion, Request)
	catch
    Type:Error ->
      lager:error("Worker plug-in ~p error: ~p:~p ~n ~p", [PlugIn, Type, Error, erlang:get_stacktrace()]),
      worker_plug_in_error
	end,
  send_response(PlugIn, BeforeProcessingRequest, Response, MsgId, ReplyTo).

%% proc_request/7
%% ====================================================================
%% @doc Processes client request using PlugIn:handle function or delegates it request to sub proccess. Afterwards,
%% it sends the answer to dispatcher and logs info about processing time.
-spec proc_standard_request(RequestMap :: term(), SubProcs :: list(), PlugIn :: atom(), ProtocolVersion :: integer(), Msg :: term(), MsgId :: term(), ReplyDisp :: term()) -> Result when
  Result ::  list().
%% ====================================================================
proc_standard_request(RequestMap, SubProcs, PlugIn, ProtocolVersion, Msg, MsgId, ReplyTo) ->
  case RequestMap of
    non ->
      spawn(fun() -> proc_request(PlugIn, ProtocolVersion, Msg, MsgId, ReplyTo) end),
      SubProcs;
    _ ->
      try
        {SubProcArgs, SubProcCache, SubProcPid} = proplists:get_value(RequestMap(Msg), SubProcs, {not_found, not_found, not_found}),
        case SubProcArgs of
          not_found ->
            spawn(fun() -> proc_request(PlugIn, ProtocolVersion, Msg, MsgId, ReplyTo) end),
            SubProcs;
          _ ->
            SubProcPid ! {PlugIn, ProtocolVersion, Msg, MsgId, ReplyTo},
            %% check if chosen proc did not time out before message was delivered
            case is_process_alive(SubProcPid) of
              false ->
                {Name, MaxDepth, MaxWidth, NewProcFun, NewMapFun} = SubProcArgs,
                CacheType = case SubProcCache of
                  non -> non;
                  _ -> use_cache
                end,
                SubProcPid2 = start_sub_proc(Name, CacheType, MaxDepth, MaxWidth, NewProcFun, NewMapFun),
                SubProcPid2 ! {PlugIn, ProtocolVersion, Msg, MsgId, ReplyTo},
                SubProc2Desc = {Name, {SubProcArgs, SubProcCache, SubProcPid2}},
                [SubProc2Desc | proplists:delete(Name, SubProcs)];
              true ->
                SubProcs
            end
        end
      catch
        Type:Error ->
          spawn(fun() ->
            BeforeProcessingRequest = os:timestamp(),
            lager:error("Worker plug-in ~p sub proc error: ~p:~p ~n ~p", [PlugIn, Type, Error, erlang:get_stacktrace()]),
            send_response(PlugIn, BeforeProcessingRequest, sub_proc_error, MsgId, ReplyTo)
          end),
          SubProcs
      end
  end.

%% preproccess_msg/1
%% ====================================================================
%% @doc Preproccesses client request.
-spec preproccess_msg(Msg :: term()) -> Result when
  Result ::  term().
%% ====================================================================
preproccess_msg(Msg) ->
    case Msg of
      #veil_request{subject = Subj, request = Msg1, fuse_id = FuseID} ->
        put(user_id, Subj),
        put(fuse_id, FuseID),
        Msg1;
      NotWrapped -> NotWrapped
    end.

%% send_response/5
%% ====================================================================
%% @doc Sends responce to client
-spec send_response(PlugIn :: atom(), BeforeProcessingRequest :: term(), Response :: term(), MsgId :: term(), ReplyDisp :: term()) -> Result when
  Result ::  atom().
%% ====================================================================
send_response(PlugIn, BeforeProcessingRequest, Response, MsgId, ReplyTo) ->
  case ReplyTo of
    non -> ok;
    {gen_serv, Serv} ->
      case MsgId of
        non -> gen_server:cast(Serv, Response);
        Id -> gen_server:cast(Serv, {worker_answer, Id, Response})
      end;
    {proc, Pid} ->
      case MsgId of
        non -> Pid ! Response;
        Id -> Pid ! {worker_answer, Id, Response}
      end;
    Other -> lagger:error("Wrong reply type: ~s", [Other])
  end,

  AfterProcessingRequest = os:timestamp(),
  Time = timer:now_diff(AfterProcessingRequest, BeforeProcessingRequest),
  gen_server:cast(PlugIn, {progress_report, {BeforeProcessingRequest, Time}}).

%% save_progress/2
%% ====================================================================
%% @doc Adds information about ended request to host memory (ccm uses
%% it to control cluster load).
-spec save_progress(Report :: term(), LoadInfo :: term()) -> NewLoadInfo when
	NewLoadInfo ::  term(). 
%% ====================================================================
save_progress(Report, {New, Old, NewListSize, Max}) ->
	case NewListSize + 1 of
		Max ->
			{[], [Report | New], 0, Max};
		S ->
			{[Report | New], Old, S, Max}
	end.

%% load_info/1
%% ====================================================================
%% @doc Provides averaged information about last requests.
-spec load_info(LoadInfo :: term()) -> Result when
	Result ::  term(). 
%% ====================================================================
load_info({New, Old, NewListSize, Max}) ->
	Load = lists:sum(lists:map(fun({_Time, Load}) -> Load end, New)) + lists:sum(lists:map(fun({_Time, Load}) -> Load end, lists:sublist(Old, Max-NewListSize))),
	{Time, _Load} = case {New, Old} of
		{[], []} -> {os:timestamp(), []};
		{_O, []} -> lists:last(New);
		_L -> case NewListSize of
			Max -> lists:last(New);
			_S -> lists:nth(Max-NewListSize, Old)
		end	
	end,
	{Time, Load}.

%% update_wait_time/2
%% ====================================================================
%% @doc Updates information about sub proc average waiting time.
-spec update_wait_time(WaitFrom :: term(), AvgWaitTime :: term()) -> Result when
  Result ::  {Now, NewAvgWaitTime},
  Now ::  term(),
  NewAvgWaitTime ::  term().
%% ====================================================================
update_wait_time(WaitFrom, AvgWaitTime) ->
  Now = os:timestamp(),
  TimeDifTmp = timer:now_diff(Now, WaitFrom),
  TimeDif = case TimeDifTmp > ?MAX_CALCULATION_WAIT_TIME of
    true -> ?MAX_CALCULATION_WAIT_TIME;
    false -> TimeDifTmp
  end,
  NewAvgWaitTime = TimeDif / 10 + AvgWaitTime * 9 / 10,
  {Now, NewAvgWaitTime}.

%% start_sub_proc/5
%% ====================================================================
%% @doc Starts sub proc
-spec start_sub_proc(Name :: atom(), MaxDepth :: integer(), MaxWidth :: integer(), ProcFun :: term(), MapFun :: term()) -> Result when
  Result ::  pid().
%% ====================================================================
start_sub_proc(Name, MaxDepth, MaxWidth, ProcFun, MapFun) ->
  spawn(fun() -> start_sub_proc(Name, non, 1, MaxDepth, MaxWidth, ProcFun, MapFun) end).

%% start_sub_proc/6
%% ====================================================================
%% @doc Starts sub proc
-spec start_sub_proc(Name :: atom(), CacheType :: term(), MaxDepth :: integer(), MaxWidth :: integer(), ProcFun :: term(), MapFun :: term()) -> Result when
  Result ::  pid().
%% ====================================================================
start_sub_proc(Name, CacheType, MaxDepth, MaxWidth, ProcFun, MapFun) ->
  spawn(fun() -> start_sub_proc(Name, CacheType, 1, MaxDepth, MaxWidth, ProcFun, MapFun) end).

%% start_sub_proc/7
%% ====================================================================
%% @doc Starts sub proc
-spec start_sub_proc(Name :: atom(), CacheType :: term(), SubProcDepth :: integer(), MaxDepth :: integer(), MaxWidth :: integer(), ProcFun :: term(), MapFun :: term()) -> Result when
  Result ::  pid().
%% ====================================================================
start_sub_proc(Name, CacheType, SubProcDepth, MaxDepth, MaxWidth, ProcFun, MapFun) ->
  process_flag(trap_exit, true),
  ets:new(Name, [named_table, set, private]),

  CacheName = case CacheType of
    non ->
      non;
    use_cache ->
      CName = get_cache_name(Name),
      ets:new(CName, [named_table, set, private]),
      CName
  end,

  sub_proc(Name, CacheName, proc, SubProcDepth, MaxDepth, MaxWidth, os:timestamp(), ?MAX_CALCULATION_WAIT_TIME, ProcFun, MapFun).

%% sub_proc/9
%% ====================================================================
%% @doc Sub proc function
-spec sub_proc(Name :: atom(), CacheName :: atom(), ProcType:: atom(), SubProcDepth :: integer(), MaxDepth :: integer(), MaxWidth :: integer(),
    WaitFrom :: term(), AvgWaitTime :: term(), ProcFun :: term(), MapFun :: term()) -> Result when
  Result ::  ok | end_sub_proc.
%% ====================================================================
sub_proc(Name, CacheName, ProcType, SubProcDepth, MaxDepth, MaxWidth, WaitFrom, AvgWaitTime, ProcFun, MapFun) ->
  receive
    {sub_proc_management, stop} ->
      del_sub_procs(ets:first(Name), Name);

    {sub_proc_management, ReturnPid, clear_cache} ->
      case CacheName of
          non ->
            ReturnPid ! {sub_proc_cache_cleared, false};
        _ ->
          ets:delete_all_objects(CacheName),
          ReturnPid ! {sub_proc_cache_cleared, clear_sub_procs_caches(Name, clear_cache)}
      end,
      sub_proc(Name, CacheName, ProcType, SubProcDepth, MaxDepth, MaxWidth, WaitFrom, AvgWaitTime, ProcFun, MapFun);

    {sub_proc_management, ReturnPid, {clear_cache, Keys}} ->
      case CacheName of
          non ->
            ReturnPid ! {sub_proc_cache_cleared, false};
        _ ->
          case Keys of
            KList when is_list(KList) ->
              lists:foreach(fun(K) -> ets:delete(CacheName, K) end, KList);
            Key ->
              ets:delete(CacheName, Key)
          end,
          ReturnPid ! {sub_proc_cache_cleared, clear_sub_procs_caches(Name, {clear_cache, Keys})}
      end,
      sub_proc(Name, CacheName, ProcType, SubProcDepth, MaxDepth, MaxWidth, WaitFrom, AvgWaitTime, ProcFun, MapFun);

    {sub_proc_management, sub_proc_automatic_cache_clearing, ClearFun} ->
      ClearFun(CacheName),
      clear_sub_procs_caches_by_fun(Name, ClearFun),
      sub_proc(Name, CacheName, ProcType, SubProcDepth, MaxDepth, MaxWidth, WaitFrom, AvgWaitTime, ProcFun, MapFun);

    {'EXIT', ChildPid, _} ->
      ChildDesc = ets:lookup(Name, ChildPid),
      case ChildDesc of
        [{ChildPid, ChildNum}] ->
          ets:delete(Name, ChildPid),
          ets:delete(Name, ChildNum);
        _ ->
          lager:error([{mod, ?MODULE}], "Exit of unknown sub proc"),
          error
      end,
      sub_proc(Name, CacheName, ProcType, SubProcDepth, MaxDepth, MaxWidth, WaitFrom, AvgWaitTime, ProcFun, MapFun);
    Request ->
      {Now, NewAvgWaitTime} = update_wait_time(WaitFrom, AvgWaitTime),
      NewProcType = case ProcType of
                      proc ->
                        case NewAvgWaitTime < ?BORTER_CHILD_WAIT_TIME of
                          true ->
                            case SubProcDepth < MaxDepth of
                              true ->
                                map;
                              false ->
                                proc
                            end;
                          false ->
                            proc
                        end;
                      map ->
                        case NewAvgWaitTime > ?BORTER_CHILD_WAIT_TIME * 1000 of
                          true ->
                            proc;
                          false ->
                            map
                        end
                    end,

      case NewProcType of
        map ->
          {ForwardNum, ForwardPid} = map_to_sub_proc(Name, CacheName, SubProcDepth, MaxDepth, MaxWidth, ProcFun, MapFun, Request),
          case ForwardNum of
            error -> error;
            _ ->
              ForwardPid ! Request,
              %% check if chosen proc did not time out before message was delivered
              case is_process_alive(ForwardPid) of
                false ->
                  ets:delete(Name, ForwardPid),
                  ets:delete(Name, ForwardNum),
                  ForwardPid2 = map_to_sub_proc(Name, CacheName, SubProcDepth, MaxDepth, MaxWidth, ProcFun, MapFun, Request),
                  ForwardPid2 ! Request;
                true ->
                  ok
              end
          end;
        proc ->
          case CacheName of
            non -> ProcFun(Request);
            _ ->
              ProcFun(Request, CacheName)
          end
      end,

      sub_proc(Name, CacheName, NewProcType, SubProcDepth, MaxDepth, MaxWidth, Now, NewAvgWaitTime, ProcFun, MapFun)
  after ?MAX_CHILD_WAIT_TIME ->
    end_sub_proc
  end.

%% map_to_sub_proc/8
%% ====================================================================
%% @doc Maps request to sub proc pid
-spec map_to_sub_proc(Name :: atom(), CacheName:: atom(), SubProcDepth :: integer(), MaxDepth :: integer(), MaxWidth :: integer(),
   ProcFun :: term(), MapFun :: term(), Request :: term()) -> Result when
  Result ::  {SubProcNum, SubProcPid},
  SubProcNum :: integer(),
  SubProcPid :: term().
%% ====================================================================
map_to_sub_proc(Name, CacheName, SubProcDepth, MaxDepth, MaxWidth, ProcFun, MapFun, Request) ->
  try
    RequestValue = calculate_proc_vale(SubProcDepth, MaxWidth, MapFun(Request)),
    RequestProc = ets:lookup(Name, RequestValue),
    case RequestProc of
      [] ->
        NewName = list_to_atom(atom_to_list(Name) ++ "_" ++ integer_to_list(RequestValue)),
        NewCacheType = case CacheName of
          non -> non;
          _ -> use_cache
        end,
        NewPid = spawn(fun() -> start_sub_proc(NewName, NewCacheType, SubProcDepth + 1, MaxDepth, MaxWidth, ProcFun, MapFun) end),
        ets:insert(Name, {RequestValue, NewPid}),
        ets:insert(Name, {NewPid, RequestValue}),
        {RequestValue, NewPid};
      [{RequestValue, RequestProcPid}] ->
        {RequestValue, RequestProcPid};
      _ ->
        lager:error([{mod, ?MODULE}], "Sub proc error for request ~p", [Request]),
        {error, error}
    end
  catch
    _:_ ->
      lager:error([{mod, ?MODULE}], "Sub proc error for request ~p", [Request]),
      {error, error}
  end.

%% calculate_proc_vale/10
%% ====================================================================
%% @doc Calculates value used to identify sub proc
-spec calculate_proc_vale(TmpDepth :: integer(), MaxWidth :: integer(), CurrentValue :: integer()) -> Result when
  Result ::  integer().
%% ====================================================================
calculate_proc_vale(1, MaxWidth, CurrentValue) ->
  trunc(CurrentValue) rem MaxWidth;

calculate_proc_vale(TmpDepth, MaxWidth, CurrentValue) ->
  calculate_proc_vale(TmpDepth - 1, MaxWidth, CurrentValue  / MaxWidth).

%% generate_sub_proc_list/5
%% ====================================================================
%% @doc Generates the list that describes sub procs.
-spec generate_sub_proc_list(Name :: atom(), MaxDepth :: integer(), MaxWidth :: integer(), ProcFun :: term(), MapFun :: term()) -> Result when
  Result ::  list().
%% ====================================================================
generate_sub_proc_list(Name, MaxDepth, MaxWidth, ProcFun, MapFun) ->
  generate_sub_proc_list([{Name, MaxDepth, MaxWidth, ProcFun, MapFun}]).

%% generate_sub_proc_list/6
%% ====================================================================
%% @doc Generates the list that describes sub procs.
-spec generate_sub_proc_list(Name :: atom(), MaxDepth :: integer(), MaxWidth :: integer(), ProcFun :: term(), MapFun :: term(), CacheType :: term()) -> Result when
  Result ::  list().
%% ====================================================================
generate_sub_proc_list(Name, MaxDepth, MaxWidth, ProcFun, MapFun, CacheType) ->
  generate_sub_proc_list([{Name, MaxDepth, MaxWidth, ProcFun, MapFun, CacheType}]).

%% generate_sub_proc_list/1
%% ====================================================================
%% @doc Generates the list that describes sub procs.
-spec generate_sub_proc_list([]) -> Result when
  Result ::  list().
%% ====================================================================
generate_sub_proc_list([]) ->
  [];

generate_sub_proc_list([{Name, MaxDepth, MaxWidth, ProcFun, MapFun} | Tail]) ->
  generate_sub_proc_list([{Name, MaxDepth, MaxWidth, ProcFun, MapFun, non} | Tail]);

generate_sub_proc_list([{Name, MaxDepth, MaxWidth, ProcFun, MapFun, CacheType} | Tail]) ->
  NewProcFun = case CacheType of
    non ->
      fun({PlugIn, ProtocolVersion, Msg, MsgId, ReplyTo}) ->
        ?debug("Processing in sub proc: ~p ~n", [Name]),
        BeforeProcessingRequest = os:timestamp(),
        Request = preproccess_msg(Msg),
        Response = 	try
          ProcFun(ProtocolVersion, Request)
                    catch
                      Type:Error ->
                        lager:error("Worker plug-in ~p error: ~p:~p ~n ~p", [PlugIn, Type, Error, erlang:get_stacktrace()]),
                        worker_plug_in_error
                    end,
        send_response(PlugIn, BeforeProcessingRequest, Response, MsgId, ReplyTo)
      end;
    _ ->
      fun({PlugIn, ProtocolVersion, Msg, MsgId, ReplyTo}, CacheName) ->
        ?debug("Processing in sub proc: ~p with cache ~p~n", [Name, CacheName]),
        BeforeProcessingRequest = os:timestamp(),
        Request = preproccess_msg(Msg),
        Response = 	try
          ProcFun(ProtocolVersion, Request, CacheName)
                    catch
                      Type:Error ->
                        lager:error("Worker plug-in ~p error: ~p:~p ~n ~p", [PlugIn, Type, Error, erlang:get_stacktrace()]),
                        worker_plug_in_error
                    end,
        send_response(PlugIn, BeforeProcessingRequest, Response, MsgId, ReplyTo)
      end
  end,

  NewMapFun = fun({_, _, Msg2, _, _}) ->
    Request = preproccess_msg(Msg2),
    MapFun(Request)
  end,

  StartArgs = {Name, MaxDepth, MaxWidth, NewProcFun, NewMapFun},
  CacheType2 = case CacheType of
    non -> non;
    _ -> use_cache
  end,
  SubProc = {Name, {StartArgs, CacheType, start_sub_proc(Name, CacheType2, MaxDepth, MaxWidth, NewProcFun, NewMapFun)}},
  [SubProc | generate_sub_proc_list(Tail)].

%% stop_all_sub_proc/1
%% ====================================================================
%% @doc Stops all sub procs
-spec stop_all_sub_proc(SubProcs :: list()) -> ok.
%% ====================================================================
stop_all_sub_proc(SubProcs) ->
  Keys = proplists:get_keys(SubProcs),
  lists:foreach(fun(K) ->
    {_, _, SubProcPid} = proplists:get_value(K, SubProcs),
    SubProcPid ! {sub_proc_management, stop}
  end, Keys).

%% del_sub_procs/2
%% ====================================================================
%% @doc Sends stop signal to all processes found in ets table.
-spec del_sub_procs(Key :: term(), Name :: atom()) -> ok.
%% ====================================================================
del_sub_procs('$end_of_table', _Name) ->
  ok;
del_sub_procs(Key, Name) ->
  V = ets:lookup(Name, Key),
  case V of
    [{Int, EndPid}] when is_integer(Int) -> EndPid ! {sub_proc_management, stop};
    _ -> ok
  end,
  del_sub_procs(ets:next(Name, Key), Name).

%% send_to_user/4
%% ====================================================================
%% @doc Sends message to all active fuses belonging to user.
-spec send_to_user(UserKey :: user_key(), Message :: term(), MessageDecoder :: string(), ProtocolVersion :: integer()) -> Result when
  Result :: ok | {error, Error :: term()}.
%% ====================================================================
%% TODO: move to request_dispatcher
send_to_user(UserKey, Message, MessageDecoder, ProtocolVersion) ->
  case user_logic:get_user(UserKey) of
    {ok, UserDoc} ->
      case dao_lib:apply(dao_cluster, get_sessions_by_user, [UserDoc#veil_document.uuid], ProtocolVersion) of
        {ok, FuseIds} ->
          lists:foreach(fun(FuseId) -> request_dispatcher:send_to_fuse(FuseId, Message, MessageDecoder) end, FuseIds),
          ok;
        {error, Error} ->
          ?warning("cannot get fuse ids for user, error: ~p", [Error]),
          {error, Error}
      end;
    {error, Error} ->
      ?warning("cannot get user in send_to_user: ~p", [Error]),
      {error, Error}
  end.

%% send_to_user_with_ack/5
%% ====================================================================
%% @doc Sends message with ack to all active fuses belonging to user. OnCompleteCallback function will be called in
%% newly created process when all acks will come back or timeout is reached.
-spec send_to_user_with_ack(UserKey :: user_key(), Message :: term(), MessageDecoder :: string(),
    OnCompleteCallback :: fun((SuccessFuseIds :: list(), FailFuseIds :: list()) -> term()), ProtocolVersion :: integer()) -> Result when
    Result :: ok | {error, Error :: term()}.
%% ====================================================================
send_to_user_with_ack(UserKey, Message, MessageDecoder, OnCompleteCallback, ProtocolVersion) ->
  case user_logic:get_user(UserKey) of
    {ok, UserDoc} ->
      case dao_lib:apply(dao_cluster, get_sessions_by_user, [UserDoc#veil_document.uuid], ProtocolVersion) of
        {ok, FuseIds} ->
<<<<<<< HEAD
          try
            ThisNode = node(),
            MsgId = gen_server:call({global, ?CCM}, {node_for_ack, ThisNode}),

            Pid = spawn(fun() ->
              receive
                {call_on_complete_callback} ->
                  [{_Key, {_, SucessFuseIds, FailFuseIds, _Length, _Pid}}] = ets:lookup(?ACK_HANDLERS, MsgId),
                  ets:delete(?ACK_HANDLERS, MsgId),
                  OnCompleteCallback(SucessFuseIds, FailFuseIds)
              end
            end),

            % we need to create and insert to ets ack handler before sending a push message
            ets:insert(?ACK_HANDLERS, {MsgId, {OnCompleteCallback, [], FuseIds, length(FuseIds), Pid}}),

            % now we can send messages to fuses
            lists:foreach(fun(FuseId) -> request_dispatcher:send_to_fuse_ack(FuseId, Message, MessageDecoder, MsgId) end, FuseIds),

            %% TODO change to receive .. after
            erlang:send_after(?WAIT_FOR_ACK_MS, Pid, {call_on_complete_callback}),
            ok
          catch
            E1:E2 ->
              ?warning("cannot get callback message id, Error: ~p:~p", [E1, E2]),
              {error, E2}
          end;
=======
          send_to_fuses_with_ack(FuseIds, Message, MessageDecoder, OnCompleteCallback);
>>>>>>> 4dd3d0c5
        {error, Error} ->
          ?warning("cannot get fuse ids for user"),
          {error, Error}
      end;
    {error, Error} ->
      ?warning("cannot get user in send_to_user"),
      {error, Error}
  end.

%% send_to_fuses_with_ack/4
%% ====================================================================
%% @doc Sends message with ack to all fuses from FuseIds list.
%% OnComplete function will be called in newly created process when all acks will come back or timeout is reached.
-spec send_to_fuses_with_ack(FuseIds :: list(string()), Message :: term(), MessageDecoder :: string(),
    OnCompleteCallback :: fun((SuccessFuseIds :: list(), FailFuseIds :: list()) -> term())) -> Result when
  Result :: ok | {error, Error :: term()}.
%% ====================================================================
send_to_fuses_with_ack(FuseIds, Message, MessageDecoder, OnCompleteCallback) ->
  try
    MsgId = gen_server:call({?Node_Manager_Name, node()}, get_next_callback_msg_id),

    Pid = spawn(fun() ->
      receive
        {call_on_complete_callback} ->
          [{_Key, {_, SucessFuseIds, FailFuseIds, _Length, _Pid}}] = ets:lookup(?ACK_HANDLERS, MsgId),
          ets:delete(?ACK_HANDLERS, MsgId),
          OnCompleteCallback(SucessFuseIds, FailFuseIds)
      end
    end),

    % we need to create and insert to ets ack handler before sending a push message
    ets:insert(?ACK_HANDLERS, {MsgId, {OnCompleteCallback, [], FuseIds, length(FuseIds), Pid}}),

    % now we can send messages to fuses
    lists:foreach(fun(FuseId) -> request_dispatcher:send_to_fuse_ack(FuseId, Message, MessageDecoder, MsgId) end, FuseIds),

    %% TODO change to receive .. after
    {ok, CallbackAckTimeSeconds} = application:get_env(?APP_Name, callback_ack_time),
    erlang:send_after(CallbackAckTimeSeconds * 1000, Pid, {call_on_complete_callback}),
    ok
  catch
    E1:E2 ->
      ?warning("cannot get callback message id, Error: ~p:~p", [E1, E2]),
      {error, E2}
  end.


%% create_simple_cache/1
%% ====================================================================
%% @doc Creates simple cache.
-spec create_simple_cache(Name :: CacheName) -> Result when
  CacheName :: atom() | {permanent_cache, atom()} | {permanent_cache, atom(), term()},
  Result :: ok | error_during_cache_registration.
%% ====================================================================
create_simple_cache(Name) ->
  create_simple_cache(Name, non, non).

%% create_simple_cache/3
%% ====================================================================
%% @doc Creates simple cache.
-spec create_simple_cache(Name :: CacheName, CacheLoop, ClearFun :: term()) -> Result when
  CacheName :: atom() | {permanent_cache, atom()} | {permanent_cache, atom(), term()},
  Result :: ok | error_during_cache_registration | loop_time_not_a_number_error,
  CacheLoop :: integer() | atom().
%% ====================================================================
create_simple_cache(Name, CacheLoop, ClearFun) ->
  create_simple_cache(Name, CacheLoop, ClearFun, true).

%% create_simple_cache/4
%% ====================================================================
%% @doc Creates simple cache.
-spec create_simple_cache(Name :: CacheName, CacheLoop, ClearFun :: term(), StrongCacheConnection :: boolean()) -> Result when
  CacheName :: atom() | {permanent_cache, atom()} | {permanent_cache, atom(), term()},
  Result :: ok | error_during_cache_registration | loop_time_not_a_number_error,
  CacheLoop :: integer() | atom().
%% ====================================================================
create_simple_cache(Name, CacheLoop, ClearFun, StrongCacheConnection) ->
  Pid = self(),
  create_simple_cache(Name, CacheLoop, ClearFun, StrongCacheConnection, Pid).

%% create_simple_cache/5
%% ====================================================================
%% @doc Creates simple cache.
-spec create_simple_cache(Name :: CacheName, CacheLoop, ClearFun :: term(), StrongCacheConnection :: boolean(), Pid :: pid()) -> Result when
  CacheName :: atom() | {permanent_cache, atom()} | {permanent_cache, atom(), term()},
  Result :: ok | error_during_cache_registration | loop_time_not_a_number_error,
  CacheLoop :: integer() | atom().
%% ====================================================================
create_simple_cache(Name, CacheLoop, ClearFun, StrongCacheConnection, ClearingPid) ->
  %% Init Cache-ETS. Ignore the fact that other DAO worker could have created this table. In this case, this call will
  %% fail, but table is present anyway, so everyone is happy.
  EtsName = case Name of
    {permanent_cache, PCache} -> PCache;
    {permanent_cache, PCache2, _} -> PCache2;
    _ -> Name
  end,

  case ets:info(EtsName) of
    undefined   -> ets:new(EtsName, [named_table, public, set, {read_concurrency, true}]);
    [_ | _]     -> ok
  end,

  register_simple_cache(Name, CacheLoop, ClearFun, StrongCacheConnection, ClearingPid).

%% register_simple_cache/5
%% ====================================================================
%% @doc Registers simple cache.
-spec register_simple_cache(Name :: CacheName, CacheLoop, ClearFun :: term(), StrongCacheConnection :: boolean(), ClearingPid :: pid()) -> Result when
  CacheName :: atom() | {permanent_cache, atom()} | {permanent_cache, atom(), term()} | {sub_proc_cache, {PlugIn, SubProcName}},
  PlugIn :: atom(),
  SubProcName :: atom(),
  Result :: ok | error_during_cache_registration | loop_time_not_a_number_error,
  CacheLoop :: integer() | atom().
%% ====================================================================
register_simple_cache(Name, CacheLoop, ClearFun, StrongCacheConnection, ClearingPid) ->
  Pid = self(),
  gen_server:cast(?Node_Manager_Name, {register_simple_cache, Name, Pid}),
  receive
    simple_cache_registered ->
      LoopTime = case CacheLoop of
                   non -> non;
                   Atom when is_atom(Atom) ->
                     case application:get_env(veil_cluster_node, CacheLoop) of
                       {ok, Interval1} -> Interval1;
                       _               -> loop_time_load_error
                     end;
                   _ -> CacheLoop
                 end,

      case LoopTime of
        Time when is_integer(Time) ->
          case Name of
            {sub_proc_cache, {_PlugIn, SubProcName}} ->
              erlang:send_after(1000 * Time, ClearingPid, {clear_sub_proc_sipmle_cache, SubProcName, 1000 * Time, ClearFun});
            _ ->
              erlang:send_after(1000 * Time, ClearingPid, {clear_sipmle_cache, 1000 * Time, ClearFun, StrongCacheConnection})
          end,
          ok;
        non -> ok;
        _ -> loop_time_not_a_number_error
      end
  after 500 ->
    error_during_cache_registration
  end.

%% create_permanent_cache/1
%% ====================================================================
%% @doc Creates permanent cache.
-spec create_permanent_cache(Name :: atom()) -> Result when
  Result :: ok | error_during_cache_registration.
%% ====================================================================
create_permanent_cache(Name) ->
  create_simple_cache({permanent_cache, Name}).

%% create_permanent_cache/2
%% ====================================================================
%% @doc Creates permanent cache.
-spec create_permanent_cache(Name :: atom(), CacheCheckFun :: term()) -> Result when
  Result :: ok | error_during_cache_registration.
%% ====================================================================
create_permanent_cache(Name, CacheCheckFun) ->
  create_simple_cache({permanent_cache, Name, CacheCheckFun}).

%% clear_cache/1
%% ====================================================================
%% @doc Clears chosen caches at all nodes
-spec clear_cache(Cache :: term()) -> ok | error_during_contact_witch_ccm.
%% ====================================================================
clear_cache(Cache) ->
  Pid = self(),
  gen_server:cast({global, ?CCM}, {clear_cache, Cache, Pid}),
  receive
    {cache_cleared, Cache} -> ok
  after 500 ->
    error_during_contact_witch_ccm
  end.

%% synch_cache_clearing/1
%% ====================================================================
%% @doc Clears chosen caches at all nodes
-spec synch_cache_clearing(Cache :: term()) -> ok | error_during_contact_witch_ccm.
%% ====================================================================
synch_cache_clearing(Cache) ->
  Pid = self(),
  gen_server:cast({global, ?CCM}, {synch_cache_clearing, Cache, Pid}),
  receive
    {cache_cleared, Cache} -> ok
  after 5000 ->
    error_during_contact_witch_ccm
  end.

%% clear_sub_procs_caches/2
%% ====================================================================
%% @doc Clears caches of all sub processes (used during cache clearing for request)
-spec clear_sub_procs_caches(EtsName :: atom(), Message :: term()) -> integer().
%% ====================================================================
clear_sub_procs_caches(EtsName, Message) ->
  clear_sub_procs_caches(EtsName, ets:first(EtsName), Message, 0).

%% clear_sub_procs_caches/4
%% ====================================================================
%% @doc Clears caches of all sub processes
-spec clear_sub_procs_caches(EtsName :: atom(), CurrentElement :: term(), Message :: term(), SendNum :: integer()) -> integer().
%% ====================================================================
clear_sub_procs_caches(_EtsName, '$end_of_table', _Message, SendNum) ->
  count_answers(SendNum);
clear_sub_procs_caches(EtsName, CurrentElement, Message, SendNum) ->
  NewSendNum = case CurrentElement of
    Pid when is_pid(Pid) ->
      Pid ! {sub_proc_management, self(), Message},
      SendNum + 1;
    _ -> SendNum
  end,
  clear_sub_procs_caches(EtsName, ets:next(EtsName, CurrentElement), Message, NewSendNum).

%% count_answers/1
%% ====================================================================
%% @doc Gethers answers from sub processes (about cache clearing).
-spec count_answers(ExpectedNum :: integer()) -> boolean().
%% ====================================================================
count_answers(ExpectedNum) ->
  count_answers(ExpectedNum, true).

%% count_answers/1
%% ====================================================================
%% @doc Gethers answers from sub processes (about cache clearing).
-spec count_answers(ExpectedNum :: integer(), TmpAns :: boolean()) -> boolean().
%% ====================================================================
count_answers(0, TmpAns) ->
  TmpAns;

count_answers(ExpectedNum, TmpAns) ->
  receive
    {sub_proc_cache_cleared, TmpAns2} ->
      count_answers(ExpectedNum - 1, TmpAns and TmpAns2)
  after ?SUB_PROC_CACHE_CLEAR_TIME ->
    false
  end.

%% clear_sub_procs_caches_by_fun/2
%% ====================================================================
%% @doc Clears caches of all sub processes (used during automatic cache clearing)
-spec clear_sub_procs_caches_by_fun(EtsName :: atom(), Fun :: term()) -> integer().
%% ====================================================================
clear_sub_procs_caches_by_fun(EtsName, Fun) ->
  clear_sub_procs_caches_by_fun(EtsName, ets:first(EtsName), Fun).

%% clear_sub_procs_caches_by_fun/3
%% ====================================================================
%% @doc Clears caches of all sub processes (used during automatic cache clearing)
-spec clear_sub_procs_caches_by_fun(EtsName :: atom(), CurrentElement::term(), Fun :: term()) -> ok.
%% ====================================================================
clear_sub_procs_caches_by_fun(_EtsName, '$end_of_table', _) ->
  ok;
clear_sub_procs_caches_by_fun(EtsName, CurrentElement, Fun) ->
  case CurrentElement of
    Pid when is_pid(Pid) ->
      Pid ! {sub_proc_management, sub_proc_automatic_cache_clearing, Fun};
    _ ->
      ok
  end,
  clear_sub_procs_caches_by_fun(EtsName, ets:next(EtsName, CurrentElement), Fun).

%% get_cache_name/1
%% ====================================================================
%% @doc Returns ets name for sub_proc
-spec get_cache_name(SupProcName :: atom()) -> atom().
%% ====================================================================
get_cache_name(SupProcName) ->
  list_to_atom(atom_to_list(SupProcName) ++ "_cache").

%% register_sub_proc_simple_cache/5
%% ====================================================================
%% @doc Registers sub_proc simple cache
-spec register_sub_proc_simple_cache(Name :: atom(), CacheLoop, ClearFun :: term(), ClearingPid :: pid()) -> Result when
  Result :: ok | error,
  CacheLoop :: integer() | atom().
%% ====================================================================
register_sub_proc_simple_cache(Name, CacheLoop, ClearFun, ClearingPid) ->
  RegAns = register_simple_cache({sub_proc_cache, Name}, CacheLoop, ClearFun, false, ClearingPid),
  case RegAns of
    ok ->
      ok;
    _ ->
      lager:error([{mod, ?MODULE}], "Error of register_sub_proc_simple_cache, error: ~p, args: ~p", [RegAns, {Name, CacheLoop, ClearFun, ClearingPid}]),
      error
  end.

%% clear_sub_procs_cache/1
%% ====================================================================
%% @doc Clears caches of sub_proc
-spec clear_sub_procs_cache(Cache :: CacheDesc) -> ok | error when
  CacheDesc :: {PlugIn :: atom(), Cache :: atom()} | {{PlugIn :: atom(), Cache :: atom()}, Key :: term()}.
%% ====================================================================
clear_sub_procs_cache({{PlugIn, Cache}, Key}) ->
  gen_server:cast(PlugIn, {clear_sub_procs_cache, self(), {Cache, Key}}),
  receive
    {sub_proc_cache_cleared, ClearAns} ->
      case ClearAns of
        true -> ok;
        _ -> error
      end
  after ?SUB_PROC_CACHE_CLEAR_TIME ->
    error
  end;

clear_sub_procs_cache({PlugIn, Cache}) ->
  gen_server:cast(PlugIn, {clear_sub_procs_cache, self(), Cache}),
  receive
    {sub_proc_cache_cleared, ClearAns} ->
      case ClearAns of
        true -> ok;
        _ -> error
      end
  after ?SUB_PROC_CACHE_CLEAR_TIME ->
    error
  end.


%% clear_sipmle_cache/3
%% ====================================================================
%% @doc Clears simple cache. Returns clearing process pid.
-spec clear_sipmle_cache(LoopTime :: integer(), Fun :: term(), StrongCacheConnection :: boolean()) -> pid().
%% ====================================================================
clear_sipmle_cache(LoopTime, Fun, StrongCacheConnection) ->
  Pid = self(),
  erlang:send_after(LoopTime, Pid, {clear_sipmle_cache, LoopTime, Fun, StrongCacheConnection}),
  case StrongCacheConnection of
    true ->
      spawn_link(fun() -> Fun() end);
    _ ->
      spawn(fun() -> Fun() end)
  end.

%% clear_sub_proc_sipmle_cache/4
%% ====================================================================
%% @doc Clears sub proc simple cache.
-spec clear_sub_proc_sipmle_cache(Name :: atom(), LoopTime :: integer(), Fun :: term(), SubProcs :: atom()) -> boolean().
%% ====================================================================
clear_sub_proc_sipmle_cache(Name, LoopTime, Fun, SubProcs) ->
  Pid = self(),
  erlang:send_after(LoopTime, Pid, {clear_sub_proc_sipmle_cache, Name, LoopTime, Fun}),
  {_SubProcArgs, _SubProcCache, SubProcPid} = proplists:get_value(Name, SubProcs, {not_found, not_found, not_found}),
  case SubProcPid of
    not_found ->
      false;
    _ ->
      SubProcPid ! {sub_proc_management, sub_proc_automatic_cache_clearing, Fun}
  end.

handle_fuse_ack(MsgId, FuseID) ->
  HandlerTuple = ets:lookup(?ACK_HANDLERS, MsgId),
  case HandlerTuple of
    [{_, {Callback, SuccessFuseIds, FailFuseIds, Length, Pid}}] ->
      NewSuccessFuseIds = [FuseID | SuccessFuseIds],
      NewFailFuseIds = lists:delete(FuseID, FailFuseIds),

      %% TODO: refactoring needed - Length not needed, we can replace NewFailFuseIds with AllFuseIds and then we will always have Length and we will not have to delete anything from this list
      ets:insert(?ACK_HANDLERS, {MsgId, {Callback, NewSuccessFuseIds, NewFailFuseIds, Length, Pid}}),
      case length(NewSuccessFuseIds) of
        Length ->
          % we dont need to cancel timer set with send_after which sends the same message - receiver process should be dead after call_on_complete_callback
          Pid ! {call_on_complete_callback};
        _ -> ok
      end;
    _ -> ok
  end.<|MERGE_RESOLUTION|>--- conflicted
+++ resolved
@@ -24,10 +24,6 @@
 -define(MAX_CHILD_WAIT_TIME, 60000000).
 -define(MAX_CALCULATION_WAIT_TIME, 10000000).
 -define(SUB_PROC_CACHE_CLEAR_TIME, 2000).
-<<<<<<< HEAD
--define(WAIT_FOR_ACK_MS, 10000).
-=======
->>>>>>> 4dd3d0c5
 
 %% ====================================================================
 %% API
@@ -214,7 +210,6 @@
   NewSubProcList = proc_standard_request(State#host_state.request_map, State#host_state.sub_procs, PlugIn, ProtocolVersion, Msg, non, non),
 	{noreply, State#host_state{sub_procs = NewSubProcList}};
 
-<<<<<<< HEAD
 % Ack from FUSE client
 handle_cast({asynch, _ProtocolVersion, _Msg, MsgId, FuseID}, State) ->
   OldCallbacks = ets:lookup(?ACK_HANDLERS, {chosen_node, MsgId}),
@@ -224,26 +219,6 @@
       case Node of
         ThisNode -> handle_fuse_ack(MsgId, FuseID);
         _ -> gen_server:cast({State#host_state.plug_in, Node}, {asynch, _ProtocolVersion, _Msg, MsgId, FuseID})
-=======
-handle_cast({asynch, ProtocolVersion, Msg, MsgId, FuseID}, State) ->
-  HandlerTuple = ets:lookup(?ACK_HANDLERS, MsgId),
-  case HandlerTuple of
-    [{_, {Callback, SuccessFuseIds, FailFuseIds, Length, Pid}}] ->
-      case lists:member(FuseID, FailFuseIds) of
-        true ->
-          NewSuccessFuseIds = [FuseID | SuccessFuseIds],
-          NewFailFuseIds = lists:delete(FuseID, FailFuseIds),
-
-          %% TODO: refactoring needed - Length not needed, we can replace NewFailFuseIds with AllFuseIds and then we will always have Length and we will not have to delete anything from this list
-          ets:insert(?ACK_HANDLERS, {MsgId, {Callback, NewSuccessFuseIds, NewFailFuseIds, Length, Pid}}),
-          case length(NewSuccessFuseIds) of
-            Length ->
-              % we dont need to cancel timer set with send_after which sends the same message - receiver process should be dead after call_on_complete_callback
-              Pid ! {call_on_complete_callback};
-            _ -> ok
-          end;
-        _ -> ok
->>>>>>> 4dd3d0c5
       end;
     _ ->
       handle_fuse_ack(MsgId, FuseID)
@@ -929,7 +904,6 @@
     {ok, UserDoc} ->
       case dao_lib:apply(dao_cluster, get_sessions_by_user, [UserDoc#veil_document.uuid], ProtocolVersion) of
         {ok, FuseIds} ->
-<<<<<<< HEAD
           try
             ThisNode = node(),
             MsgId = gen_server:call({global, ?CCM}, {node_for_ack, ThisNode}),
@@ -957,9 +931,6 @@
               ?warning("cannot get callback message id, Error: ~p:~p", [E1, E2]),
               {error, E2}
           end;
-=======
-          send_to_fuses_with_ack(FuseIds, Message, MessageDecoder, OnCompleteCallback);
->>>>>>> 4dd3d0c5
         {error, Error} ->
           ?warning("cannot get fuse ids for user"),
           {error, Error}
