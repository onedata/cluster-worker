%%%-------------------------------------------------------------------
%%% @author Tomasz Lichon
%%% @author Krzysztof Trzepla
%%% @copyright (C) 2015 ACK CYFRONET AGH
%%% This software is released under the MIT license
%%% cited in 'LICENSE.txt'.
%%% @end
%%%-------------------------------------------------------------------
%%% @doc
%%% This module is fasade of worker_host gen_server api,
%%% It simply translates arguments into apropriate #worker_request,
%%% and sends it to worker.
%%% @end
%%%-------------------------------------------------------------------
-module(worker_proxy).
-author("Tomasz Lichon").
-author("Krzysztof Trzepla").

-include("cluster_elements/worker_host/worker_protocol.hrl").
-include("cluster_elements/request_dispatcher/worker_map.hrl").
-include_lib("ctool/include/logging.hrl").

-define(DEFAULT_REQUEST_TIMEOUT, timer:seconds(10)).

%% API
-export([call/2, call/3, call/4, multicall/2, multicall/3,
    cast/2, cast/3, cast/4, cast/5, multicast/2, multicast/3, multicast/4]).

%%%===================================================================
%%% API
%%%===================================================================

%%--------------------------------------------------------------------
%% @doc
<<<<<<< HEAD
%% Synchronously send request to worker with default timeout.
%% @equiv call(WorkerName, Request, ?DEFAULT_REQUEST_TIMEOUT)
%% @end
%%--------------------------------------------------------------------
-spec call(WorkerName :: atom(), Request :: term()) ->
    ok | {ok, term()} | {error, term()}.
call(WorkerName, Request) ->
    call(WorkerName, Request, ?DEFAULT_REQUEST_TIMEOUT).

%%--------------------------------------------------------------------
%% @doc
%% Synchronously send request to worker with default worker selection type.
%% @equiv call(WorkerName, Request, Timeout, ?DEFAULT_WORKER_SELECTION_TYPE)
%% @end
%%--------------------------------------------------------------------
-spec call(WorkerName :: atom(), Request :: term(), Timeout :: timeout()) ->
    ok | {ok, term()} | {error, term()}.
call(WorkerName, Request, Timeout) ->
    call(WorkerName, Request, Timeout, ?DEFAULT_WORKER_SELECTION_TYPE).
=======
%% Call with default timeout
%% @equiv call(WorkerRef, Request, 10000)
%% @end
%%--------------------------------------------------------------------
-spec call(WorkerRef :: worker_ref(), Request :: term()) -> ok | {ok, term()} | {error, term()}.
call(WorkerRef, Request) ->
    call(WorkerRef, Request, ?DEFAULT_REQUEST_TIMEOUT).


%%--------------------------------------------------------------------
%% @doc
%% Call with default worker selection type
%% @equiv call(WorkerRef, Request, Timeout, ?default_worker_selection_type)
%% @end
%%--------------------------------------------------------------------
-spec call(WorkerRef :: worker_ref(), Request :: term(), Timeout :: integer()) -> ok | {ok, term()} | {error, term()}.
call(WorkerRef, Request, Timeout) ->
    call(WorkerRef, Request, Timeout, ?DEFAULT_WORKER_SELECTION_TYPE).

>>>>>>> e2636b24

%%--------------------------------------------------------------------
%% @doc
%% Synchronously send request to worker selected by given 'SelectionType'
%% algorithm, with given timeout.
%% @end
%%--------------------------------------------------------------------
<<<<<<< HEAD
-spec call(WorkerName :: atom(), Request :: term(), Timeout :: timeout(),
    SelectionType :: selection_type()) -> ok | {ok, term()} | {error, term()}.
call(WorkerName, Request, Timeout, SelectionType) ->
    MsgId = make_ref(),
    case worker_map:get_worker_node(WorkerName, SelectionType) of
        {ok, Node} ->
            gen_server:cast({WorkerName, Node}, #worker_request{req = Request,
                id = MsgId, reply_to = {proc, self()}}),
            receive
                #worker_answer{id = MsgId, response = Response} -> Response
            after Timeout ->
                ?error("Worker: ~p, request: ~p exceeded timeout of ~p ms",
                    [WorkerName, Request, Timeout]),
=======
-spec call(WorkerRef :: worker_ref(), Request :: term(), Timeout :: integer(), SelectionType :: selection_type()) ->
    ok | {ok, term()} | {error, term()}.
call(WorkerRef, Request, Timeout, SelectionType) ->
    MsgId = make_ref(),
    case choose_node(WorkerRef, SelectionType) of
        {ok, Name, Node} ->
            gen_server:cast({Name, Node}, #worker_request{req = Request, id = MsgId, reply_to = {proc, self()}}),
            receive
                #worker_answer{id = MsgId, response = Response} -> Response
            after Timeout ->
                ?error("Worker: ~p, request: ~p exceeded timeout of ~p ms", [WorkerRef, Request, Timeout]),
>>>>>>> e2636b24
                {error, timeout}
            end;
        Error ->
            Error
    end.


%%--------------------------------------------------------------------
%% @doc
<<<<<<< HEAD
%% Synchronously send request to all workers with default timeout.
%% @equiv multicall(WorkerName, Request, ?DEFAULT_REQUEST_TIMEOUT)
%% @end
%%--------------------------------------------------------------------
-spec multicall(WorkerName :: atom(), Request :: term()) ->
    [{Node :: node(), ok | {ok, term()} | {error, term()}}].
multicall(WorkerName, Request) ->
    multicall(WorkerName, Request, ?DEFAULT_REQUEST_TIMEOUT).

%%--------------------------------------------------------------------
%% @doc
%% Synchronously send request to all workers with given timeout.
%% @end
%%--------------------------------------------------------------------
-spec multicall(WorkerName :: atom(), Request :: term(), Timeout :: timeout()) ->
    [{Node :: node(), ok | {ok, term()} | {error, term()}}].
multicall(WorkerName, Request, Timeout) ->
    {ok, Nodes} = worker_map:get_worker_nodes(WorkerName),
    utils:pmap(fun(Node) ->
        {Node, call(WorkerName, Request, Timeout, {node, Node})}
    end, Nodes).

%%--------------------------------------------------------------------
%% @doc
%% Asynchronously send request to worker.
%% @equiv cast(WorkerName, Request, undefined)
=======
%% Asynchronously send request to worker
%% @equiv cast(WorkerRef, Request, undefined).
>>>>>>> e2636b24
%% @end
%%--------------------------------------------------------------------
-spec cast(WorkerRef :: worker_ref(), Request :: term()) -> ok | {error, term()}.
cast(WorkerRef, Request) ->
    cast(WorkerRef, Request, undefined).


%%--------------------------------------------------------------------
%% @doc
%% Asynchronously send request to worker, answer is expected at ReplyTo
<<<<<<< HEAD
%% process/gen_server.
%% @equiv cast(WorkerName, Request, ReplyTo, undefined)
%% @end
%%--------------------------------------------------------------------
-spec cast(WorkerName :: atom(), Request :: term(), ReplyTo :: {proc, pid()}
    | {gen_serv, atom() | pid()}) -> ok | {error, term()}.
cast(WorkerName, Request, ReplyTo) ->
    cast(WorkerName, Request, ReplyTo, undefined).
=======
%% process/gen_server
%% @equiv cast(WorkerRef, Request, ReplyTo, undefined).
%% @end
%%--------------------------------------------------------------------
-spec cast(WorkerRef :: worker_ref(), Request :: term(), ReplyTo :: {proc, pid()} | {gen_serv, atom() | pid()}) ->
    ok | {error, term()}.
cast(WorkerRef, Request, ReplyTo) ->
    cast(WorkerRef, Request, ReplyTo, undefined).
>>>>>>> e2636b24

%%--------------------------------------------------------------------
%% @doc
%% Asynchronously send request to worker, answer with given MsgId is
%% expected at ReplyTo process/gen_server. The answer would be
<<<<<<< HEAD
%% 'worker_answer' record.
%% @equiv cast(WorkerName, Request, ReplyTo, MsgId, ?DEFAULT_WORKER_SELECTION_TYPE)
%% @end
%%--------------------------------------------------------------------
-spec cast(WorkerName :: atom(), Request :: term(), ReplyTo :: {proc, pid()}
    | {gen_serv, atom() | pid()}, MsgId :: term() | undefined) -> ok | {error, term()}.
cast(WorkerName, Request, ReplyTo, MsgId) ->
    cast(WorkerName, Request, ReplyTo, MsgId, ?DEFAULT_WORKER_SELECTION_TYPE).
=======
%% 'worker_answer' record
%% @equiv cast(WorkerRef, Request, ReplyTo, MsgId, ?default_worker_selection_type).
%% @end
%%--------------------------------------------------------------------
-spec cast(WorkerRef :: worker_ref(), Request :: term(), ReplyTo :: {proc, pid()} | {gen_serv, atom() | pid()}, MsgId :: term() | undefined) ->
    ok | {error, term()}.
cast(WorkerRef, Request, ReplyTo, MsgId) ->
    cast(WorkerRef, Request, ReplyTo, MsgId, ?DEFAULT_WORKER_SELECTION_TYPE).

>>>>>>> e2636b24

%%--------------------------------------------------------------------
%% @doc
%% Asynchronously send request to worker (selected according to given
%% 'SelectionType' algorithm), answer with given MsgId is
%% expected at ReplyTo process/gen_server. The answer would be
%% 'worker_answer' record.
%% @end
%%--------------------------------------------------------------------
<<<<<<< HEAD
-spec cast(WorkerName :: atom(), Request :: term(), ReplyTo :: {proc, pid()}
    | {gen_serv, atom() | pid()}, MsgId :: term() | undefined,
    SelectionType :: selection_type()) -> ok | {error, term()}.
cast(WorkerName, Request, ReplyTo, MsgId, SelectionType) ->
    case worker_map:get_worker_node(WorkerName, SelectionType) of
        {ok, Node} ->
            gen_server:cast({WorkerName, Node}, #worker_request{req = Request,
                id = MsgId, reply_to = ReplyTo});
        Error -> Error
=======
-spec cast(WorkerRef :: worker_ref(), Request :: term(), ReplyTo :: {proc, pid()} | {gen_serv, atom() | pid()},
    MsgId :: term() | undefined, SelectionType :: selection_type()) ->
    ok | {error, term()}.
cast(WorkerRef, Request, ReplyTo, MsgId, SelectionType) ->
    case choose_node(WorkerRef, SelectionType) of
        {ok, Name, Node} ->
            gen_server:cast({Name, Node}, #worker_request{req = Request, id = MsgId, reply_to = ReplyTo});
        Error ->
            Error
>>>>>>> e2636b24
    end.

%%--------------------------------------------------------------------
%% @doc
%% Asynchronously send request to all workers.
%% @equiv multicast(WorkerName, Request, undefined)
%% @end
%%--------------------------------------------------------------------
-spec multicast(WorkerName :: atom(), Request :: term()) ->
    [{Node :: node(), ok | {error, term()}}].
multicast(WorkerName, Request) ->
    multicast(WorkerName, Request, undefiend).

%%--------------------------------------------------------------------
%% @doc
%% Asynchronously send request to all workers, answer is expected at
%% ReplyTo process/gen_server.
%% @equiv multicast(WorkerName, Request, ReplyTo, undefined)
%% @end
%%--------------------------------------------------------------------
-spec multicast(WorkerName :: atom(), Request :: term(), ReplyTo :: {proc, pid()}
    | {gen_serv, atom() | pid()}) -> [{Node :: node(), ok | {error, term()}}].
multicast(WorkerName, Request, ReplyTo) ->
    multicast(WorkerName, Request, ReplyTo, undefiend).

%%--------------------------------------------------------------------
%% @doc
%% Asynchronously send request to all workers, answer with given MsgId
%% is expected at ReplyTo process/gen_server. The answer would be
%% list of pairs: node and associated 'worker_answer' record.
%% @end
%%--------------------------------------------------------------------
-spec multicast(WorkerName :: atom(), Request :: term(), ReplyTo :: {proc, pid()}
    | {gen_serv, atom() | pid()}, MsgId :: term() | undefined) ->
    [{Node :: node(), ok | {error, term()}}].
multicast(WorkerName, Request, ReplyTo, MsgId) ->
    {ok, Nodes} = worker_map:get_worker_nodes(WorkerName),
    utils:pmap(fun(Node) ->
        {Node, cast(WorkerName, Request, ReplyTo, MsgId, {node, Node})}
    end, Nodes).

%%%===================================================================
%%% Internal functions
%%%===================================================================

%%--------------------------------------------------------------------
%% @private
%% @doc
%% Chooses a node to send a worker request to.
%% @end
%%--------------------------------------------------------------------
-spec choose_node(WorkerRef :: worker_ref(), SelectionType :: selection_type()) -> {ok, WorkerName :: atom(), WorkerNode :: atom()} | {error, term()}.
choose_node(WorkerRef, SelectionType) ->
    case WorkerRef of
        {WName, WNode} ->
            {ok, WName, WNode};
        WName ->
            case worker_map:get_worker_node(WName, SelectionType) of
                {ok, WNode} ->
                    {ok, WName, WNode};
                {error, Error} ->
                    {error, Error}
            end
    end.<|MERGE_RESOLUTION|>--- conflicted
+++ resolved
@@ -32,15 +32,14 @@
 
 %%--------------------------------------------------------------------
 %% @doc
-<<<<<<< HEAD
 %% Synchronously send request to worker with default timeout.
 %% @equiv call(WorkerName, Request, ?DEFAULT_REQUEST_TIMEOUT)
 %% @end
 %%--------------------------------------------------------------------
--spec call(WorkerName :: atom(), Request :: term()) ->
+-spec call(WorkerRef :: worker_ref(), Request :: term()) ->
     ok | {ok, term()} | {error, term()}.
-call(WorkerName, Request) ->
-    call(WorkerName, Request, ?DEFAULT_REQUEST_TIMEOUT).
+call(WorkerRef, Request) ->
+    call(WorkerRef, Request, ?DEFAULT_REQUEST_TIMEOUT).
 
 %%--------------------------------------------------------------------
 %% @doc
@@ -48,80 +47,43 @@
 %% @equiv call(WorkerName, Request, Timeout, ?DEFAULT_WORKER_SELECTION_TYPE)
 %% @end
 %%--------------------------------------------------------------------
--spec call(WorkerName :: atom(), Request :: term(), Timeout :: timeout()) ->
+-spec call(WorkerRef :: worker_ref(), Request :: term(), Timeout :: timeout()) ->
     ok | {ok, term()} | {error, term()}.
-call(WorkerName, Request, Timeout) ->
-    call(WorkerName, Request, Timeout, ?DEFAULT_WORKER_SELECTION_TYPE).
-=======
-%% Call with default timeout
-%% @equiv call(WorkerRef, Request, 10000)
-%% @end
-%%--------------------------------------------------------------------
--spec call(WorkerRef :: worker_ref(), Request :: term()) -> ok | {ok, term()} | {error, term()}.
-call(WorkerRef, Request) ->
-    call(WorkerRef, Request, ?DEFAULT_REQUEST_TIMEOUT).
-
-
-%%--------------------------------------------------------------------
-%% @doc
-%% Call with default worker selection type
-%% @equiv call(WorkerRef, Request, Timeout, ?default_worker_selection_type)
-%% @end
-%%--------------------------------------------------------------------
--spec call(WorkerRef :: worker_ref(), Request :: term(), Timeout :: integer()) -> ok | {ok, term()} | {error, term()}.
 call(WorkerRef, Request, Timeout) ->
     call(WorkerRef, Request, Timeout, ?DEFAULT_WORKER_SELECTION_TYPE).
 
->>>>>>> e2636b24
-
 %%--------------------------------------------------------------------
 %% @doc
 %% Synchronously send request to worker selected by given 'SelectionType'
 %% algorithm, with given timeout.
 %% @end
 %%--------------------------------------------------------------------
-<<<<<<< HEAD
--spec call(WorkerName :: atom(), Request :: term(), Timeout :: timeout(),
+-spec call(WorkerRef :: worker_ref(), Request :: term(), Timeout :: timeout(),
     SelectionType :: selection_type()) -> ok | {ok, term()} | {error, term()}.
-call(WorkerName, Request, Timeout, SelectionType) ->
+call(WorkerRef, Request, Timeout, SelectionType) ->
     MsgId = make_ref(),
-    case worker_map:get_worker_node(WorkerName, SelectionType) of
-        {ok, Node} ->
-            gen_server:cast({WorkerName, Node}, #worker_request{req = Request,
+    case choose_node(WorkerRef, SelectionType) of
+        {ok, Name, Node} ->
+            gen_server:cast({Name, Node}, #worker_request{req = Request,
                 id = MsgId, reply_to = {proc, self()}}),
             receive
                 #worker_answer{id = MsgId, response = Response} -> Response
             after Timeout ->
                 ?error("Worker: ~p, request: ~p exceeded timeout of ~p ms",
-                    [WorkerName, Request, Timeout]),
-=======
--spec call(WorkerRef :: worker_ref(), Request :: term(), Timeout :: integer(), SelectionType :: selection_type()) ->
-    ok | {ok, term()} | {error, term()}.
-call(WorkerRef, Request, Timeout, SelectionType) ->
-    MsgId = make_ref(),
-    case choose_node(WorkerRef, SelectionType) of
-        {ok, Name, Node} ->
-            gen_server:cast({Name, Node}, #worker_request{req = Request, id = MsgId, reply_to = {proc, self()}}),
-            receive
-                #worker_answer{id = MsgId, response = Response} -> Response
-            after Timeout ->
-                ?error("Worker: ~p, request: ~p exceeded timeout of ~p ms", [WorkerRef, Request, Timeout]),
->>>>>>> e2636b24
+                    [WorkerRef, Request, Timeout]),
                 {error, timeout}
             end;
         Error ->
             Error
     end.
 
-
-%%--------------------------------------------------------------------
-%% @doc
-<<<<<<< HEAD
+%%--------------------------------------------------------------------
+%% @doc
 %% Synchronously send request to all workers with default timeout.
 %% @equiv multicall(WorkerName, Request, ?DEFAULT_REQUEST_TIMEOUT)
 %% @end
 %%--------------------------------------------------------------------
--spec multicall(WorkerName :: atom(), Request :: term()) ->
+-spec multicall(WorkerName :: worker_name(), Request :: term()) ->
     [{Node :: node(), ok | {ok, term()} | {error, term()}}].
 multicall(WorkerName, Request) ->
     multicall(WorkerName, Request, ?DEFAULT_REQUEST_TIMEOUT).
@@ -131,76 +93,49 @@
 %% Synchronously send request to all workers with given timeout.
 %% @end
 %%--------------------------------------------------------------------
--spec multicall(WorkerName :: atom(), Request :: term(), Timeout :: timeout()) ->
+-spec multicall(WorkerName :: worker_name(), Request :: term(), Timeout :: timeout()) ->
     [{Node :: node(), ok | {ok, term()} | {error, term()}}].
 multicall(WorkerName, Request, Timeout) ->
     {ok, Nodes} = worker_map:get_worker_nodes(WorkerName),
     utils:pmap(fun(Node) ->
-        {Node, call(WorkerName, Request, Timeout, {node, Node})}
+        {Node, call({WorkerName, Node}, Request, Timeout)}
     end, Nodes).
 
 %%--------------------------------------------------------------------
 %% @doc
 %% Asynchronously send request to worker.
-%% @equiv cast(WorkerName, Request, undefined)
-=======
-%% Asynchronously send request to worker
-%% @equiv cast(WorkerRef, Request, undefined).
->>>>>>> e2636b24
+%% @equiv cast(WorkerRef, Request, undefined)
 %% @end
 %%--------------------------------------------------------------------
 -spec cast(WorkerRef :: worker_ref(), Request :: term()) -> ok | {error, term()}.
 cast(WorkerRef, Request) ->
     cast(WorkerRef, Request, undefined).
 
-
 %%--------------------------------------------------------------------
 %% @doc
 %% Asynchronously send request to worker, answer is expected at ReplyTo
-<<<<<<< HEAD
 %% process/gen_server.
 %% @equiv cast(WorkerName, Request, ReplyTo, undefined)
 %% @end
 %%--------------------------------------------------------------------
--spec cast(WorkerName :: atom(), Request :: term(), ReplyTo :: {proc, pid()}
-    | {gen_serv, atom() | pid()}) -> ok | {error, term()}.
-cast(WorkerName, Request, ReplyTo) ->
-    cast(WorkerName, Request, ReplyTo, undefined).
-=======
-%% process/gen_server
-%% @equiv cast(WorkerRef, Request, ReplyTo, undefined).
-%% @end
-%%--------------------------------------------------------------------
--spec cast(WorkerRef :: worker_ref(), Request :: term(), ReplyTo :: {proc, pid()} | {gen_serv, atom() | pid()}) ->
-    ok | {error, term()}.
+-spec cast(WorkerRef :: worker_ref(), Request :: term(),
+    ReplyTo :: {proc, pid()} | {gen_serv, atom() | pid()}) -> ok | {error, term()}.
 cast(WorkerRef, Request, ReplyTo) ->
     cast(WorkerRef, Request, ReplyTo, undefined).
->>>>>>> e2636b24
 
 %%--------------------------------------------------------------------
 %% @doc
 %% Asynchronously send request to worker, answer with given MsgId is
 %% expected at ReplyTo process/gen_server. The answer would be
-<<<<<<< HEAD
 %% 'worker_answer' record.
 %% @equiv cast(WorkerName, Request, ReplyTo, MsgId, ?DEFAULT_WORKER_SELECTION_TYPE)
 %% @end
 %%--------------------------------------------------------------------
--spec cast(WorkerName :: atom(), Request :: term(), ReplyTo :: {proc, pid()}
-    | {gen_serv, atom() | pid()}, MsgId :: term() | undefined) -> ok | {error, term()}.
-cast(WorkerName, Request, ReplyTo, MsgId) ->
-    cast(WorkerName, Request, ReplyTo, MsgId, ?DEFAULT_WORKER_SELECTION_TYPE).
-=======
-%% 'worker_answer' record
-%% @equiv cast(WorkerRef, Request, ReplyTo, MsgId, ?default_worker_selection_type).
-%% @end
-%%--------------------------------------------------------------------
--spec cast(WorkerRef :: worker_ref(), Request :: term(), ReplyTo :: {proc, pid()} | {gen_serv, atom() | pid()}, MsgId :: term() | undefined) ->
-    ok | {error, term()}.
+-spec cast(WorkerRef :: worker_ref(), Request :: term(),
+    ReplyTo :: {proc, pid()} | {gen_serv, atom() | pid()},
+    MsgId :: term() | undefined) -> ok | {error, term()}.
 cast(WorkerRef, Request, ReplyTo, MsgId) ->
     cast(WorkerRef, Request, ReplyTo, MsgId, ?DEFAULT_WORKER_SELECTION_TYPE).
-
->>>>>>> e2636b24
 
 %%--------------------------------------------------------------------
 %% @doc
@@ -210,27 +145,16 @@
 %% 'worker_answer' record.
 %% @end
 %%--------------------------------------------------------------------
-<<<<<<< HEAD
--spec cast(WorkerName :: atom(), Request :: term(), ReplyTo :: {proc, pid()}
-    | {gen_serv, atom() | pid()}, MsgId :: term() | undefined,
+-spec cast(WorkerRef :: worker_ref(), Request :: term(),
+    ReplyTo :: {proc, pid()} | {gen_serv, atom() | pid()}, MsgId :: term() | undefined,
     SelectionType :: selection_type()) -> ok | {error, term()}.
-cast(WorkerName, Request, ReplyTo, MsgId, SelectionType) ->
-    case worker_map:get_worker_node(WorkerName, SelectionType) of
-        {ok, Node} ->
-            gen_server:cast({WorkerName, Node}, #worker_request{req = Request,
-                id = MsgId, reply_to = ReplyTo});
-        Error -> Error
-=======
--spec cast(WorkerRef :: worker_ref(), Request :: term(), ReplyTo :: {proc, pid()} | {gen_serv, atom() | pid()},
-    MsgId :: term() | undefined, SelectionType :: selection_type()) ->
-    ok | {error, term()}.
 cast(WorkerRef, Request, ReplyTo, MsgId, SelectionType) ->
     case choose_node(WorkerRef, SelectionType) of
         {ok, Name, Node} ->
-            gen_server:cast({Name, Node}, #worker_request{req = Request, id = MsgId, reply_to = ReplyTo});
+            gen_server:cast({Name, Node}, #worker_request{req = Request,
+                id = MsgId, reply_to = ReplyTo});
         Error ->
             Error
->>>>>>> e2636b24
     end.
 
 %%--------------------------------------------------------------------
@@ -239,7 +163,7 @@
 %% @equiv multicast(WorkerName, Request, undefined)
 %% @end
 %%--------------------------------------------------------------------
--spec multicast(WorkerName :: atom(), Request :: term()) ->
+-spec multicast(WorkerName :: worker_name(), Request :: term()) ->
     [{Node :: node(), ok | {error, term()}}].
 multicast(WorkerName, Request) ->
     multicast(WorkerName, Request, undefiend).
@@ -251,8 +175,9 @@
 %% @equiv multicast(WorkerName, Request, ReplyTo, undefined)
 %% @end
 %%--------------------------------------------------------------------
--spec multicast(WorkerName :: atom(), Request :: term(), ReplyTo :: {proc, pid()}
-    | {gen_serv, atom() | pid()}) -> [{Node :: node(), ok | {error, term()}}].
+-spec multicast(WorkerName :: worker_name(), Request :: term(),
+    ReplyTo :: {proc, pid()}| {gen_serv, atom() | pid()}) ->
+    [{Node :: node(), ok | {error, term()}}].
 multicast(WorkerName, Request, ReplyTo) ->
     multicast(WorkerName, Request, ReplyTo, undefiend).
 
@@ -263,13 +188,13 @@
 %% list of pairs: node and associated 'worker_answer' record.
 %% @end
 %%--------------------------------------------------------------------
--spec multicast(WorkerName :: atom(), Request :: term(), ReplyTo :: {proc, pid()}
-    | {gen_serv, atom() | pid()}, MsgId :: term() | undefined) ->
-    [{Node :: node(), ok | {error, term()}}].
+-spec multicast(WorkerName :: worker_name(), Request :: term(),
+    ReplyTo :: {proc, pid()}| {gen_serv, atom() | pid()},
+    MsgId :: term() | undefined) -> [{Node :: node(), ok | {error, term()}}].
 multicast(WorkerName, Request, ReplyTo, MsgId) ->
     {ok, Nodes} = worker_map:get_worker_nodes(WorkerName),
     utils:pmap(fun(Node) ->
-        {Node, cast(WorkerName, Request, ReplyTo, MsgId, {node, Node})}
+        {Node, cast({WorkerName, Node}, Request, ReplyTo, MsgId)}
     end, Nodes).
 
 %%%===================================================================
@@ -282,7 +207,7 @@
 %% Chooses a node to send a worker request to.
 %% @end
 %%--------------------------------------------------------------------
--spec choose_node(WorkerRef :: worker_ref(), SelectionType :: selection_type()) -> {ok, WorkerName :: atom(), WorkerNode :: atom()} | {error, term()}.
+-spec choose_node(WorkerRef :: worker_ref(), SelectionType :: selection_type()) -> {ok, WorkerName :: worker_name(), WorkerNode :: atom()} | {error, term()}.
 choose_node(WorkerRef, SelectionType) ->
     case WorkerRef of
         {WName, WNode} ->
