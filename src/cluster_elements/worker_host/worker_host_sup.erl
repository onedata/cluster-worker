%%%-------------------------------------------------------------------
%%% @author Tomasz Lichon
%%% @copyright (C) 2015 ACK CYFRONET AGH
%%% This software is released under the MIT license
%%% cited in 'LICENSE.txt'.
%%% @end
%%%-------------------------------------------------------------------
%%% @doc
%%% This is the supervisor for worker_host usage. It is started as a brother
%%% of worker_host, under main_worker_sup. All permanent processes
%%% started by worker_host should be children of this supervisor.
%%% Every worker has its own supervisor, registered as ${worker_name}_sup,
%%% i.e. dns_worker <-> dns_worker_sup
%%% @end
%%%-------------------------------------------------------------------
-module(worker_host_sup).
-author("Tomasz Lichon").

-behaviour(supervisor).

%% API
-export([start_link/2]).

%% Supervisor callbacks
-export([init/1]).

%%%===================================================================
%%% API functions
%%%===================================================================

%%--------------------------------------------------------------------
%% @doc
%% Starts the supervisor
%% @end
%%--------------------------------------------------------------------
-spec start_link(Name :: atom(), Args :: term()) ->
    {ok, Pid :: pid()} | ignore | {error, Reason :: term()}.
start_link(Name, Args) ->
    supervisor:start_link({local, Name}, ?MODULE, Args).

%%%===================================================================
%%% Supervisor callbacks
%%%===================================================================

%%--------------------------------------------------------------------
%% @private
%% @doc
%% Whenever a supervisor is started using supervisor:start_link/[2,3],
%% this function is called by the new process to find out about
%% restart strategy, maximum restart frequency and child
%% specifications.
%% @end
%%--------------------------------------------------------------------
-spec init(Args :: term()) ->
    {ok, {SupFlags :: {RestartStrategy :: supervisor:strategy(),
        MaxR :: non_neg_integer(), MaxT :: non_neg_integer()},
        [ChildSpec :: supervisor:child_spec()]
    }} |
    ignore.
init(Args) ->
    DefaultRestartStrategy = one_for_one,
<<<<<<< HEAD
    DefaultMaxR = 1000,
    DefaultMaxT = 3600,
=======
    DefaultMaxRestarts = 1000,
    DefaultRestartTimeWindowSecs = 3600,
>>>>>>> 8d5a55dc
    SupervisorSpec = proplists:get_value(supervisor_spec, Args, {
        DefaultRestartStrategy,
        DefaultMaxRestarts,
        DefaultRestartTimeWindowSecs
    }),
    ChildrenSpec = proplists:get_value(supervisor_child_spec, Args, []),

    {ok, {SupervisorSpec, ChildrenSpec}}.

%%%===================================================================
%%% Internal functions
%%%===================================================================<|MERGE_RESOLUTION|>--- conflicted
+++ resolved
@@ -59,13 +59,8 @@
     ignore.
 init(Args) ->
     DefaultRestartStrategy = one_for_one,
-<<<<<<< HEAD
-    DefaultMaxR = 1000,
-    DefaultMaxT = 3600,
-=======
     DefaultMaxRestarts = 1000,
     DefaultRestartTimeWindowSecs = 3600,
->>>>>>> 8d5a55dc
     SupervisorSpec = proplists:get_value(supervisor_spec, Args, {
         DefaultRestartStrategy,
         DefaultMaxRestarts,
