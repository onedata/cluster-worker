%%%-------------------------------------------------------------------
%%% @author Michal Wrzeszcz
%%% @copyright (C) 2013 ACK CYFRONET AGH
%%% This software is released under the MIT license
%%% cited in 'LICENSE.txt'.
%%% @end
%%%-------------------------------------------------------------------
%%% @doc
%%% It is the behaviour of each application component. All
%%% components defined in subdirectories of oneprovider_modules must implement it.
%%% @end
%%%-------------------------------------------------------------------
-module(worker_plugin_behaviour).
-author("Michal Wrzeszcz").

-include("global_definitions.hrl").

%%--------------------------------------------------------------------
%% @doc
%% Initialize module
%% @end
%%--------------------------------------------------------------------
-callback init(Args :: term()) -> {ok, State :: term()} | {error, Error :: term()}.

%%--------------------------------------------------------------------
%% @doc
%% Do your work.
%% @end
%%--------------------------------------------------------------------
-callback handle(Request :: term(), State :: term()) ->
<<<<<<< HEAD
    ok | {ok, Ans :: term()} | {error, Error :: term()} | pong.
=======
    healthcheck_reponse() | ok | pong | {ok, Ans :: term()} | {error, Error :: any()}.
>>>>>>> e2636b24

%%--------------------------------------------------------------------
%% @doc
%% The module will not be used anymore. Clean up!
%% @end
%%--------------------------------------------------------------------
-callback cleanup() -> ok | {error, Error :: term()}.<|MERGE_RESOLUTION|>--- conflicted
+++ resolved
@@ -28,11 +28,8 @@
 %% @end
 %%--------------------------------------------------------------------
 -callback handle(Request :: term(), State :: term()) ->
-<<<<<<< HEAD
-    ok | {ok, Ans :: term()} | {error, Error :: term()} | pong.
-=======
-    healthcheck_reponse() | ok | pong | {ok, Ans :: term()} | {error, Error :: any()}.
->>>>>>> e2636b24
+    healthcheck_reponse() | ok | pong | {ok, Answer :: term()} | 
+    {error, Error :: term()}.
 
 %%--------------------------------------------------------------------
 %% @doc
