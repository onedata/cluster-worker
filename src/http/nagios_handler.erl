%%%--------------------------------------------------------------------
%%% @author Lukasz Opiola
%%% @copyright (C) 2015 ACK CYFRONET AGH
%%% This software is released under the MIT license
%%% cited in 'LICENSE.txt'.
%%% @end
%%%--------------------------------------------------------------------
%%% @doc
%%% This module handles Nagios monitoring requests.
%%% @end
%%%--------------------------------------------------------------------
-module(nagios_handler).
-author("Lukasz Opiola").

-behaviour(cowboy_http_handler).

-include("global_definitions.hrl").
-include_lib("xmerl/include/xmerl.hrl").
-include_lib("ctool/include/logging.hrl").
-include_lib("ctool/include/global_definitions.hrl").

-export([init/3, handle/2, terminate/3]).
-export([get_cluster_status/1]).

-export_type([healthcheck_response/0]).

% ErrorDesc will appear in xml as node status.
-type healthcheck_response() :: ok | out_of_sync | {error, ErrorDesc :: atom()}.

-ifdef(TEST).
-compile(export_all).
-endif.

%%%===================================================================
%%% API
%%%===================================================================

%%--------------------------------------------------------------------
%% @doc
%% Cowboy handler callback, no state is required
%% @end
%%--------------------------------------------------------------------
-spec init(term(), term(), term()) -> {ok, cowboy_req:req(), term()}.
init(_Type, Req, _Opts) ->
    {ok, Req, []}.


%%--------------------------------------------------------------------
%% @doc
%% Handles a request producing an XML response.
%% @end
%%--------------------------------------------------------------------
-spec handle(term(), term()) -> {ok, cowboy_req:req(), term()}.
handle(Req, State) ->
    {ok, Timeout} = application:get_env(?CLUSTER_WORKER_APP_NAME, nagios_healthcheck_timeout),
    {ok, CachingTime} = application:get_env(?CLUSTER_WORKER_APP_NAME, nagios_caching_time),
    CachedResponse = case application:get_env(?CLUSTER_WORKER_APP_NAME, nagios_cache) of
        {ok, {LastCheck, LastValue}} ->
            case (erlang:monotonic_time(milli_seconds) - LastCheck) < CachingTime of
                true ->
                    ?debug("Serving nagios response from cache"),
                    {true, LastValue};
                false ->
                    false
            end;
        _ ->
            false
    end,
    ClusterStatus = case CachedResponse of
        {true, Value} ->
            Value;
        false ->
            Status = get_cluster_status(Timeout),
            % Save cluster state in cache, but only if there was no error
            case Status of
                {ok, {?CLUSTER_WORKER_APP_NAME, ok, _}} ->
                    application:set_env(?CLUSTER_WORKER_APP_NAME, nagios_cache,
                        {erlang:monotonic_time(milli_seconds), Status});
                _ ->
                    skip
            end,
            Status
    end,
    NewReq =
        case ClusterStatus of
            error ->
                {ok, Req2} = cowboy_req:reply(500, Req),
                Req2;
            {ok, {?CLUSTER_WORKER_APP_NAME, AppStatus, NodeStatuses}} ->
                MappedClusterState = lists:map(
                    fun({Node, NodeStatus, NodeComponents}) ->
                        NodeDetails = lists:map(
                            fun({Component, Status}) ->
                                StatusList = case Status of
<<<<<<< HEAD
                                    {error, Desc} ->
                                        "error: " ++ atom_to_list(Desc);
                                    _ -> atom_to_list(Status)
                                end,
=======
                                                 {error, Desc} ->
                                                     "error: " ++ atom_to_list(Desc);
                                                 A when is_atom(A) -> atom_to_list(A);
                                                 _ ->
                                                     ?error("Wrong nagios status: {~p, ~p} at node ~p",
                                                         [Component, Status, Node]),
                                                     "error: wrong_status"
                                             end,
>>>>>>> 5dcab5dd
                                {Component, [{status, StatusList}], []}
                            end, NodeComponents),
                        {ok, NodeName} = plugins:apply(node_manager_plugin, app_name, []),
                        {NodeName, [{name, atom_to_list(Node)}, {status, atom_to_list(NodeStatus)}], NodeDetails}
                    end, NodeStatuses),

                {{YY, MM, DD}, {Hour, Min, Sec}} = calendar:now_to_local_time(erlang:timestamp()),
                DateString = str_utils:format("~4..0w/~2..0w/~2..0w ~2..0w:~2..0w:~2..0w", [YY, MM, DD, Hour, Min, Sec]),

                % Create the reply
                HealthData = {healthdata, [{date, DateString}, {status, atom_to_list(AppStatus)}], MappedClusterState},
                Content = lists:flatten([HealthData]),
                Export = xmerl:export_simple(Content, xmerl_xml),
                Reply = io_lib:format("~s", [lists:flatten(Export)]),

                % Send the reply
                {ok, Req2} = cowboy_req:reply(200, [{<<"content-type">>, <<"application/xml">>}], Reply, Req),
                Req2
        end,
    {ok, NewReq, State}.


%%--------------------------------------------------------------------
%% @doc
%% Cowboy handler callback, no cleanup needed.
%% @end
%%--------------------------------------------------------------------
-spec terminate(term(), term(), term()) -> ok.
terminate(_Reason, _Req, _State) ->
    ok.


%% ====================================================================
%% Internal Functions
%% ====================================================================

%%--------------------------------------------------------------------
%% @doc
%% Contacts all components of the cluster and produces a healthcheck report
%% in following form:
%% {op_worker, AppStatus, [
%%     {Node1, Node1Status, [
%%         {node_manager, NodeManStatus},
%%         {request_dispatcher, DispStatus},
%%         {Worker1, W1Status},
%%         {Worker2, W2Status},
%%         {Worker3, W3Status},
%%         {Listener1, L1Status},
%%         {Listener2, L2Status},
%%         {Listener3, L3Status}
%%     ]},
%%     {Node2, Node2Status, [
%%         ...
%%     ]}
%% ]}
%% Status can be: ok | out_of_sync | error | atom()
%%
%% If cluster manager cannot be contacted, the function returns 'error' atom.
%% @end
%%--------------------------------------------------------------------
-spec get_cluster_status(Timeout :: integer()) -> error | {ok, ClusterStatus} when
    Status :: healthcheck_response(),
    ClusterStatus :: {?CLUSTER_WORKER_APP_NAME, Status, NodeStatuses :: [
        {node(), Status, [
            {ModuleName :: module(), Status}
        ]}
    ]}.
get_cluster_status(Timeout) ->
    case check_cm(Timeout) of
        error ->
            error;
        Nodes ->
            try
                NodeManagerStatuses = check_node_managers(Nodes, Timeout),
                DispatcherStatuses = check_dispatchers(Nodes, Timeout),
                Workers = [{Node, Name} || Node <- Nodes, Name <- node_manager:modules()],
                WorkerStatuses = check_workers(Nodes, Workers, Timeout),
                Listeners = [{Node, Name} || Node <- Nodes, Name <- node_manager:listeners()],
                ListenerStatuses = check_listeners(Nodes, Listeners, Timeout),
                {ok, _} = calculate_cluster_status(Nodes, NodeManagerStatuses, DispatcherStatuses, WorkerStatuses, ListenerStatuses)
            catch
                Type:Error ->
                    ?error_stacktrace("Unexpected error during healthcheck: ~p:~p", [Type, Error]),
                    error
            end
    end.


%%--------------------------------------------------------------------
%% @doc
%% Creates a proper term expressing cluster health,
%% constructing it from statuses of all components.
%% @end
%%--------------------------------------------------------------------
-spec calculate_cluster_status(Nodes, NodeManagerStatuses, DispatcherStatuses, WorkerStatuses, ListenerStatuses) ->
    {ok, ClusterStatus} when
    Nodes :: [Node],
    NodeManagerStatuses :: [{Node, Status}],
    DispatcherStatuses :: [{Node, Status}],
    WorkerStatuses :: [{Node, [{Worker :: atom(), Status}]}],
    ListenerStatuses :: [{Node, [{Listener :: atom(), Status}]}],
    Node :: node(),
    Status :: healthcheck_response(),
    ClusterStatus :: {?CLUSTER_WORKER_APP_NAME, Status, NodeStatuses :: [
    {node(), Status, [
    {ModuleName :: module(), Status}
    ]}
    ]}.
calculate_cluster_status(Nodes, NodeManagerStatuses, DispatcherStatuses, WorkerStatuses, ListenerStatuses) ->
    NodeStatuses =
        lists:map(
            fun(Node) ->
                % Get all statuses for this node
                % They are all in form:
                % {ModuleName, ok | out_of_sync | {error, atom()}}
                AllStatuses = lists:flatten([
                    {?NODE_MANAGER_NAME, proplists:get_value(Node, NodeManagerStatuses)},
                    {?DISPATCHER_NAME, proplists:get_value(Node, DispatcherStatuses)},
                    lists:usort(proplists:get_value(Node, WorkerStatuses)),
                    lists:usort(proplists:get_value(Node, ListenerStatuses))
                ]),
                % Calculate status of the whole node - it's the same as the worst status of any child
                % ok < out_of_sync < error
                % i. e. if any node component has an error, node's status will be 'error'.
                NodeStatus = lists:foldl(
                    fun({_, CurrentStatus}, Acc) ->
                        case {Acc, CurrentStatus} of
                            {ok, {error, _}} -> error;
                            {ok, OkOrOOS} -> OkOrOOS;
                            {out_of_sync, {error, _}} -> error;
                            {out_of_sync, _} -> out_of_sync;
                            _ -> error
                        end
                    end, ok, AllStatuses),
                {Node, NodeStatus, AllStatuses}
            end, Nodes),
    % Calculate status of the whole application - it's the same as the worst status of any node
    % ok > out_of_sync > Other (any other atom means an error)
    % If any node has an error, app's status will be 'error'.
    AppStatus = lists:foldl(
        fun({_, CurrentStatus, _}, Acc) ->
            case {Acc, CurrentStatus} of
                {ok, Any} -> Any;
                {out_of_sync, ok} -> out_of_sync;
                {out_of_sync, Any} -> Any;
                _ -> error
            end
        end, ok, NodeStatuses),
    % Sort node statuses by node name
    {ok, {?CLUSTER_WORKER_APP_NAME, AppStatus, lists:usort(NodeStatuses)}}.


%%--------------------------------------------------------------------
%% @doc
%% Contacts cluster manager for healthcheck and gathers information about cluster state.
%% @end
%%--------------------------------------------------------------------
-spec check_cm(Timeout :: integer()) -> Nodes :: [node()] | error.
check_cm(Timeout) ->
    try
        {ok, Nodes} = gen_server:call({global, ?CLUSTER_MANAGER}, healthcheck, Timeout),
        Nodes
    catch
        Type:Error ->
            ?error("Cluster manager error during healthcheck: ~p:~p", [Type, Error]),
            error
    end.


%%--------------------------------------------------------------------
%% @doc
%% Contacts node managers on given nodes for healthcheck. The check is performed in parallel (one proces per node).
%% @end
%%--------------------------------------------------------------------
-spec check_node_managers(Nodes :: [atom()], Timeout :: integer()) -> [healthcheck_response()].
check_node_managers(Nodes, Timeout) ->
    utils:pmap(
        fun(Node) ->
            Result =
                try
                    gen_server:call({?NODE_MANAGER_NAME, Node}, healthcheck, Timeout)
                catch T:M ->
                    ?error("Connection error to ~p at ~p: ~p:~p", [?NODE_MANAGER_NAME, Node, T, M]),
                    {error, timeout}
                end,
            {Node, Result}
        end, Nodes).


%%--------------------------------------------------------------------
%% @doc
%% Contacts request dispatchers on given nodes for healthcheck. The check is performed in parallel (one proces per node).
%% @end
%%--------------------------------------------------------------------
-spec check_dispatchers(Nodes :: [atom()], Timeout :: integer()) -> [healthcheck_response()].
check_dispatchers(Nodes, Timeout) ->
    utils:pmap(
        fun(Node) ->
            Result =
                try
                    gen_server:call({?DISPATCHER_NAME, Node}, healthcheck, Timeout)
                catch T:M ->
                    ?error("Connection error to ~p at ~p: ~p:~p", [?DISPATCHER_NAME, Node, T, M]),
                    {error, timeout}
                end,
            {Node, Result}
        end, Nodes).


%%--------------------------------------------------------------------
%% @doc
%% Contacts workers on given nodes for healthcheck. The check is performed in parallel (one proces per worker).
%% Workers are grouped into one list per each node. Nodes without workers will have empty lists.
%% @end
%%--------------------------------------------------------------------
-spec check_workers(Nodes :: [atom()], Workers :: [{Node :: atom(), WorkerName :: atom()}], Timeout :: integer()) ->
    [{Node :: atom(), [{Worker :: atom(), Status :: healthcheck_response()}]}].
check_workers(Nodes, Workers, Timeout) ->
    WorkerStatuses = utils:pmap(
        fun({WNode, WName}) ->
            Result =
                try
                    worker_proxy:call({WName, WNode}, healthcheck, Timeout)
                catch T:M ->
                    ?error("Connection error to ~p at ~p: ~p:~p", [?DISPATCHER_NAME, WNode, T, M]),
                    {error, timeout}
                end,
            {WNode, WName, Result}
        end, Workers),
    arrange_by_node(Nodes, WorkerStatuses).


%%--------------------------------------------------------------------
%% @doc
%% Health-checks given listeners on given node. The check is performed in parallel (one process per listener).
%% Listeners are grouped into one list per each node. Nodes without workers will have empty lists.
%% @end
%%--------------------------------------------------------------------
-spec check_listeners(Nodes :: [atom()], Listeners :: [{Node :: atom(), ListenerName :: atom()}], Timeout :: integer()) ->
    [{Node :: atom(), [{Listener :: atom(), Status :: healthcheck_response()}]}].
check_listeners(Nodes, Listeners, Timeout) ->
    ListenerStatuses = utils:pmap(
        fun({LNode, LName}) ->
            Result =
                try
                    rpc:call(LNode, LName, healthcheck, [], Timeout)
                catch T:M ->
                    ?error("Connection error during check of listener ~p at ~p: ~p:~p", [LName, LNode, T, M]),
                    {error, timeout}
                end,
            {LNode, LName, Result}
        end, Listeners),
    arrange_by_node(Nodes, ListenerStatuses).


%%--------------------------------------------------------------------
%% @doc
%% Arranges given items (workers, listeners) by node and includes empty nodes.
%% @end
%%--------------------------------------------------------------------
-spec arrange_by_node(Nodes :: [atom()], ItemStatuses) ->
    [{Node :: atom(), [{Listener :: atom(), Status :: healthcheck_response()}]}] when
    ItemStatuses :: [{INode :: node(), IName :: atom(), Result :: healthcheck_response()}].
arrange_by_node(Nodes, ItemStatuses) ->
    ItemsByNode = lists:foldl(
        fun({INode, IName, Status}, Proplist) ->
            NewItemList = [{IName, Status} | proplists:get_value(INode, Proplist, [])],
            [{INode, NewItemList} | proplists:delete(INode, Proplist)]
        end, [], ItemStatuses),

    % If a node has no listeners, it won't be on the ListenersByNode list, so lets add it.
    EmptyNodes = lists:foldl(
        fun(Node, Acc) ->
            case proplists:get_value(Node, ItemsByNode) of
                undefined -> [{Node, []} | Acc];
                _ -> Acc
            end
        end, [], Nodes),
    ItemsByNode ++ EmptyNodes.<|MERGE_RESOLUTION|>--- conflicted
+++ resolved
@@ -92,12 +92,6 @@
                         NodeDetails = lists:map(
                             fun({Component, Status}) ->
                                 StatusList = case Status of
-<<<<<<< HEAD
-                                    {error, Desc} ->
-                                        "error: " ++ atom_to_list(Desc);
-                                    _ -> atom_to_list(Status)
-                                end,
-=======
                                                  {error, Desc} ->
                                                      "error: " ++ atom_to_list(Desc);
                                                  A when is_atom(A) -> atom_to_list(A);
@@ -106,7 +100,6 @@
                                                          [Component, Status, Node]),
                                                      "error: wrong_status"
                                              end,
->>>>>>> 5dcab5dd
                                 {Component, [{status, StatusList}], []}
                             end, NodeComponents),
                         {ok, NodeName} = plugins:apply(node_manager_plugin, app_name, []),
