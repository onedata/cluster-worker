%% ===================================================================
%% @author Rafal Slota
%% @copyright (C): 2013 ACK CYFRONET AGH
%% This software is released under the MIT license 
%% cited in 'LICENSE.txt'.
%% @end
%% ===================================================================
%% @doc: This module gives high level DB API which contain veil cluster specific utility methods.
%% All DAO API functions should not be called directly. Call dao:handle(_, {cluster, MethodName, ListOfArgs) instead.
%% See {@link dao:handle/2} for more details.
%% @end
%% ===================================================================
-module(dao_cluster).

-include("veil_modules/dao/dao.hrl").
-include("veil_modules/dao/dao_types.hrl").
-include("veil_modules/dao/couch_db.hrl").
-include("logging.hrl").

%% API - cluster state
-export([save_state/2, save_state/1, get_state/1, get_state/0, clear_state/1, clear_state/0]).

%% API - FUSE session
-export([get_fuse_session/1, get_fuse_session/2, save_fuse_session/1, remove_fuse_session/1, close_fuse_session/1, list_fuse_sessions/1, get_sessions_by_user/1]).
-export([clear_sessions/0]).

%% API - FUSE connections
-export([get_connection_info/1, save_connection_info/1, remove_connection_info/1, close_connection/1, list_connection_info/1]).

-ifdef(TEST).
-compile([export_all]).
-endif.

%% ===================================================================
%% API functions
%% ===================================================================

%% ===================================================================
%% Cluster state management
%% ===================================================================

%% save_state/1
%% ====================================================================
%% @doc Saves cluster state Rec to DB with ID = cluster_state.
%% Should not be used directly, use {@link dao:handle/2} instead.
%% @end
-spec save_state(Rec :: tuple()) ->
    {ok, Id :: string()} |
    no_return(). % erlang:error(any()) | throw(any())
%% ====================================================================
save_state(Rec) when is_tuple(Rec) ->
    save_state(cluster_state, Rec).

%% save_state/2
%% ====================================================================
%% @doc Saves cluster state Rec to DB with ID = Id.
%% Should not be used directly, use {@link dao:handle/2} instead.
%% @end
-spec save_state(Id :: atom(), Rec :: tuple()) ->
    {ok, Id :: string()} |
    no_return(). % erlang:error(any()) | throw(any())
%% ====================================================================
save_state(Id, Rec) when is_tuple(Rec), is_atom(Id) ->
    dao:save_record(#veil_document{record = Rec, force_update = true, uuid = Id}).


%% get_state/0
%% ====================================================================
%% @doc Retrieves cluster state with ID = cluster_state from DB.
%% Should not be used directly, use {@link dao:handle/2} instead.
%% @end
-spec get_state() -> {ok, term()} | {error, any()}.
%% ====================================================================
get_state() ->
    get_state(cluster_state).


%% get_state/1
%% ====================================================================
%% @doc Retrieves cluster state with UUID = Id from DB.
%% Should not be used directly, use {@link dao:handle/2} instead.
%% @end
-spec get_state(Id :: atom()) -> {ok, term()} | {error, any()}.
%% ====================================================================
get_state(Id) ->
    case dao:get_record(Id) of
        {ok, State} ->
            {ok, State#veil_document.record};
        Other ->
            {error, Other}
    end.


%% clear_state/0
%% ====================================================================
%% @doc Removes cluster state with Id = cluster_state
%% Should not be used directly, use {@link dao:handle/2} instead.
%% @end
-spec clear_state() ->
    ok |
    no_return(). % erlang:error(any()) | throw(any())
%% ====================================================================
clear_state()->
    clear_state(cluster_state).


%% clear_state/1
%% ====================================================================
%% @doc Removes cluster state with given Id
%% Should not be used directly, use {@link dao:handle/2} instead.
%% @end
-spec clear_state(Id :: atom()) ->
    ok |
    no_return(). % erlang:error(any()) | throw(any())
%% ====================================================================
clear_state(Id) ->
    dao:remove_record(Id).


%% ===================================================================
%% FUSE Session management
%% ===================================================================


%% save_fuse_session/1
%% ====================================================================
%% @doc Saves fuse_session record to DB. If #fuse_session.valid_to field is not valid
%%      (i.e. its value is less then current timestamp) it will be set to default value (specified in application config).
%% Should not be used directly, use {@link dao:handle/2} instead.
%% @end
-spec save_fuse_session(#fuse_session{} | #veil_document{}) ->
    {ok, Id :: string()} |
    no_return(). % erlang:error(any()) | throw(any())
%% ====================================================================
save_fuse_session(#fuse_session{} = Env) ->
    save_fuse_session(#veil_document{record = Env});
save_fuse_session(#veil_document{record = #fuse_session{valid_to = OldTime}} = Doc) ->
    SessionExpireTime =
        case application:get_env(veil_cluster_node, fuse_session_expire_time) of
            {ok, ETime} -> ETime;
            _           -> 60*60*3 %% Hardcoded 3h, just in case (e.g. eunit tests dont use env variables)
        end,
    CurrTime = fslogic_utils:time(), %% Get current time
    NewTime =   %% Decide which time shall be used (pre-set or generated just now)
        case OldTime of
            OTime when OTime > CurrTime -> OTime;
            _ -> CurrTime + SessionExpireTime
        end,

    %% Save given document
    NewDoc = Doc#veil_document{record = Doc#veil_document.record#fuse_session{valid_to = NewTime}},
    case dao:save_record(NewDoc) of %% Clear cache, just in case
        {ok, UUID}  -> ets:delete(dao_fuse_cache, UUID), {ok, UUID};
        Other       -> Other
    end.


%% get_fuse_session/2
%% ====================================================================
%% @doc Gets fuse_session record with given FuseID form DB.
%%      Second argument shall be either {stale, update_before} (will update cache before getting value)
%%      or {stale, ok} which is default - get value from cache. Default behaviour can be also achieved by ommiting
%%      second argument.
%%      Should not be used directly, use {@link dao:handle/2} instead.
%% @end
-spec get_fuse_session(FuseId :: uuid(), {stale, update_before | ok}) ->
    {ok, #veil_document{}} |
    no_return(). % erlang:error(any()) | throw(any())
%% ====================================================================
get_fuse_session(FuseId, {stale, update_before}) ->
    ets:delete(dao_fuse_cache, FuseId), %% Delete cached entry
    get_fuse_session(FuseId);
get_fuse_session(FuseId, {stale, ok}) ->
    get_fuse_session(FuseId).
get_fuse_session(FuseId) ->
    case ets:lookup(dao_fuse_cache, FuseId) of
        [] -> %% Cached document not found. Fetch it from DB and save in cache
            case dao:get_record(FuseId) of
                {ok, Doc} ->
                    ets:insert(dao_fuse_cache, {FuseId, Doc}),
                    {ok, Doc};
                Other -> Other
            end;
        [{_, CachedDoc = #veil_document{record = #fuse_session{}}}] -> %% Return document from cache
            {ok, CachedDoc}
    end.


%% remove_fuse_session/1
%% ====================================================================
%% @doc Removes fuse_session record with given FuseID form DB and cache.
%% Should not be used directly, use {@link dao:handle/2} instead.
%% @end
-spec remove_fuse_session(FuseId :: uuid()) ->
    ok |
    no_return(). % erlang:error(any()) | throw(any())
%% ====================================================================
remove_fuse_session(FuseId) ->
    %% This fuse id will not be added later so we do not have to clear cache globally
    ets:delete(dao_fuse_cache, FuseId), %% Delete cached entry
    dao:remove_record(FuseId).


%% close_fuse_session/1
%% ====================================================================
%% @doc Removes fuse_session record with given FuseID form DB and cache.
%%      Also deletes all connections that belongs to this session and tries to close them.
%% Should not be used directly, use {@link dao:handle/2} instead.
%% @end
-spec close_fuse_session(FuseId :: uuid()) ->
    ok |
    no_return(). % erlang:error(any()) | throw(any())
%% ====================================================================
close_fuse_session(FuseId) ->
    Ans = remove_fuse_session(FuseId), %% Remove session from DB
    case Ans of
	ok ->
	    {ok, Connections} = list_connection_info({by_session_id, FuseId}), %% List all it's connections
	    [close_connection(X) || #veil_document{uuid = X}  <- Connections], %% and close them all
	    ok;
	{error,deleted} ->
		ok;
	Other ->
		throw(Other)
	end.


%% list_fuse_sessions/1
%% ====================================================================
%% @doc Lists fuse_session records using given select condition.
%%      Current implementeation supports fallowing selects:
%%          {by_valid_to, Time} - select all records whose 'valid_to' field is <= Time
%% Should not be used directly, use {@link dao:handle/2} instead.
%% @end
-spec list_fuse_sessions({by_valid_to, Time :: non_neg_integer()}) ->
    {ok, [#veil_document{}]} | {error, any()}.
%% ====================================================================
list_fuse_sessions({by_valid_to, Time}) ->
    QueryArgs = #view_query_args{start_key = 0, end_key = Time, include_docs = true},
    case dao:list_records(?EXPIRED_FUSE_SESSIONS_VIEW, QueryArgs) of
        {ok, #view_result{rows = Rows}} ->
            {ok, [Session || #view_row{doc = #veil_document{record = #fuse_session{}} = Session} <- Rows]};
        {error, Reason} ->
            {error, Reason}
    end.

%% get_sessions_by_user/1
%% ====================================================================
<<<<<<< HEAD
%% @doc Returns fuse_session records for user of given uuid.
%% Should not be used directly, use {@link dao:handle/2} instead.
%% @end
-spec get_sessions_by_user(Uuid :: string()) ->
  {ok, [#veil_document{}]} | {error, any()}.
=======
%% @doc Returns fuse_session ids for user of given uuid.
%% Should not be used directly, use {@link dao:handle/2} instead.
%% @end
-spec get_sessions_by_user(Uuid :: string()) ->
  {ok, [integer()]} | {error, any()}.
>>>>>>> a1849ae0
%% ====================================================================
get_sessions_by_user(Uuid) ->
  QueryArgs = #view_query_args{keys = [dao_helper:name(Uuid)]},
  case dao:list_records(?FUSE_SESSIONS_BY_USER_ID_VIEW, QueryArgs) of
    {ok, #view_result{rows = Rows}} ->
      {ok, [FuseId || #view_row{id = FuseId} <- Rows]};
    {error, Reason} ->
      {error, Reason}
  end.

%% ===================================================================
%% FUSE Connection Info management
%% ===================================================================


%% save_connection_info/1
%% ====================================================================
%% @doc Saves connection_info record to DB.
%% Should not be used directly, use {@link dao:handle/2} instead.
%% @end
-spec save_connection_info(#connection_info{} | #veil_document{}) ->
    {ok, Id :: string()} |
    no_return(). % erlang:error(any()) | throw(any())
%% ====================================================================
save_connection_info(ConnInfo) ->
    dao:save_record(ConnInfo).


%% get_connection_info/1
%% ====================================================================
%% @doc Gets connection_info record with given SessID form DB.
%%      Should not be used directly, use {@link dao:handle/2} instead.
%% @end
-spec get_connection_info(SessID :: uuid()) ->
    {ok, #veil_document{}} |
    no_return(). % erlang:error(any()) | throw(any())
%% ====================================================================
get_connection_info(SessID) ->
    dao:get_record(SessID).

%% remove_connection_info/1
%% ====================================================================
%% @doc Removes connection_info record with given SessID form DB.
%% 		If it's last connection for session, session is deleted also.
%%      Should not be used directly, use {@link dao:handle/2} instead.
%% @end
-spec remove_connection_info(SessID :: uuid()) ->
    ok |
    no_return(). % erlang:error(any()) | throw(any())
%% ====================================================================
remove_connection_info("") ->
	ok;
remove_connection_info(SessID) ->
	{ok, #veil_document{record = #connection_info{session_id = SessionID}}} = get_connection_info(SessID),
	case list_connection_info({by_session_id, SessionID}) of
		{ok,[_OneConnection]} ->
			remove_fuse_session(SessionID);
		{ok,_} ->
			ok
	end,
	dao:remove_record(SessID).


%% close_connection/1
%% ====================================================================
%% @doc Removes connection_info record with given SessID form DB and tries to close it.
%%      This method should not be used unless connection exists. Otherwise it will fail with exception error.
%%      Should not be used directly, use {@link dao:handle/2} instead.
%% @end
-spec close_connection(SessID :: uuid()) ->
    ok |
    no_return(). % erlang:error(any()) | throw(any())
%% ====================================================================
close_connection(SessID) ->
    {ok, #veil_document{record = #connection_info{controlling_node = CNode, controlling_pid = CPid}}} = get_connection_info(SessID),
    spawn(CNode, fun() -> CPid ! {self(), shutdown} end),
    ok = remove_connection_info(SessID).


%% list_connection_info/1
%% ====================================================================
%% @doc Lists connection_info records using given select condition.
%%      Current implementeation supports fallowing selects:
%%          {by_session_id, SessID} - select all connections that belongs to session with ID - SessID
%% Should not be used directly, use {@link dao:handle/2} instead.
%% @end
-spec list_connection_info({by_session_id, SessID :: uuid()}) ->
    {ok, [#veil_document{}]} | {error, any()}.
%% ====================================================================
list_connection_info({by_session_id, SessID}) ->
    QueryArgs = #view_query_args{keys = [dao_helper:name(SessID)], include_docs = true},
    case dao:list_records(?FUSE_CONNECTIONS_VIEW, QueryArgs) of
        {ok, #view_result{rows = Rows}} ->
            {ok, [ConnInfo || #view_row{doc = #veil_document{record = #connection_info{}} = ConnInfo} <- Rows]};
        {error, Reason} ->
            {error, Reason}
    end.

%% ===================================================================
%% Internal functions
%% ===================================================================

%% clear_sessions/0
%% ====================================================================
%% @doc Cleanups old, unused sessions from DB. Each session which is expired is checked.
%%      If there is at least one active connection for the session, its expire time will be extended.
%%      Otherwise it will be deleted.
%% Should not be used directly, use {@link dao:handle/2} instead.
%% @end
-spec clear_sessions() ->
    ok | no_return().
%% ====================================================================
clear_sessions() ->
    CurrentTime = fslogic_utils:time(),
    ?debug("FUSE session cleanup started. Time: ~p", [CurrentTime]),

    %% List of worker processes that validates sessions in background
    Res = case list_fuse_sessions({by_valid_to, CurrentTime}) of
        {ok, Sessions} ->
            Splitted = split_list(Sessions,1000),
            [clear_sessions(Part) || Part <- Splitted];
        {error, Reason} ->
            ?error("Cannot cleanup old fuse sessions. Expired session list fetch failed: ~p", [Reason]),
            exit(Reason)
    end,
	?debug("FUSE session cleanup ended. Status: ~p", [Res]),
	ok.

clear_sessions(Sessions) ->
	SPid = self(),
	PidList = [{X, spawn_monitor(fun() -> SPid ! {self(), check_session(X)} end)} || X <- Sessions],
    %% Helper function that fetches and processes check_session result from given worker process
    ProcessSession =
        fun(#veil_document{uuid = SessID}, Pid) ->
            receive
                {Pid, ok} -> %% Sessions seems to be active, extend it's expire time
                    {ok, Doc} = get_fuse_session(SessID, {stale, update_before}), %% Get fresh session document
                    {ok, SessionExpireTime} = application:get_env(veil_cluster_node, fuse_session_expire_time),
                    NewTime = fslogic_utils:time() + SessionExpireTime,
                    NewDoc = Doc#veil_document{record = Doc#veil_document.record#fuse_session{valid_to = NewTime}}, %% Update expire time
                    save_fuse_session(NewDoc), %% Save updated document
                    ok;
                {Pid, {error, Reason1}} -> %% Connection is broken, remove it
                    ?info("FUSE Session ~p is broken (~p). Invalidating...", [SessID, Reason1]),
                    close_fuse_session(SessID),
                    session_closed
            after 60000 ->
                timeout
            end
        end,
    %% Iterate over all check_session results and apply ProcessSession/2 on each
    [ProcessSession(Doc, Pid) || {Doc, {Pid, _}} <- PidList].


%% check_session/1
%% ====================================================================
%% @doc Checks FUSE session described by given veil_document{}. If session exists and at least one connection is active
%%      'ok' is returned. {error, any()} otherwise. On critical error exception is thrown.
%% Should not be used directly, use {@link dao:handle/2} instead.
%% @end
-spec check_session(#veil_document{}) ->
    ok | {error, no_active_connections} | {error, any()} | no_return().
%% ====================================================================
check_session(#veil_document{record = #fuse_session{}, uuid = SessID}) ->
    SPid = self(),
    %% Get all connections from this session
    PidList =
        case list_connection_info({by_session_id, SessID}) of
            {ok, Connections} ->    %% Invoke 'check_connection' foreach connection
                %% [{#veil_document{record = #connection_info}, {Pid, MRef}}]
                [{X, spawn_monitor(fun() -> SPid ! {self(), check_connection(X)} end)} || X <- Connections];
            {error, Reason} ->
                ?error("Cannot check connections status for FUSE session ~p. View query failed: ~p", [SessID, Reason]),
                throw(Reason)
        end,

    %% Helper function that fetches check_connection/1 result from worker process
    ProcessConnection =
        fun(#veil_document{uuid = ConnID, record = #connection_info{}}, Pid) ->
            Res =
                receive
                    {Pid, ok} -> %% Connection is alive
                        ok;
                    {Pid, {error, _Reason1}} -> %% There was an error during connection check
                        error
                after 5000 ->
                    timeout
                end,
            case Res of
                ok -> ok;
                _  ->
                    %% When connection is not available for some reason, delete it from DB
                    close_connection(ConnID),
                    error
            end
        end,

    %% Iterate over all 'check_connection' instances
    Result = [ProcessConnection(Doc, Pid) || {Doc, {Pid, _}} <- PidList],
    case lists:member(ok, Result) of
        true    -> %% We have at least one active connection
            ok;
        false   -> %% No active connections. Session shall be invalidated
            ?info("There are no acitve connections for session ~p", [SessID]),
            {error, no_active_connections}
    end.


%% check_connection/1
%% ====================================================================
%% @doc Checks FUSE connection decribed by given veil_document. If connection gives response to
%%      internal ping message within 3sec, 'ok' is returned. {error, any()} otherwise.
%% Should not be used directly, use {@link dao:handle/2} instead.
%% @end
-spec check_connection(#veil_document{}) ->
    ok | {error, invalid_session_id} | {error, timeout}.
%% ====================================================================
check_connection(Connection = #veil_document{record = #connection_info{session_id = SessID, controlling_node = CNode, controlling_pid = CPid}}) ->
    SPid = self(),
	case is_pid(CPid) of %(temporary fix) todo change our pid storing mechanisms, so we would always have proper pid here (see also dao:doc_to_term/1 todo)
		true->
			spawn(CNode, fun() -> CPid ! {SPid, get_session_id} end),   %% Send ping to connection controlling process
		    receive
		        {ok, SessID} ->         %% Connection is alive and has valid session ID. Leave it be.
		            ok;
		        {ok, Inval} ->          %% Connection has invalid session ID. Close it.
		            ?warning("Connection ~p has invalid session ID (~p)", [Connection, Inval]),
		            {error, invalid_session_id}
		    after 3000 ->
		        ?warning("Connection ~p is not avalilable due to timeout.", [Connection]),
		        {error, timeout}
		    end;
		false->
			?error("Connection pid unknown"),
			ok % we cannot return error since we don't know whether connection is ok or not
	end.

%% split_list/2
%% ====================================================================
%% @doc Slit list to 'Max' sized chunks.
-spec split_list(list(),integer()) -> list(list()).
%% ====================================================================
split_list(List, Max) ->
	element(1, lists:foldl(fun
		(E, {[Buff|Acc], 1}) ->
			{[[E],Buff|Acc], Max};
		(E, {[Buff|Acc], C}) ->
			{[[E|Buff]|Acc], C-1};
		(E, {[], _}) ->
			{[[E]], Max}
	end, {[], Max}, List)).<|MERGE_RESOLUTION|>--- conflicted
+++ resolved
@@ -246,19 +246,11 @@
 
 %% get_sessions_by_user/1
 %% ====================================================================
-<<<<<<< HEAD
-%% @doc Returns fuse_session records for user of given uuid.
-%% Should not be used directly, use {@link dao:handle/2} instead.
-%% @end
--spec get_sessions_by_user(Uuid :: string()) ->
-  {ok, [#veil_document{}]} | {error, any()}.
-=======
 %% @doc Returns fuse_session ids for user of given uuid.
 %% Should not be used directly, use {@link dao:handle/2} instead.
 %% @end
 -spec get_sessions_by_user(Uuid :: string()) ->
   {ok, [integer()]} | {error, any()}.
->>>>>>> a1849ae0
 %% ====================================================================
 get_sessions_by_user(Uuid) ->
   QueryArgs = #view_query_args{keys = [dao_helper:name(Uuid)]},
