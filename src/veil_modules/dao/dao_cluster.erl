%% ===================================================================
%% @author Rafal Slota
%% @copyright (C): 2013 ACK CYFRONET AGH
%% This software is released under the MIT license 
%% cited in 'LICENSE.txt'.
%% @end
%% ===================================================================
%% @doc: This module gives high level DB API which contain veil cluster specific utility methods.
%% All DAO API functions should not be called directly. Call dao_worker:handle(_, {cluster, MethodName, ListOfArgs) instead.
%% See {@link dao_worker:handle/2} for more details.
%% @end
%% ===================================================================
-module(dao_cluster).

-include("veil_modules/dao/dao.hrl").
-include("veil_modules/dao/dao_types.hrl").
-include_lib("dao/include/couch_db.hrl").
-include_lib("dao/include/common.hrl").
-include("logging.hrl").

%% API - cluster state
-export([save_state/2, save_state/1, get_state/1, get_state/0, clear_state/1, clear_state/0]).

%% API - FUSE session
-export([get_fuse_session/1, get_fuse_session/2, save_fuse_session/1, remove_fuse_session/1, close_fuse_session/1, list_fuse_sessions/1, get_sessions_by_user/1]).
-export([clear_sessions/0]).

%% API - FUSE connections
-export([get_connection_info/1, save_connection_info/1, remove_connection_info/1, close_connection/1, list_connection_info/1]).

-ifdef(TEST).
-compile([export_all]).
-endif.

%% ===================================================================
%% API functions
%% ===================================================================

%% ===================================================================
%% Cluster state management
%% ===================================================================

%% save_state/1
%% ====================================================================
%% @doc Saves cluster state Rec to DB with ID = cluster_state.
%% Should not be used directly, use {@link dao_worker:handle/2} instead.
%% @end
-spec save_state(Rec :: tuple()) ->
    {ok, Id :: string()} |
    no_return(). % erlang:error(any()) | throw(any())
%% ====================================================================
save_state(Rec) when is_tuple(Rec) ->
    save_state(cluster_state, Rec).

%% save_state/2
%% ====================================================================
%% @doc Saves cluster state Rec to DB with ID = Id.
%% Should not be used directly, use {@link dao_worker:handle/2} instead.
%% @end
-spec save_state(Id :: atom(), Rec :: tuple()) ->
    {ok, Id :: string()} |
    no_return(). % erlang:error(any()) | throw(any())
%% ====================================================================
save_state(Id, Rec) when is_tuple(Rec), is_atom(Id) ->
    dao_records:save_record(#veil_document{record = Rec, force_update = true, uuid = Id}).


%% get_state/0
%% ====================================================================
%% @doc Retrieves cluster state with ID = cluster_state from DB.
%% Should not be used directly, use {@link dao_worker:handle/2} instead.
%% @end
-spec get_state() -> {ok, term()} | {error, any()}.
%% ====================================================================
get_state() ->
    get_state(cluster_state).


%% get_state/1
%% ====================================================================
%% @doc Retrieves cluster state with UUID = Id from DB.
%% Should not be used directly, use {@link dao_worker:handle/2} instead.
%% @end
-spec get_state(Id :: atom()) -> {ok, term()} | {error, any()}.
%% ====================================================================
get_state(Id) ->
    case dao_records:get_record(Id) of
        {ok, State} ->
            {ok, State#veil_document.record};
        Other ->
            {error, Other}
    end.


%% clear_state/0
%% ====================================================================
%% @doc Removes cluster state with Id = cluster_state
%% Should not be used directly, use {@link dao_worker:handle/2} instead.
%% @end
-spec clear_state() ->
    ok |
    no_return(). % erlang:error(any()) | throw(any())
%% ====================================================================
clear_state()->
    clear_state(cluster_state).


%% clear_state/1
%% ====================================================================
%% @doc Removes cluster state with given Id
%% Should not be used directly, use {@link dao_worker:handle/2} instead.
%% @end
-spec clear_state(Id :: atom()) ->
    ok |
    no_return(). % erlang:error(any()) | throw(any())
%% ====================================================================
clear_state(Id) ->
    dao_records:remove_record(Id).


%% ===================================================================
%% FUSE Session management
%% ===================================================================


%% save_fuse_session/1
%% ====================================================================
%% @doc Saves fuse_session record to DB. If #fuse_session.valid_to field is not valid
%%      (i.e. its value is less then current timestamp) it will be set to default value (specified in application config).
%% Should not be used directly, use {@link dao_worker:handle/2} instead.
%% @end
-spec save_fuse_session(#fuse_session{} | #veil_document{}) ->
    {ok, Id :: string()} |
    no_return(). % erlang:error(any()) | throw(any())
%% ====================================================================
save_fuse_session(#fuse_session{} = Env) ->
    save_fuse_session(#veil_document{record = Env});
save_fuse_session(#veil_document{record = #fuse_session{valid_to = OldTime}} = Doc) ->
    SessionExpireTime =
        case application:get_env(veil_cluster_node, fuse_session_expire_time) of
            {ok, ETime} -> ETime;
            _           -> 60*60*3 %% Hardcoded 3h, just in case (e.g. eunit tests dont use env variables)
        end,
    CurrTime = vcn_utils:time(), %% Get current time
    NewTime =   %% Decide which time shall be used (pre-set or generated just now)
        case OldTime of
            OTime when OTime > CurrTime -> OTime;
            _ -> CurrTime + SessionExpireTime
        end,

    %% Save given document
    NewDoc = Doc#veil_document{record = Doc#veil_document.record#fuse_session{valid_to = NewTime}},
    case dao_records:save_record(NewDoc) of %% Clear cache, just in case
        {ok, UUID}  -> ets:delete(dao_fuse_cache, UUID), {ok, UUID};
        Other       -> Other
    end.


%% get_fuse_session/2
%% ====================================================================
%% @doc Gets fuse_session record with given FuseID form DB.
%%      Second argument shall be either {stale, update_before} (will update cache before getting value)
%%      or {stale, ok} which is default - get value from cache. Default behaviour can be also achieved by ommiting
%%      second argument.
%%      Should not be used directly, use {@link dao_worker:handle/2} instead.
%% @end
-spec get_fuse_session(FuseId :: uuid(), {stale, update_before | ok}) ->
    {ok, #veil_document{}} |
    no_return(). % erlang:error(any()) | throw(any())
%% ====================================================================
get_fuse_session(FuseId, {stale, update_before}) ->
    ets:delete(dao_fuse_cache, FuseId), %% Delete cached entry
    get_fuse_session(FuseId);
get_fuse_session(FuseId, {stale, ok}) ->
    get_fuse_session(FuseId).
get_fuse_session(FuseId) ->
    case ets:lookup(dao_fuse_cache, FuseId) of
        [] -> %% Cached document not found. Fetch it from DB and save in cache
            case dao_records:get_record(FuseId) of
                {ok, Doc} ->
                    ets:insert(dao_fuse_cache, {FuseId, Doc}),
                    {ok, Doc};
                Other -> Other
            end;
        [{_, CachedDoc = #veil_document{record = #fuse_session{}}}] -> %% Return document from cache
            {ok, CachedDoc}
    end.


%% remove_fuse_session/1
%% ====================================================================
%% @doc Removes fuse_session record with given FuseID form DB and cache.
%% Should not be used directly, use {@link dao_worker:handle/2} instead.
%% @end
-spec remove_fuse_session(FuseId :: uuid()) ->
    ok |
    no_return(). % erlang:error(any()) | throw(any())
%% ====================================================================
remove_fuse_session(FuseId) ->
    %% This fuse id will not be added later so we do not have to clear cache globally
    ets:delete(dao_fuse_cache, FuseId), %% Delete cached entry
    dao_records:remove_record(FuseId).


%% close_fuse_session/1
%% ====================================================================
%% @doc Removes fuse_session record with given FuseID form DB and cache.
%%      Also deletes all connections that belongs to this session and tries to close them.
%% Should not be used directly, use {@link dao_worker:handle/2} instead.
%% @end
-spec close_fuse_session(FuseId :: uuid()) ->
    ok |
    no_return(). % erlang:error(any()) | throw(any())
%% ====================================================================
close_fuse_session(FuseId) ->
    Ans = remove_fuse_session(FuseId), %% Remove session from DB
    case Ans of
	ok ->
	    {ok, Connections} = list_connection_info({by_session_id, FuseId}), %% List all it's connections
	    [close_connection(X) || #veil_document{uuid = X}  <- Connections], %% and close them all
	    ok;
	{error,deleted} ->
		ok;
	Other ->
		throw(Other)
	end.


%% list_fuse_sessions/1
%% ====================================================================
%% @doc Lists fuse_session records using given select condition.
%%      Current implementeation supports fallowing selects:
<<<<<<< HEAD
%%          {by_valid_to, Time} - select all records whose 'valid_to' field is <= Time
%% Should not be used directly, use {@link dao_worker:handle/2} instead.
=======
%%          {by_valid_to, Time} - select all records whose 'valid_to' field is less or equal to Time
%% Should not be used directly, use {@link dao:handle/2} instead.
>>>>>>> cc7a8601
%% @end
-spec list_fuse_sessions({by_valid_to, Time :: non_neg_integer()}) ->
    {ok, [#veil_document{}]} | {error, any()}.
%% ====================================================================
list_fuse_sessions({by_valid_to, Time}) ->
    QueryArgs = #view_query_args{start_key = 0, end_key = Time, include_docs = true},
    case dao_records:list_records(?EXPIRED_FUSE_SESSIONS_VIEW, QueryArgs) of
        {ok, #view_result{rows = Rows}} ->
            {ok, [Session || #view_row{doc = #veil_document{record = #fuse_session{}} = Session} <- Rows]};
        {error, Reason} ->
            {error, Reason}
    end.

%% get_sessions_by_user/1
%% ====================================================================
%% @doc Returns fuse_session ids for user of given uuid.
%% Should not be used directly, use {@link dao_worker:handle/2} instead.
%% @end
-spec get_sessions_by_user(Uuid :: string()) ->
  {ok, [integer()]} | {error, any()}.
%% ====================================================================
get_sessions_by_user(Uuid) ->
  QueryArgs = #view_query_args{keys = [dao_helper:name(Uuid)]},
  case dao_records:list_records(?FUSE_SESSIONS_BY_USER_ID_VIEW, QueryArgs) of
    {ok, #view_result{rows = Rows}} ->
      {ok, [FuseId || #view_row{id = FuseId} <- Rows]};
    {error, Reason} ->
      {error, Reason}
  end.

%% ===================================================================
%% FUSE Connection Info management
%% ===================================================================


%% save_connection_info/1
%% ====================================================================
%% @doc Saves connection_info record to DB.
%% Should not be used directly, use {@link dao_worker:handle/2} instead.
%% @end
-spec save_connection_info(#connection_info{} | #veil_document{}) ->
    {ok, Id :: string()} |
    no_return(). % erlang:error(any()) | throw(any())
%% ====================================================================
save_connection_info(ConnInfo) ->
    dao_records:save_record(ConnInfo).


%% get_connection_info/1
%% ====================================================================
%% @doc Gets connection_info record with given SessID form DB.
%%      Should not be used directly, use {@link dao_worker:handle/2} instead.
%% @end
-spec get_connection_info(SessID :: uuid()) ->
    {ok, #veil_document{}} |
    no_return(). % erlang:error(any()) | throw(any())
%% ====================================================================
get_connection_info(SessID) ->
    dao_records:get_record(SessID).

%% remove_connection_info/1
%% ====================================================================
%% @doc Removes connection_info record with given SessID form DB.
%% 		If it's last connection for session, session is deleted also.
%%      Should not be used directly, use {@link dao_worker:handle/2} instead.
%% @end
-spec remove_connection_info(SessID :: uuid()) ->
    ok |
    no_return(). % erlang:error(any()) | throw(any())
%% ====================================================================
remove_connection_info("") ->
	ok;
remove_connection_info(SessID) ->
	{ok, #veil_document{record = #connection_info{session_id = SessionID}}} = get_connection_info(SessID),
	case list_connection_info({by_session_id, SessionID}) of
		{ok,[_OneConnection]} ->
			remove_fuse_session(SessionID);
		{ok,_} ->
			ok
	end,
	dao_records:remove_record(SessID).


%% close_connection/1
%% ====================================================================
%% @doc Removes connection_info record with given SessID form DB and tries to close it.
%%      This method should not be used unless connection exists. Otherwise it will fail with exception error.
%%      Should not be used directly, use {@link dao_worker:handle/2} instead.
%% @end
-spec close_connection(SessID :: uuid()) ->
    ok |
    no_return(). % erlang:error(any()) | throw(any())
%% ====================================================================
close_connection(SessID) ->
    {ok, #veil_document{record = #connection_info{controlling_node = CNode, controlling_pid = CPid}}} = get_connection_info(SessID),
    spawn(CNode, fun() -> CPid ! {self(), shutdown} end),
    ok = remove_connection_info(SessID).


%% list_connection_info/1
%% ====================================================================
%% @doc Lists connection_info records using given select condition.
%%      Current implementeation supports fallowing selects:
%%          {by_session_id, SessID} - select all connections that belongs to session with ID - SessID
%% Should not be used directly, use {@link dao_worker:handle/2} instead.
%% @end
-spec list_connection_info({by_session_id, SessID :: uuid()}) ->
    {ok, [#veil_document{}]} | {error, any()}.
%% ====================================================================
list_connection_info({by_session_id, SessID}) ->
    QueryArgs = #view_query_args{keys = [dao_helper:name(SessID)], include_docs = true},
    case dao_records:list_records(?FUSE_CONNECTIONS_VIEW, QueryArgs) of
        {ok, #view_result{rows = Rows}} ->
            {ok, [ConnInfo || #view_row{doc = #veil_document{record = #connection_info{}} = ConnInfo} <- Rows]};
        {error, Reason} ->
            {error, Reason}
    end.

%% ===================================================================
%% Internal functions
%% ===================================================================

%% clear_sessions/0
%% ====================================================================
%% @doc Cleanups old, unused sessions from DB. Each session which is expired is checked.
%%      If there is at least one active connection for the session, its expire time will be extended.
%%      Otherwise it will be deleted.
%% Should not be used directly, use {@link dao_worker:handle/2} instead.
%% @end
-spec clear_sessions() ->
    ok | no_return().
%% ====================================================================
clear_sessions() ->
    CurrentTime = vcn_utils:time(),
    ?debug("FUSE session cleanup started. Time: ~p", [CurrentTime]),

    %% List of worker processes that validates sessions in background
    Res = case list_fuse_sessions({by_valid_to, CurrentTime}) of
        {ok, Sessions} ->
            Splitted = split_list(Sessions,1000),
            [clear_sessions(Part) || Part <- Splitted];
        {error, Reason} ->
            ?error("Cannot cleanup old fuse sessions. Expired session list fetch failed: ~p", [Reason]),
            exit(Reason)
    end,
	?debug("FUSE session cleanup ended. Status: ~p", [Res]),
	ok.

clear_sessions(Sessions) ->
	SPid = self(),
	PidList = [{X, spawn_monitor(fun() -> SPid ! {self(), check_session(X)} end)} || X <- Sessions],
    %% Helper function that fetches and processes check_session result from given worker process
    ProcessSession =
        fun(#veil_document{uuid = SessID}, Pid) ->
            receive
                {Pid, ok} -> %% Sessions seems to be active, extend it's expire time
                    {ok, Doc} = get_fuse_session(SessID, {stale, update_before}), %% Get fresh session document
                    {ok, SessionExpireTime} = application:get_env(veil_cluster_node, fuse_session_expire_time),
                    NewTime = vcn_utils:time() + SessionExpireTime,
                    NewDoc = Doc#veil_document{record = Doc#veil_document.record#fuse_session{valid_to = NewTime}}, %% Update expire time
                    save_fuse_session(NewDoc), %% Save updated document
                    ok;
                {Pid, {error, Reason1}} -> %% Connection is broken, remove it
                    ?info("FUSE Session ~p is broken (~p). Invalidating...", [SessID, Reason1]),
                    close_fuse_session(SessID),
                    session_closed
            after 60000 ->
                timeout
            end
        end,
    %% Iterate over all check_session results and apply ProcessSession/2 on each
    [ProcessSession(Doc, Pid) || {Doc, {Pid, _}} <- PidList].


%% check_session/1
%% ====================================================================
%% @doc Checks FUSE session described by given veil_document{}. If session exists and at least one connection is active
%%      'ok' is returned. {error, any()} otherwise. On critical error exception is thrown.
%% Should not be used directly, use {@link dao_worker:handle/2} instead.
%% @end
-spec check_session(#veil_document{}) ->
    ok | {error, no_active_connections} | {error, any()} | no_return().
%% ====================================================================
check_session(#veil_document{record = #fuse_session{}, uuid = SessID}) ->
    SPid = self(),
    %% Get all connections from this session
    PidList =
        case list_connection_info({by_session_id, SessID}) of
            {ok, Connections} ->    %% Invoke 'check_connection' foreach connection
                %% [{#veil_document{record = #connection_info}, {Pid, MRef}}]
                [{X, spawn_monitor(fun() -> SPid ! {self(), check_connection(X)} end)} || X <- Connections];
            {error, Reason} ->
                ?error("Cannot check connections status for FUSE session ~p. View query failed: ~p", [SessID, Reason]),
                throw(Reason)
        end,

    %% Helper function that fetches check_connection/1 result from worker process
    ProcessConnection =
        fun(#veil_document{uuid = ConnID, record = #connection_info{}}, Pid) ->
            Res =
                receive
                    {Pid, ok} -> %% Connection is alive
                        ok;
                    {Pid, {error, _Reason1}} -> %% There was an error during connection check
                        error
                after 5000 ->
                    timeout
                end,
            case Res of
                ok -> ok;
                _  ->
                    %% When connection is not available for some reason, delete it from DB
                    close_connection(ConnID),
                    error
            end
        end,

    %% Iterate over all 'check_connection' instances
    Result = [ProcessConnection(Doc, Pid) || {Doc, {Pid, _}} <- PidList],
    case lists:member(ok, Result) of
        true    -> %% We have at least one active connection
            ok;
        false   -> %% No active connections. Session shall be invalidated
            ?info("There are no acitve connections for session ~p", [SessID]),
            {error, no_active_connections}
    end.


%% check_connection/1
%% ====================================================================
%% @doc Checks FUSE connection decribed by given veil_document. If connection gives response to
%%      internal ping message within 3sec, 'ok' is returned. {error, any()} otherwise.
%% Should not be used directly, use {@link dao_worker:handle/2} instead.
%% @end
-spec check_connection(#veil_document{}) ->
    ok | {error, invalid_session_id} | {error, timeout}.
%% ====================================================================
check_connection(Connection = #veil_document{record = #connection_info{session_id = SessID, controlling_node = CNode, controlling_pid = CPid}}) ->
    SPid = self(),
	case is_pid(CPid) of %(temporary fix) todo change our pid storing mechanisms, so we would always have proper pid here (see also dao_records:doc_to_term/1 todo)
		true->
			spawn(CNode, fun() -> CPid ! {SPid, get_session_id} end),   %% Send ping to connection controlling process
		    receive
		        {ok, SessID} ->         %% Connection is alive and has valid session ID. Leave it be.
		            ok;
		        {ok, Inval} ->          %% Connection has invalid session ID. Close it.
		            ?warning("Connection ~p has invalid session ID (~p)", [Connection, Inval]),
		            {error, invalid_session_id}
		    after 3000 ->
		        ?warning("Connection ~p is not avalilable due to timeout.", [Connection]),
		        {error, timeout}
		    end;
		false->
			?error("Connection pid unknown"),
			ok % we cannot return error since we don't know whether connection is ok or not
	end.

%% split_list/2
%% ====================================================================
%% @doc Slit list to 'Max' sized chunks.
-spec split_list(list(),integer()) -> list(list()).
%% ====================================================================
split_list(List, Max) ->
	element(1, lists:foldl(fun
		(E, {[Buff|Acc], 1}) ->
			{[[E],Buff|Acc], Max};
		(E, {[Buff|Acc], C}) ->
			{[[E|Buff]|Acc], C-1};
		(E, {[], _}) ->
			{[[E]], Max}
	end, {[], Max}, List)).<|MERGE_RESOLUTION|>--- conflicted
+++ resolved
@@ -230,13 +230,8 @@
 %% ====================================================================
 %% @doc Lists fuse_session records using given select condition.
 %%      Current implementeation supports fallowing selects:
-<<<<<<< HEAD
-%%          {by_valid_to, Time} - select all records whose 'valid_to' field is <= Time
-%% Should not be used directly, use {@link dao_worker:handle/2} instead.
-=======
-%%          {by_valid_to, Time} - select all records whose 'valid_to' field is less or equal to Time
-%% Should not be used directly, use {@link dao:handle/2} instead.
->>>>>>> cc7a8601
+%%          {by_valid_to, Time} - select all records whose 'valid_to' field is less or equal Time
+%% Should not be used directly, use {@link dao_worker:handle/2} instead.
 %% @end
 -spec list_fuse_sessions({by_valid_to, Time :: non_neg_integer()}) ->
     {ok, [#veil_document{}]} | {error, any()}.
