--- conflicted
+++ resolved
@@ -50,13 +50,8 @@
             {ok, #view_result{rows = []}} ->
                 integer_to_list(?LOWEST_USER_ID);
             Other ->
-<<<<<<< HEAD
                 ?error("Invalid view response: ~p", [Other]),
                 throw(invalid_data)   
-=======
-                lager:error("Invalid view response: ~p", [Other]),
-                throw(invalid_data)
->>>>>>> 1b735c3c
         end,
 
     dao:set_db(?USERS_DB_NAME),
@@ -135,23 +130,6 @@
 
     QueryArgs = #view_query_args{include_docs = true, limit = N, skip = Offset, inclusive_end = false},
 
-<<<<<<< HEAD
-	GetUser =
-		fun (#view_row{doc = UserDoc}) ->
-			UserDoc;
-		(Other) ->
-				?error("Invalid row in view response: ~p", [Other]),
-				throw(invalid_data)
-		end,
-
-	case dao:list_records(?USER_BY_LOGIN_VIEW, QueryArgs) of
-		{ok, #view_result{rows = FDoc}} ->
-			{ok, lists:map(GetUser, FDoc)};
-		Other ->
-			?error("Invalid view response: ~p", [Other]),
-			throw(invalid_data)
-	end.
-=======
     GetUser =
         fun(#view_row{doc = UserDoc}) ->
             UserDoc;
@@ -167,7 +145,6 @@
             lager:error("Invalid view response: ~p", [Other]),
             throw(invalid_data)
     end.
->>>>>>> 1b735c3c
 
 %% exist_user_in_db/1
 %% ====================================================================
@@ -245,14 +222,9 @@
             ?warning("User by ~p: ~p not found", [Key, Value]),
             throw(user_not_found);
         {ok, #view_result{rows = [#view_row{doc = FDoc} | Tail] = AllRows}} ->
-<<<<<<< HEAD
-            case length(lists:usort(AllRows)) of 
-                Count when Count > 1 -> ?warning("User ~p is duplicated. Returning first copy. Others: ~p", [FDoc#veil_document.record#user.login, Tail]);
-=======
             case length(lists:usort(AllRows)) of
                 Count when Count > 1 ->
                     lager:warning("User ~p is duplicated. Returning first copy. Others: ~p", [FDoc#veil_document.record#user.login, Tail]);
->>>>>>> 1b735c3c
                 _ -> ok
             end,
             {ok, FDoc};
@@ -274,24 +246,6 @@
     View = case Type of user -> ?USER_FILES_NUMBER_VIEW; group -> ?GROUP_FILES_NUMBER_VIEW end,
     QueryArgs = #view_query_args{keys = [dao_helper:name(UUID)], include_docs = false, group_level = 1, view_type = reduce, stale = update_after},
 
-<<<<<<< HEAD
-  case dao:list_records(View, QueryArgs) of
-    {ok, #view_result{rows = [#view_row{value = Sum}]}} ->
-      {ok, Sum};
-    {ok, #view_result{rows = []}} ->
-      ?error("Number of files of ~p ~p not found", [Type, UUID]),
-      throw(files_number_not_found);
-    {ok, #view_result{rows = [#view_row{value = Sum} | Tail] = AllRows}} ->
-      case length(lists:usort(AllRows)) of
-        Count when Count > 1 -> ?warning("To many rows in response during files number finding for ~p ~p. Others: ~p", [Type, UUID, Tail]);
-        _ -> ok
-      end,
-      {ok, Sum};
-    Other ->
-      ?error("Invalid view response: ~p", [Other]),
-      throw(invalid_data)
-  end.
-=======
     case dao:list_records(View, QueryArgs) of
         {ok, #view_result{rows = [#view_row{value = Sum}]}} ->
             {ok, Sum};
@@ -309,7 +263,6 @@
             lager:error("Invalid view response: ~p", [Other]),
             throw(invalid_data)
     end.
->>>>>>> 1b735c3c
 
 %% get_files_size/1
 %% ====================================================================
@@ -321,24 +274,6 @@
     dao:set_db(?FILES_DB_NAME),
     QueryArgs = #view_query_args{keys = [dao_helper:name(UUID)], include_docs = false, group_level = 1, view_type = reduce, stale = update_after},
 
-<<<<<<< HEAD
-  case dao:list_records(?USER_FILES_SIZE_VIEW, QueryArgs) of
-    {ok, #view_result{rows = [#view_row{value = Sum}]}} ->
-      {ok, Sum};
-    {ok, #view_result{rows = []}} ->
-      ?error("Size of files of ~p not found", [UUID]),
-      throw(files_size_not_found);
-    {ok, #view_result{rows = [#view_row{value = Sum} | Tail] = AllRows}} ->
-      case length(lists:usort(AllRows)) of
-        Count when Count > 1 -> ?warning("To many rows in response during files size finding for ~p. Others: ~p", [UUID, Tail]);
-        _ -> ok
-      end,
-      {ok, Sum};
-    Other ->
-      ?error("Invalid view response: ~p", [Other]),
-      throw(invalid_data)
-  end.
-=======
     case dao:list_records(?USER_FILES_SIZE_VIEW, QueryArgs) of
         {ok, #view_result{rows = [#view_row{value = Sum}]}} ->
             {ok, Sum};
@@ -356,7 +291,6 @@
             lager:error("Invalid view response: ~p", [Other]),
             throw(invalid_data)
     end.
->>>>>>> 1b735c3c
 
 %% update_files_size/1
 %% ====================================================================
@@ -368,21 +302,12 @@
     dao:set_db(?FILES_DB_NAME),
     QueryArgs = #view_query_args{keys = [undefined], include_docs = false, group_level = 1, view_type = reduce},
 
-<<<<<<< HEAD
   case dao:list_records(?USER_FILES_SIZE_VIEW, QueryArgs) of
     {ok, _} -> ok;
     Other ->
       ?error("Invalid view response: ~p", [Other]),
       throw(invalid_data)
   end.
-=======
-    case dao:list_records(?USER_FILES_SIZE_VIEW, QueryArgs) of
-        {ok, _} -> ok;
-        Other ->
-            lager:error("Invalid view response: ~p", [Other]),
-            throw(invalid_data)
-    end.
->>>>>>> 1b735c3c
 
 %% clear_all_data_from_cache/1
 %% ====================================================================
