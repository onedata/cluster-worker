--- conflicted
+++ resolved
@@ -138,23 +138,13 @@
                 throw(invalid_data)
         end,
 
-<<<<<<< HEAD
-	case dao_records:list_records(?USER_BY_LOGIN_VIEW, QueryArgs) of
-		{ok, #view_result{rows = FDoc}} ->
-			{ok, lists:map(GetUser, FDoc)};
-		Other ->
-			lager:error("Invalid view response: ~p", [Other]),
-			throw(invalid_data)
-	end.
-=======
-    case dao:list_records(?USER_BY_LOGIN_VIEW, QueryArgs) of
+    case dao_records:list_records(?USER_BY_LOGIN_VIEW, QueryArgs) of
         {ok, #view_result{rows = FDoc}} ->
             {ok, lists:map(GetUser, FDoc)};
         Other ->
             ?error("Invalid view response: ~p", [Other]),
             throw(invalid_data)
     end.
->>>>>>> 263901fd
 
 %% exist_user_in_db/1
 %% ====================================================================
@@ -256,25 +246,7 @@
   View = case Type of user -> ?USER_FILES_NUMBER_VIEW; group -> ?GROUP_FILES_NUMBER_VIEW end,
   QueryArgs = #view_query_args{keys = [dao_helper:name(UUID)], include_docs = false, group_level = 1, view_type = reduce, stale = update_after},
 
-<<<<<<< HEAD
-  case dao_records:list_records(View, QueryArgs) of
-    {ok, #view_result{rows = [#view_row{value = Sum}]}} ->
-      {ok, Sum};
-    {ok, #view_result{rows = []}} ->
-      lager:error("Number of files of ~p ~p not found", [Type, UUID]),
-      throw(files_number_not_found);
-    {ok, #view_result{rows = [#view_row{value = Sum} | Tail] = AllRows}} ->
-      case length(lists:usort(AllRows)) of
-        Count when Count > 1 -> lager:warning("To many rows in response during files number finding for ~p ~p. Others: ~p", [Type, UUID, Tail]);
-        _ -> ok
-      end,
-      {ok, Sum};
-    Other ->
-      lager:error("Invalid view response: ~p", [Other]),
-      throw(invalid_data)
-  end.
-=======
-    case dao:list_records(View, QueryArgs) of
+    case dao_records:list_records(View, QueryArgs) of
         {ok, #view_result{rows = [#view_row{value = Sum}]}} ->
             {ok, Sum};
         {ok, #view_result{rows = []}} ->
@@ -291,7 +263,6 @@
             ?error("Invalid view response: ~p", [Other]),
             throw(invalid_data)
     end.
->>>>>>> 263901fd
 
 %% get_files_size/1
 %% ====================================================================
@@ -303,25 +274,7 @@
   dao_external:set_db(?FILES_DB_NAME),
   QueryArgs = #view_query_args{keys = [dao_helper:name(UUID)], include_docs = false, group_level = 1, view_type = reduce, stale = update_after},
 
-<<<<<<< HEAD
-  case dao_records:list_records(?USER_FILES_SIZE_VIEW, QueryArgs) of
-    {ok, #view_result{rows = [#view_row{value = Sum}]}} ->
-      {ok, Sum};
-    {ok, #view_result{rows = []}} ->
-      lager:error("Size of files of ~p not found", [UUID]),
-      throw(files_size_not_found);
-    {ok, #view_result{rows = [#view_row{value = Sum} | Tail] = AllRows}} ->
-      case length(lists:usort(AllRows)) of
-        Count when Count > 1 -> lager:warning("To many rows in response during files size finding for ~p. Others: ~p", [UUID, Tail]);
-        _ -> ok
-      end,
-      {ok, Sum};
-    Other ->
-      lager:error("Invalid view response: ~p", [Other]),
-      throw(invalid_data)
-  end.
-=======
-    case dao:list_records(?USER_FILES_SIZE_VIEW, QueryArgs) of
+    case dao_records:list_records(?USER_FILES_SIZE_VIEW, QueryArgs) of
         {ok, #view_result{rows = [#view_row{value = Sum}]}} ->
             {ok, Sum};
         {ok, #view_result{rows = []}} ->
@@ -338,7 +291,6 @@
             ?error("Invalid view response: ~p", [Other]),
             throw(invalid_data)
     end.
->>>>>>> 263901fd
 
 %% update_files_size/1
 %% ====================================================================
@@ -350,17 +302,10 @@
   dao_external:set_db(?FILES_DB_NAME),
   QueryArgs = #view_query_args{keys = [undefined], include_docs = false, group_level = 1, view_type = reduce},
 
-<<<<<<< HEAD
   case dao_records:list_records(?USER_FILES_SIZE_VIEW, QueryArgs) of
     {ok, _} -> ok;
     Other ->
-      lager:error("Invalid view response: ~p", [Other]),
-=======
-  case dao:list_records(?USER_FILES_SIZE_VIEW, QueryArgs) of
-    {ok, _} -> ok;
-    Other ->
       ?error("Invalid view response: ~p", [Other]),
->>>>>>> 263901fd
       throw(invalid_data)
   end.
 
