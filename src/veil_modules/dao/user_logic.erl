%% ===================================================================
%% @author Lukasz Opiola
%% @copyright (C): 2013 ACK CYFRONET AGH
%% This software is released under the MIT license 
%% cited in 'LICENSE.txt'.
%% @end
%% ===================================================================
%% @doc: This module provides methods for managing users in the system.
%% @end
%% ===================================================================

-module(user_logic).

-include("veil_modules/fslogic/fslogic.hrl").
-include("logging.hrl").
-include("registered_names.hrl").
-include_lib("veil_modules/dao/dao.hrl").
-include_lib("veil_modules/dao/dao_types.hrl").


%% ====================================================================
%% API
%% ====================================================================
-export([sign_in/1, create_user/5, get_user/1, remove_user/1, list_all_users/0]).
-export([get_login/1, get_name/1, get_teams/1, update_teams/2]).
-export([get_email_list/1, update_email_list/2, get_role/1, update_role/2]).
-export([get_dn_list/1, update_dn_list/2, get_unverified_dn_list/1, update_unverified_dn_list/2]).
-export([rdn_sequence_to_dn_string/1, extract_dn_from_cert/1, invert_dn_string/1]).
-export([shortname_to_oid_code/1, oid_code_to_shortname/1]).
-export([get_team_names/1]).
-export([create_dirs_at_storage/3]).
-export([get_quota/1, update_quota/2, get_files_size/2, quota_exceeded/2]).

-define(UserRootPerms, 8#600).

%% ====================================================================
%% Test API
%% ====================================================================
-ifdef(TEST).
-export([create_dirs_at_storage/2]).
-endif.

%% ====================================================================
%% API functions
%% ====================================================================

%% sign_in/1
%% ====================================================================
%% @doc
%% This function should be called after a user has logged in via OpenID. 
%% It looks the user up in database by login. If he is not there, it creates a proper document.
%% If the user already exists, synchronization is made between document
%% in the database and info received from OpenID provider.
%% @end
-spec sign_in(Proplist) -> Result when
    Proplist :: list(),
    Result :: {string(), user_doc()}.
%% ====================================================================
sign_in(Proplist) ->
    Login = proplists:get_value(login, Proplist, ""),
    Name = proplists:get_value(name, Proplist, ""),
    Teams = proplists:get_value(teams, Proplist, []),
    Email = proplists:get_value(email, Proplist, ""),
    DnList = proplists:get_value(dn_list, Proplist, []),

    User = case get_user({login, Login}) of
               {ok, ExistingUser} ->
                   synchronize_user_info(ExistingUser, Teams, Email, DnList);
               {error, user_not_found} ->
<<<<<<< HEAD
                    case create_user(Login, Name, Teams, Email, DnList) of
						{ok, NewUser} ->
							NewUser;
	                    {error,Error} ->
                        ?error("Sign in error: ~p", [Error]),
							throw(Error)
	               end;
=======
                   case create_user(Login, Name, Teams, Email, DnList) of
                       {ok, NewUser} ->
                           NewUser;
                       {error, Error} ->
                           throw(Error)
                   end;
>>>>>>> 1b735c3c
    %% Code below is only for development purposes (connection to DB is not required)
               Error ->
                   throw(Error)
           end,
    {Login, User}.


%% create_user/5
%% ====================================================================
%% @doc
%% Creates a user in the DB.
%% @end
-spec create_user(Login, Name, Teams, Email, DnList) -> Result when
    Login :: string(),
    Name :: string(),
    Teams :: string(),
    Email :: string(),
    DnList :: [string()],
    Result :: {ok, user_doc()} | {error, any()}.
%% ====================================================================
create_user(Login, Name, Teams, Email, DnList) ->
<<<<<<< HEAD
  ?debug("Creating user: ~p", [{Login, Name, Teams, Email, DnList}]),
	Quota = #quota{},
=======
    Quota = #quota{},
>>>>>>> 1b735c3c
    {QuotaAns, QuotaUUID} = dao_lib:apply(dao_users, save_quota, [Quota], 1),
    User = #user
    {
        login = Login,
        name = Name,
        teams = case Teams of
                    Teams when is_list(Teams) -> Teams;
                    _ -> []
                end,
        email_list = case Email of
                         Email when is_list(Email) -> [Email];
                         _ -> []
                     end,

        % Add login as first DN that user has - this enables use of GUI without having any
        % certificates registered. It bases on assumption that every login is unique.
        dn_list = case DnList of
                      List when is_list(List) -> [Login | List];
                      _ -> [Login]
                  end,
        quota_doc = QuotaUUID
    },
    {DaoAns, UUID} = dao_lib:apply(dao_users, save_user, [User], 1),
<<<<<<< HEAD
	try
		erase(created_root_dir),
		case {DaoAns,QuotaAns} of
			{ok,ok} ->
		        GetUserAns = get_user({uuid, UUID}),

			    [create_team_dir(Team) || Team <- get_team_names(User)], %% Create team dirs in DB if they don't exist

				{GetUserFirstAns, UserRec} = GetUserAns,
		        case GetUserFirstAns of
		          ok ->
		            RootAns = create_root(Login, UserRec#veil_document.uuid),
		            case RootAns of
			            {ok,RootUUID} ->
				            put(created_root_dir,RootUUID),
			                case create_dirs_at_storage(Login, get_team_names(User)) of
								ok -> ok;
								DirsError -> throw(DirsError)
			                end,
			                GetUserAns;
			            {error,file_exists} ->
				            ?warning("Root dir for user ~s already exists!",[Login]),
				            case create_dirs_at_storage(Login, get_team_names(User)) of
					            ok -> ok;
					            DirsError2 -> throw(DirsError2)
				            end,
				            GetUserAns;
		                _ ->
			                throw(RootAns)
		            end;
		          _ ->
		            throw(GetUserAns)
		        end;
			_ ->
			    throw({error, {UUID,QuotaUUID}})
	    end
    catch
    _Type:Error  ->
	    ?error("Creating user failed with error: ~p",[Error]),
	    case QuotaAns of
			ok ->
				dao_lib:apply(dao_users, remove_quota, [QuotaUUID],1);
			_ -> already_clean
		end,
		case DaoAns of
			ok ->
				dao_lib:apply(dao_users, remove_user, [{uuid,UUID}],1);
			_ -> already_clean
		end,
	    case get(created_root_dir) of
			RootDir when is_list(RootDir) ->
				dao_lib:apply(dao_vfs, remove_file, [{uuid,RootDir}], 1);
			_ -> already_clean
	    end,
	    Error
	end.
=======
    try
        erase(created_root_dir),
        case {DaoAns, QuotaAns} of
            {ok, ok} ->
                GetUserAns = get_user({uuid, UUID}),

                [create_team_dir(Team) || Team <- get_team_names(User)], %% Create team dirs in DB if they don't exist

                {GetUserFirstAns, UserRec} = GetUserAns,
                case GetUserFirstAns of
                    ok ->
                        RootAns = create_root(Login, UserRec#veil_document.uuid),
                        case RootAns of
                            {ok, RootUUID} ->
                                put(created_root_dir, RootUUID),
                                case create_dirs_at_storage(Login, get_team_names(User)) of
                                    ok -> ok;
                                    DirsError -> throw(DirsError)
                                end,
                                GetUserAns;
                            {error, file_exists} ->
                                lager:warning("Root dir for user ~s already exists!", [Login]),
                                case create_dirs_at_storage(Login, get_team_names(User)) of
                                    ok -> ok;
                                    DirsError2 -> throw(DirsError2)
                                end,
                                GetUserAns;
                            _ ->
                                throw(RootAns)
                        end;
                    _ ->
                        throw(GetUserAns)
                end;
            _ ->
                throw({error, {UUID, QuotaUUID}})
        end
    catch
        _Type:Error ->
            lager:error("Creating user failed with error: ~p", [Error]),
            case QuotaAns of
                ok ->
                    dao_lib:apply(dao_users, remove_quota, [QuotaUUID], 1);
                _ -> already_clean
            end,
            case DaoAns of
                ok ->
                    dao_lib:apply(dao_users, remove_user, [{uuid, UUID}], 1);
                _ -> already_clean
            end,
            case get(created_root_dir) of
                RootDir when is_list(RootDir) ->
                    dao_lib:apply(dao_vfs, remove_file, [{uuid, RootDir}], 1);
                _ -> already_clean
            end,
            Error
    end.
>>>>>>> 1b735c3c


%% get_user/1
%% ====================================================================
%% @doc
%% Retrieves user from DB by login, email, uuid, DN or rdnSequence proplist. Returns veil_document wrapping a #user record.
%% @end
-spec get_user(Key :: user_key() |
{rdnSequence, [#'AttributeTypeAndValue'{}]}) ->
    {ok, user_doc()} | {error, any()}.
%% ====================================================================
get_user({rdnSequence, RDNSequence}) ->
    get_user({dn, rdn_sequence_to_dn_string(RDNSequence)});

get_user(Key) ->
    dao_lib:apply(dao_users, get_user, [Key], 1).


%% remove_user/1
%% ====================================================================
%% @doc
%% Removes user from DB by login.
%% @end
-spec remove_user(Key :: user_key() |
{rdnSequence, [#'AttributeTypeAndValue'{}]}) ->
    Result :: ok | {error, any()}.
%% ====================================================================
remove_user({rdnSequence, RDNSequence}) ->
    remove_user({dn, rdn_sequence_to_dn_string(RDNSequence)});

remove_user(Key) ->
    ?debug("Removing user: ~p", [Key]),
    GetUserAns = get_user(Key),
    {GetUserFirstAns, UserRec} = GetUserAns,
    case GetUserFirstAns of
        ok ->
            UserRec2 = UserRec#veil_document.record,
            dao_lib:apply(dao_vfs, remove_file, [UserRec2#user.login], 1),
            dao_lib:apply(dao_users, remove_quota, [UserRec2#user.quota_doc], 1);
        _ -> error
    end,
    dao_lib:apply(dao_users, remove_user, [Key], 1).


%% list_all_users/0
%% ====================================================================
%% @doc Lists all users
%% @end
-spec list_all_users() ->
    {ok, DocList :: list(#veil_document{record :: #user{}})} |
    {error, atom()}.
%% ====================================================================
list_all_users() ->
    list_all_users(?DAO_LIST_BURST_SIZE, 0, []).

%% list_all_users/3
%% ====================================================================
%% @doc Returns given Actual list, concatenated with all users beginning
%%  from Offset (they will be get from dao in packages of size N)
%% @end
-spec list_all_users(N :: pos_integer(), Offset :: non_neg_integer(), Actual :: list(#veil_document{record :: #user{}})) ->
    {ok, DocList :: list(#veil_document{record :: #user{}})} |
    {error, atom()}.
%% ====================================================================
list_all_users(N, Offset, Actual) ->
    case dao_lib:apply(dao_users, list_users, [N, Offset], 1) of
        {ok, UserList} when length(UserList) == N ->
            list_all_users(N, Offset + N, Actual ++ UserList);
        {ok, FinalUserList} ->
            {ok, Actual ++ FinalUserList};
        {error, Error} ->
            {error, Error}
    end.


%% get_login/1
%% ====================================================================
%% @doc
%% Convinience function to get user login from #veil_document encapsulating #user record.
%% @end
-spec get_login(User) -> Result when
    User :: user_doc(),
    Result :: string().
%% ====================================================================
get_login(User) ->
    User#veil_document.record#user.login.


%% get_name/1
%% ====================================================================
%% @doc
%% Convinience function to get user name from #veil_document encapsulating #user record.
%% @end
-spec get_name(User) -> Result when
    User :: user_doc(),
    Result :: string().
%% ====================================================================
get_name(User) ->
    User#veil_document.record#user.name.


%% get_teams/1
%% ====================================================================
%% @doc
%% Convinience function to get user teams from #veil_document encapsulating #user record.
%% @end
-spec get_teams(User) -> Result when
    User :: user_doc(),
    Result :: string().
%% ====================================================================
get_teams(User) ->
    User#veil_document.record#user.teams.


%% update_teams/2
%% ====================================================================
%% @doc
%% Update #veil_document encapsulating #user record with new teams and save it to DB.
%% @end
-spec update_teams(User, NewTeams) -> Result when
    User :: user_doc(),
    NewTeams :: string(),
    Result :: {ok, user_doc()} | {error, any()}.
%% ====================================================================
update_teams(#veil_document{record = UserInfo} = UserDoc, NewTeams) ->
    NewDoc = UserDoc#veil_document{record = UserInfo#user{teams = NewTeams}},
    [create_team_dir(Team) || Team <- get_team_names(NewDoc)], %% Create team dirs in DB if they dont exist
    case dao_lib:apply(dao_users, save_user, [NewDoc], 1) of
        {ok, UUID} ->
            create_dirs_at_storage(non, get_team_names(NewDoc)),
            dao_lib:apply(dao_users, get_user, [{uuid, UUID}], 1);
        {error, Reason} ->
          ?error("Cannot update user ~p teams: ~p", [UserInfo, Reason]),
          {error, Reason}
    end.

%% get_email_list/1
%% ====================================================================
%% @doc
%% Convinience function to get e-mail list from #veil_document encapsulating #user record.
%% @end
-spec get_email_list(User) -> Result when
    User :: user_doc(),
    Result :: string().
%% ====================================================================
get_email_list(User) ->
    User#veil_document.record#user.email_list.


%% update_email_list/2
%% ====================================================================
%% @doc
%% Update #veil_document encapsulating #user record with new e-mail list and save it to DB.
%% @end
-spec update_email_list(User, NewEmailList) -> Result when
    User :: user_doc(),
    NewEmailList :: [string()],
    Result :: {ok, user_doc()} | {error, any()}.
%% ====================================================================
update_email_list(#veil_document{record = UserInfo} = UserDoc, NewEmailList) ->
    NewDoc = UserDoc#veil_document{record = UserInfo#user{email_list = NewEmailList}},
    case dao_lib:apply(dao_users, save_user, [NewDoc], 1) of
        {ok, UUID} -> dao_lib:apply(dao_users, get_user, [{uuid, UUID}], 1);
        {error, Reason} ->
          ?error("Cannot update user ~p emails: ~p", [UserInfo, Reason]),
          {error, Reason}
    end.


%% get_dn_list/1
%% ====================================================================
%% @doc
%% Convinience function to get DN list from #veil_document encapsulating #user record.
%% @end
-spec get_dn_list(User) -> Result when
    User :: user_doc(),
    Result :: string().
%% ====================================================================
get_dn_list(User) ->
    User#veil_document.record#user.dn_list.


%% update_dn_list/2
%% ====================================================================
%% @doc
%% Update #veil_document encapsulating #user record with new DN list and save it to DB.
%% @end
-spec update_dn_list(User, NewDnList) -> Result when
    User :: user_doc(),
    NewDnList :: [string()],
    Result :: {ok, user_doc()} | {error, any()}.
%% ====================================================================
update_dn_list(#veil_document{record = UserInfo} = UserDoc, NewDnList) ->
    NewDoc = UserDoc#veil_document{record = UserInfo#user{dn_list = NewDnList}},
    case dao_lib:apply(dao_users, save_user, [NewDoc], 1) of
        {ok, UUID} -> dao_lib:apply(dao_users, get_user, [{uuid, UUID}], 1);
        {error, Reason} ->
          ?error("Cannot update user ~p dn_list: ~p", [UserInfo, Reason]),
          {error, Reason}
    end.


%% get_unverified_dn_list/1
%% ====================================================================
%% @doc
%% Convinience function to get unverified DN list from #veil_document encapsulating #user record.
%% @end
-spec get_unverified_dn_list(User) -> Result when
    User :: user_doc(),
    Result :: string().
%% ====================================================================
get_unverified_dn_list(User) ->
    User#veil_document.record#user.unverified_dn_list.


%% update_unverified_dn_list/2
%% ====================================================================
%% @doc
%% Update #veil_document encapsulating #user record with new unverified DN list and save it to DB.
%% @end
-spec update_unverified_dn_list(User, NewDnList) -> Result when
    User :: user_doc(),
    NewDnList :: [string()],
    Result :: {ok, user_doc()} | {error, any()}.
%% ====================================================================
update_unverified_dn_list(#veil_document{record = UserInfo} = UserDoc, NewDnList) ->
    NewDoc = UserDoc#veil_document{record = UserInfo#user{unverified_dn_list = NewDnList}},
    case dao_lib:apply(dao_users, save_user, [NewDoc], 1) of
        {ok, UUID} -> dao_lib:apply(dao_users, get_user, [{uuid, UUID}], 1);
        {error, Reason} -> {error, Reason}
    end.


%% get_role/1
%% ====================================================================
%% @doc
%% Convinience function to get user role from #veil_document encapsulating #user record.
%% @end
-spec get_role(User) -> Result when
    User :: user_doc(),
    Result :: atom().
%% ====================================================================
get_role(User) ->
    User#veil_document.record#user.role.


%% update_role/2
%% ====================================================================
%% @doc
%% Update #veil_document encapsulating #user record with user role and save it to DB.
%% First argument can also be a key to get user from DB, as in get_user/1.
%% @end
-spec update_role(User, NewRole) -> Result when
    User :: user_doc() |
    {login, Login :: string()} |
    {email, Email :: string()} |
    {uuid, UUID :: user()} |
    {dn, DN :: string()} |
    {rdnSequence, [#'AttributeTypeAndValue'{}]},
    NewRole :: atom(),
    Result :: {ok, user_doc()} | {error, any()}.
%% ====================================================================
update_role(#veil_document{record = UserInfo} = UserDoc, NewRole) ->
    NewDoc = UserDoc#veil_document{record = UserInfo#user{role = NewRole}},
    case dao_lib:apply(dao_users, save_user, [NewDoc], 1) of
        {ok, UUID} -> dao_lib:apply(dao_users, get_user, [{uuid, UUID}], 1);
        {error, Reason} ->
          ?error("Cannot update user ~p role: ~p", [UserInfo, Reason]),
          {error, Reason}
    end;

update_role(Key, NewRole) ->
    case get_user(Key) of
        {ok, UserDoc} ->
            #veil_document{record = UserInfo} = UserDoc,
            NewDoc = UserDoc#veil_document{record = UserInfo#user{role = NewRole}},
            case dao_lib:apply(dao_users, save_user, [NewDoc], 1) of
                {ok, UUID} -> dao_lib:apply(dao_users, get_user, [{uuid, UUID}], 1);
                {error, Reason} ->
                  ?error("Cannot update user ~p role: ~p", [Key, Reason]),
                  {error, Reason}
            end;
        Other -> Other
    end.

%% get_quota/1
%% ====================================================================
%% @doc
%% Convinience function to get #quota from #veil_document encapsulating #user record.
%% @end
-spec get_quota(User) -> Result when
    User :: user_doc(),
    Result :: {ok, quota_info()} | {error, any()}.
%% ====================================================================
get_quota(User) ->
    case dao_lib:apply(dao_users, get_quota, [User#veil_document.record#user.quota_doc], 1) of
        {ok, QuotaDoc} -> {ok, QuotaDoc#veil_document.record};
        Other -> Other
    end.

%% update_quota/2
%% ====================================================================
%% @doc
%% Update #veil_document encapsulating #quota record with new record and save it to DB.
%% @end
-spec update_quota(User, NewQuota) -> Result when
    User :: user_doc(),
    NewQuota :: quota_info(),
    Result :: {ok, quota()} | {error, any()}.
%% ====================================================================
update_quota(User, NewQuota) ->
<<<<<<< HEAD
  Quota = dao_lib:apply(dao_users, get_quota, [User#veil_document.record#user.quota_doc], 1),
  case Quota of
    {ok, QuotaDoc} ->
      NewQuotaDoc = QuotaDoc#veil_document{record = NewQuota},
      dao_lib:apply(dao_users, save_quota, [NewQuotaDoc], 1);
    {error, Error} ->
      ?error("Cannot update user ~p quota: ~p", [User, {get_quota_error, Error}]),
      {error, {get_quota_error, Error}};
    Other ->
      Other
  end.
=======
    Quota = dao_lib:apply(dao_users, get_quota, [User#veil_document.record#user.quota_doc], 1),
    case Quota of
        {ok, QuotaDoc} ->
            NewQuotaDoc = QuotaDoc#veil_document{record = NewQuota},
            dao_lib:apply(dao_users, save_quota, [NewQuotaDoc], 1);
        {error, Error} -> {error, {get_quota_error, Error}};
        Other ->
            Other
    end.
>>>>>>> 1b735c3c

%% get_files_size/2
%% ====================================================================
%% @doc Returns size of users' files
%% @end
-spec get_files_size(UUID :: uuid(), ProtocolVersion :: integer()) -> Result when
    Result :: {ok, Sum} | {error, any()},
    Sum :: non_neg_integer().
%% ====================================================================
get_files_size(UUID, ProtocolVersion) ->
    Ans = dao_lib:apply(dao_users, get_files_size, [UUID], ProtocolVersion),
    case Ans of
        {error, files_size_not_found} -> {ok, 0};
        _ -> Ans
    end.

%% rdn_sequence_to_dn_string/1
%% ====================================================================
%% @doc Converts rdnSequence to DN string so that it can be compared to another DN.
%% @end
-spec rdn_sequence_to_dn_string([#'AttributeTypeAndValue'{}]) -> {ok, string()} | {error, conversion_failed}.
%% ====================================================================
rdn_sequence_to_dn_string(RDNSequence) ->
    try
        DNString = lists:foldl(
            fun([#'AttributeTypeAndValue'{type = Type, value = Value}], Acc) ->
                ValueString = case Value of
                                  List when is_list(List) -> List;
                                  {_, List2} when is_list(List2) -> List2;
                                  {_, Binary} when is_binary(Binary) -> binary_to_list(Binary);
                                  _ -> throw({cannot_retrieve_value, Type, Value})
                              end,
                Acc ++ oid_code_to_shortname(Type) ++ "=" ++ ValueString ++ ","
            end, "", lists:reverse(RDNSequence)),

        %Remove tailing comma
        [_Comma | ProperString] = lists:reverse(DNString),
        {ok, lists:reverse(ProperString)}
    catch Type:Message ->
        ?error_stacktrace("Failed to convert rdnSequence to DN string.~n~p: ~p", [Type, Message]),
        {error, conversion_failed}
    end.


%% extract_dn_from_cert/1
%% ====================================================================
%% @doc Processes a .pem certificate and extracts subject (DN) part, returning it as an rdnSequence.
%% Returns an error if:
%%   - fails to extract DN
%%   - certificate is a proxy certificate -> {error, proxy_ceertificate}
%%   - certificate is self-signed -> {error, self_signed}
%% @end
-spec extract_dn_from_cert(PemBin :: binary()) -> {rdnSequence, [#'AttributeTypeAndValue'{}]} | {error, Reason} when
    Reason :: proxy_ceertificate | self_signed | extraction_failed.
%% ====================================================================
extract_dn_from_cert(PemBin) ->
    try
        Cert = public_key:pem_decode(PemBin),
        {_, DerCert, _} = lists:keyfind('Certificate', 1, Cert),
        OtpCert = public_key:pkix_decode_cert(DerCert, otp),

        IsProxy = gsi_handler:is_proxy_certificate(OtpCert),
        IsSelfSigned = public_key:pkix_is_self_signed(OtpCert),
        if
            IsProxy ->
                {error, proxy_certificate};
            IsSelfSigned ->
                {error, self_signed};
            true ->
                gsi_handler:proxy_subject(OtpCert)
        end
    catch _:_ ->
        {error, extraction_failed}
    end.


%% invert_dn_string/1
%% ====================================================================
%% @doc Inverts the sequence of entries in a DN string.
%% @end
-spec invert_dn_string(string()) -> string().
%% ====================================================================
invert_dn_string(DNString) ->
    Entries = string:tokens(DNString, ","),
    string:join(lists:reverse(Entries), ",").


%% ====================================================================
%% Internal functions
%% ====================================================================

%% synchronize_user_info/4
%% ====================================================================
%% @doc
%% This function synchronizes data from database with the information
%% received from OpenID provider.
%% @end
-spec synchronize_user_info(User, Teams, Email, DnList) -> Result when
    User :: user_doc(),
    Teams :: string(),
    Email :: string(),
    DnList :: [string()],
    Result :: user_doc().
%% ====================================================================
synchronize_user_info(User, Teams, Email, DnList) ->
    %% Actual updates will probably happen so rarely, that there is no need to scoop those 3 DB updates into one.
    User2 = case (get_teams(User) =:= Teams) or (Teams =:= []) of
                true -> User;
                false ->
                    {ok, NewUser} = update_teams(User, Teams),
                    NewUser
            end,

    User3 = case lists:member(Email, get_email_list(User2)) or (Email =:= "") of
                true -> User2;
                false ->
                    {ok, NewUser2} = update_email_list(User2, get_email_list(User2) ++ [Email]),
                    NewUser2
            end,

    NewDns = lists:filter(
        fun(X) ->
            not lists:member(X, get_dn_list(User3))
        end, DnList),
    User4 = case NewDns of
                [] -> User3;
                _ ->
                    % Add DNs that are not yet on DN list
                    {ok, NewUser3} = update_dn_list(User3, get_dn_list(User3) ++ NewDns),
                    % And remove them from unverified list - if a DN comes from OpenID, it is as good as verified
                    {ok, NewUser4} = update_unverified_dn_list(NewUser3, get_unverified_dn_list(NewUser3) -- NewDns),
                    NewUser4
            end,
    User4.


%% oid_code_to_shortname/1
%% ====================================================================
%% @doc Converts erlang-like OID code to OpenSSL short name.
%% @end
-spec oid_code_to_shortname(term()) -> string() | no_return().
%% ====================================================================
oid_code_to_shortname(Code) ->
    try
        {Code, Shortname} = lists:keyfind(Code, 1, ?oid_code_to_shortname_mapping),
        Shortname
    catch _:_ ->
        throw({unknown_oid_code, Code})
    end.


%% shortname_to_oid_code/1
%% ====================================================================
%% @doc Converts OpenSSL short name to erlang-like OID code.
%% @end
-spec shortname_to_oid_code(string()) -> term() | no_return().
%% ====================================================================
shortname_to_oid_code(Shortname) ->
    try
        {Code, Shortname} = lists:keyfind(Shortname, 2, ?oid_code_to_shortname_mapping),
        Code
    catch _:_ ->
        throw({unknown_shortname, Shortname})
    end.


%% create_root/2
%% ====================================================================
%% @doc Creates root directory for user.
%% @end
-spec create_root(Dir :: string(), Uid :: term()) -> {ok, uuid()} | {error, atom()}.
%% ====================================================================
create_root(Dir, Uid) ->
    {ParentFound, ParentInfo} = fslogic_path:get_parent_and_name_from_path(Dir, 1),
    case ParentFound of
        ok ->
            {FileName, Parent} = ParentInfo,
            File = #file{type = ?DIR_TYPE, name = FileName, uid = Uid, parent = Parent#veil_document.uuid, perms = ?UserRootPerms},
            CTime = vcn_utils:time(),
            FileDoc = fslogic_meta:update_meta_attr(File, times, {CTime, CTime, CTime}),
            dao_lib:apply(dao_vfs, save_new_file, [Dir, FileDoc], 1);
<<<<<<< HEAD
        _ParentError ->
          ?error("Cannot create root dir ~p for uid, error: ~p", [Dir, Uid, {parent_error, _ParentError}]),
          {error,parent_error}
=======
        _ParentError -> {error, parent_error}
>>>>>>> 1b735c3c
    end.

%% create_dirs_at_storage/2
%% ====================================================================
%% @doc Creates root dir for user and for its teams, on all storages
%% @end
-spec create_dirs_at_storage(Root :: string(), Teams :: [string()]) -> ok | {error, Error} when
    Error :: atom().
%% ====================================================================
create_dirs_at_storage(Root, Teams) ->
    {ListStatus, StorageList} = dao_lib:apply(dao_vfs, list_storage, [], 1),
    case ListStatus of
        ok ->
<<<<<<< HEAD
					StorageRecords = lists:map(fun(VeilDoc) -> VeilDoc#veil_document.record end, StorageList),
					CreateDirs = fun(StorageRecord,TmpAns) ->
						case create_dirs_at_storage(Root,Teams,StorageRecord) of
							ok -> TmpAns;
							Error ->
                ?error("Cannot create dirs ~p at storage, error: ~p", [{Root, Teams}, Error]),
                Error
						end
					end,
					lists:foldl(CreateDirs,ok , StorageRecords);
        Error2 ->
          ?error("Cannot create dirs ~p at storage, error: ~p", [{Root, Teams}, {storage_listing_error, Error2}]),
          {error,storage_listing_error}
=======
            StorageRecords = lists:map(fun(VeilDoc) -> VeilDoc#veil_document.record end, StorageList),
            CreateDirs = fun(StorageRecord, TmpAns) ->
                case create_dirs_at_storage(Root, Teams, StorageRecord) of
                    ok -> TmpAns;
                    Error -> Error
                end
            end,
            lists:foldl(CreateDirs, ok, StorageRecords);
        _ -> {error, storage_listing_error}
>>>>>>> 1b735c3c
    end.

%% create_dirs_at_storage/3
%% ====================================================================
%% @doc Creates root dir for user and for its teams. Only on selected storage
%% @end
-spec create_dirs_at_storage(Root :: string(), Teams :: [string()], Storage :: #storage_info{}) -> ok | {error, Error} when
    Error :: atom().
%% ====================================================================
create_dirs_at_storage(Root, Teams, Storage) ->
<<<<<<< HEAD
	SHI = fslogic_storage:get_sh_for_fuse(?CLUSTER_FUSE_ID, Storage),

	CreateTeamsDirs = fun(Dir, TmpAns) ->
		DirName = "groups/" ++ Dir,
		Ans = storage_files_manager:mkdir(SHI, DirName),
		case Ans of
			SuccessAns when SuccessAns == ok orelse SuccessAns == {error, dir_or_file_exists} ->
				Ans2 = storage_files_manager:chown(SHI, DirName, "", Dir),
				Ans3 = storage_files_manager:chmod(SHI, DirName, 8#1730),
				case {Ans2, Ans3} of
					{ok, ok} ->
						TmpAns;
					Error1 ->
						?error("Can not change owner of dir ~p using storage helper ~p due to ~p. Make sure group '~s' is defined in the system.",
							[Dir, SHI#storage_helper_info.name, Error1, Dir]),
						{error, dir_chown_error}
				end;
			_ ->
				?error("Can not create dir ~p using storage helper ~p. Make sure group '~s' is defined in the system.",
					[Dir, SHI#storage_helper_info.name, Dir]),
				{error, create_dir_error}
		end
	end,

	{RootDirAns,RootDirCreated} = case Root of
			non ->
				{ok,false};
			_ ->
				RootDirName = "users/" ++ Root,
				Ans = storage_files_manager:mkdir(SHI, RootDirName),
				case Ans of
					ok ->
                        %% Change only UID. Don't touch GID since group with name that equals user's name can be missing
                        %% @todo: scan user groups and try to chown with first group name on the list (not critical)
						Ans3 = storage_files_manager:chown(SHI, RootDirName, Root, ""),
						Ans4 = storage_files_manager:chmod(SHI, RootDirName, 8#300),
						case {Ans3,Ans4} of
							{ok,ok} ->
								{ok,true};
                            Error2 ->
								?error("Can not change owner of dir ~p using storage helper ~p due to ~p. Make sure user '~s' is defined in the system.",
									[Root, SHI#storage_helper_info.name, Error2, Root]),
	                            {{error,dir_chown_error},true}
						end;
					{error, dir_or_file_exists} ->
						?warning("User root dir ~p already exists",[RootDirName]),
						Ans3 = storage_files_manager:chown(SHI, RootDirName, Root, ""),
						Ans4 = storage_files_manager:chmod(SHI, RootDirName, 8#300),
						case {Ans3,Ans4} of
							{ok,ok} ->
								{ok,false};
							_ ->
								?error("Can not change owner of dir ~p using storage helper ~p. Make sure user '~s' is defined in the system.",
									[Root, SHI#storage_helper_info.name, Root]),
								{{error,dir_chown_error},false}
						end;
					_ ->
						?error("Can not create dir ~p using storage helper ~p. Make sure user '~s' is defined in the system.",
							[Root, SHI#storage_helper_info.name, Root]),
						{{error,create_dir_error},false}
				end
			end,

	case RootDirAns of
		ok ->
			TeamDirsAns = lists:foldl(CreateTeamsDirs, ok, Teams),
			case {TeamDirsAns, RootDirCreated} of
				{ok, _} ->
					ok;
				{TeamsError, true} ->
					storage_files_manager:delete_dir(SHI, "users/"++Root),
					TeamsError;
				{TeamsError2, false} ->
					TeamsError2
			end;
		RootError ->
			case RootDirCreated of
				true ->
					storage_files_manager:delete_dir(SHI, "users/"++Root),
					RootError;
				false ->
					RootError
			end
	end.
=======
    SHI = fslogic_storage:get_sh_for_fuse(?CLUSTER_FUSE_ID, Storage),

    CreateTeamsDirs = fun(Dir, TmpAns) ->
        DirName = "groups/" ++ Dir,
        Ans = storage_files_manager:mkdir(SHI, DirName),
        case Ans of
            SuccessAns when SuccessAns == ok orelse SuccessAns == {error, dir_or_file_exists} ->
                Ans2 = storage_files_manager:chown(SHI, DirName, "", Dir),
                Ans3 = storage_files_manager:chmod(SHI, DirName, 8#1730),
                case {Ans2, Ans3} of
                    {ok, ok} ->
                        TmpAns;
                    Error1 ->
                        lager:error("Can not change owner of dir ~p using storage helper ~p due to ~p. Make sure group '~s' is defined in the system.",
                            [Dir, SHI#storage_helper_info.name, Error1, Dir]),
                        {error, dir_chown_error}
                end;
            _ ->
                lager:error("Can not create dir ~p using storage helper ~p. Make sure group '~s' is defined in the system.",
                    [Dir, SHI#storage_helper_info.name, Dir]),
                {error, create_dir_error}
        end
    end,

    {RootDirAns, RootDirCreated} = case Root of
                                       non ->
                                           {ok, false};
                                       _ ->
                                           RootDirName = "users/" ++ Root,
                                           Ans = storage_files_manager:mkdir(SHI, RootDirName),
                                           case Ans of
                                               ok ->
                                                   %% Change only UID. Don't touch GID since group with name that equals user's name can be missing
                                                   %% @todo: scan user groups and try to chown with first group name on the list (not critical)
                                                   Ans3 = storage_files_manager:chown(SHI, RootDirName, Root, ""),
                                                   Ans4 = storage_files_manager:chmod(SHI, RootDirName, 8#300),
                                                   case {Ans3, Ans4} of
                                                       {ok, ok} ->
                                                           {ok, true};
                                                       Error2 ->
                                                           lager:error("Can not change owner of dir ~p using storage helper ~p due to ~p. Make sure user '~s' is defined in the system.",
                                                               [Root, SHI#storage_helper_info.name, Error2, Root]),
                                                           {{error, dir_chown_error}, true}
                                                   end;
                                               {error, dir_or_file_exists} ->
                                                   lager:warning("User root dir ~p already exists", [RootDirName]),
                                                   Ans3 = storage_files_manager:chown(SHI, RootDirName, Root, ""),
                                                   Ans4 = storage_files_manager:chmod(SHI, RootDirName, 8#300),
                                                   case {Ans3, Ans4} of
                                                       {ok, ok} ->
                                                           {ok, false};
                                                       _ ->
                                                           lager:error("Can not change owner of dir ~p using storage helper ~p. Make sure user '~s' is defined in the system.",
                                                               [Root, SHI#storage_helper_info.name, Root]),
                                                           {{error, dir_chown_error}, false}
                                                   end;
                                               _ ->
                                                   lager:error("Can not create dir ~p using storage helper ~p. Make sure user '~s' is defined in the system.",
                                                       [Root, SHI#storage_helper_info.name, Root]),
                                                   {{error, create_dir_error}, false}
                                           end
                                   end,

    case RootDirAns of
        ok ->
            TeamDirsAns = lists:foldl(CreateTeamsDirs, ok, Teams),
            case {TeamDirsAns, RootDirCreated} of
                {ok, _} ->
                    ok;
                {TeamsError, true} ->
                    storage_files_manager:delete_dir(SHI, "users/" ++ Root),
                    TeamsError;
                {TeamsError2, false} ->
                    TeamsError2
            end;
        RootError ->
            case RootDirCreated of
                true ->
                    storage_files_manager:delete_dir(SHI, "users/" ++ Root),
                    RootError;
                false ->
                    RootError
            end
    end.
>>>>>>> 1b735c3c

%% get_team_names/1
%% ====================================================================
%% @doc Returns list of group/team names for given user. UserQuery shall be either #user{} record
%%      or query compatible with user_logic:get_user/1.
%%      The method assumes that user exists therefore will fail with exception when it doesnt.
%% @end
-spec get_team_names(UserQuery :: term()) -> [string()] | no_return().
%% ====================================================================
get_team_names(#veil_document{record = #user{} = User}) ->
    get_team_names(User);
get_team_names(#user{} = User) ->
    [string:strip(lists:nth(1, string:tokens(X, "("))) || X <- User#user.teams];
get_team_names(UserQuery) ->
    {ok, UserDoc} = user_logic:get_user(UserQuery),
    get_team_names(UserDoc).


%% create_team_dir/1
%% ====================================================================
%% @doc Creates directory (in DB) for given group/team name. If base group dir (/groups) doesnt exists, its created too.
%%      Method will fail with exception error only when base group dir cannot be reached nor created.
%%      Otherwise standard {ok, ...} and  {error, ...} tuples will be returned.
%% @end
-spec create_team_dir(Dir :: string()) -> {ok, UUID :: uuid()} | {error, Reason :: any()} | no_return().
%% ====================================================================
create_team_dir(TeamName) ->
    CTime = vcn_utils:time(),
    GroupsBase = case dao_lib:apply(dao_vfs, exist_file, ["/" ++ ?GROUPS_BASE_DIR_NAME], 1) of
                     {ok, true} ->
                         case dao_lib:apply(dao_vfs, get_file, ["/" ++ ?GROUPS_BASE_DIR_NAME], 1) of
                             {ok, #veil_document{uuid = UUID}} ->
                                 UUID;
                             {error, Reason} ->
                                 ?error("Error while getting groups base dir: ~p", [Reason]),
                                 error({error, Reason})
                         end;
                     {ok, false} ->
                         GFile = #file{type = ?DIR_TYPE, name = ?GROUPS_BASE_DIR_NAME, uid = "0", parent = "", perms = 8#555},
                         GFileDoc = fslogic_meta:update_meta_attr(GFile, times, {CTime, CTime, CTime}),
                         case dao_lib:apply(dao_vfs, save_new_file, ["/" ++ ?GROUPS_BASE_DIR_NAME, GFileDoc], 1) of
                             {ok, UUID} -> UUID;
                             {error, Reason} ->
                                 ?error("Error while creating groups base dir: ~p", [Reason]),
                                 error({error, Reason})
                         end;
                     {error, Reason} ->
                         ?error("Error while checking existence of groups base dir: ~p", [Reason]),
                         error({error, Reason})
                 end,

    case dao_lib:apply(dao_vfs, exist_file, ["/" ++ ?GROUPS_BASE_DIR_NAME ++ "/" ++ TeamName], 1) of
        {ok, true} ->
            {error, dir_exists};
        {ok, false} ->
            TFile = #file{type = ?DIR_TYPE, name = TeamName, uid = "0", gids = [TeamName], parent = GroupsBase, perms = 8#770},
            TFileDoc = fslogic_meta:update_meta_attr(TFile, times, {CTime, CTime, CTime}),
            dao_lib:apply(dao_vfs, save_new_file, ["/" ++ ?GROUPS_BASE_DIR_NAME ++ "/" ++ TeamName, TFileDoc], 1);
        Error ->
            Error
    end.

%% quota_exceeded/2
%% ====================================================================
%% @doc
%% Return true if quota is exceeded for user. Saves result to quota doc related to user. Throws an exception when user does not exists.
%% @end
-spec quota_exceeded(Key :: {login, Login :: string()} |
{email, Email :: string()} |
{uuid, UUID :: user()} |
{dn, DN :: string()} |
{rdnSequence, [#'AttributeTypeAndValue'{}]}, ProtocolVersion :: integer()) ->
    {boolean() | no_return()}.
%% ====================================================================
quota_exceeded(UserQuery, ProtocolVersion) ->
    case user_logic:get_user(UserQuery) of
        {ok, UserDoc} ->
            Uuid = UserDoc#veil_document.uuid,
            {ok, SpaceUsed} = user_logic:get_files_size(Uuid, ProtocolVersion),
            {ok, #quota{size = Quota}} = user_logic:get_quota(UserDoc),
            ?info("user has used: ~p, quota: ~p", [SpaceUsed, Quota]),

            %% TODO: there is one little problem with this - we dont recognize situation in which quota has been manually changed to
            %% exactly the same value as default_quota
            {ok, DefaultQuotaSize} = application:get_env(?APP_Name, default_quota),
            QuotaToInsert = case Quota =:= DefaultQuotaSize of
                                true -> ?DEFAULT_QUOTA_DB_TAG;
                                _ -> Quota
                            end,

            case SpaceUsed > Quota of
                true ->
                    update_quota(UserDoc, #quota{size = QuotaToInsert, exceeded = true}),
                    true;
                _ ->
                    update_quota(UserDoc, #quota{size = QuotaToInsert, exceeded = false}),
                    false
            end;
        Error ->
            throw({cannot_fetch_user, Error})
    end.<|MERGE_RESOLUTION|>--- conflicted
+++ resolved
@@ -67,7 +67,6 @@
                {ok, ExistingUser} ->
                    synchronize_user_info(ExistingUser, Teams, Email, DnList);
                {error, user_not_found} ->
-<<<<<<< HEAD
                     case create_user(Login, Name, Teams, Email, DnList) of
 						{ok, NewUser} ->
 							NewUser;
@@ -75,14 +74,6 @@
                         ?error("Sign in error: ~p", [Error]),
 							throw(Error)
 	               end;
-=======
-                   case create_user(Login, Name, Teams, Email, DnList) of
-                       {ok, NewUser} ->
-                           NewUser;
-                       {error, Error} ->
-                           throw(Error)
-                   end;
->>>>>>> 1b735c3c
     %% Code below is only for development purposes (connection to DB is not required)
                Error ->
                    throw(Error)
@@ -104,12 +95,8 @@
     Result :: {ok, user_doc()} | {error, any()}.
 %% ====================================================================
 create_user(Login, Name, Teams, Email, DnList) ->
-<<<<<<< HEAD
   ?debug("Creating user: ~p", [{Login, Name, Teams, Email, DnList}]),
 	Quota = #quota{},
-=======
-    Quota = #quota{},
->>>>>>> 1b735c3c
     {QuotaAns, QuotaUUID} = dao_lib:apply(dao_users, save_quota, [Quota], 1),
     User = #user
     {
@@ -133,64 +120,6 @@
         quota_doc = QuotaUUID
     },
     {DaoAns, UUID} = dao_lib:apply(dao_users, save_user, [User], 1),
-<<<<<<< HEAD
-	try
-		erase(created_root_dir),
-		case {DaoAns,QuotaAns} of
-			{ok,ok} ->
-		        GetUserAns = get_user({uuid, UUID}),
-
-			    [create_team_dir(Team) || Team <- get_team_names(User)], %% Create team dirs in DB if they don't exist
-
-				{GetUserFirstAns, UserRec} = GetUserAns,
-		        case GetUserFirstAns of
-		          ok ->
-		            RootAns = create_root(Login, UserRec#veil_document.uuid),
-		            case RootAns of
-			            {ok,RootUUID} ->
-				            put(created_root_dir,RootUUID),
-			                case create_dirs_at_storage(Login, get_team_names(User)) of
-								ok -> ok;
-								DirsError -> throw(DirsError)
-			                end,
-			                GetUserAns;
-			            {error,file_exists} ->
-				            ?warning("Root dir for user ~s already exists!",[Login]),
-				            case create_dirs_at_storage(Login, get_team_names(User)) of
-					            ok -> ok;
-					            DirsError2 -> throw(DirsError2)
-				            end,
-				            GetUserAns;
-		                _ ->
-			                throw(RootAns)
-		            end;
-		          _ ->
-		            throw(GetUserAns)
-		        end;
-			_ ->
-			    throw({error, {UUID,QuotaUUID}})
-	    end
-    catch
-    _Type:Error  ->
-	    ?error("Creating user failed with error: ~p",[Error]),
-	    case QuotaAns of
-			ok ->
-				dao_lib:apply(dao_users, remove_quota, [QuotaUUID],1);
-			_ -> already_clean
-		end,
-		case DaoAns of
-			ok ->
-				dao_lib:apply(dao_users, remove_user, [{uuid,UUID}],1);
-			_ -> already_clean
-		end,
-	    case get(created_root_dir) of
-			RootDir when is_list(RootDir) ->
-				dao_lib:apply(dao_vfs, remove_file, [{uuid,RootDir}], 1);
-			_ -> already_clean
-	    end,
-	    Error
-	end.
-=======
     try
         erase(created_root_dir),
         case {DaoAns, QuotaAns} of
@@ -247,7 +176,6 @@
             end,
             Error
     end.
->>>>>>> 1b735c3c
 
 
 %% get_user/1
@@ -559,7 +487,6 @@
     Result :: {ok, quota()} | {error, any()}.
 %% ====================================================================
 update_quota(User, NewQuota) ->
-<<<<<<< HEAD
   Quota = dao_lib:apply(dao_users, get_quota, [User#veil_document.record#user.quota_doc], 1),
   case Quota of
     {ok, QuotaDoc} ->
@@ -571,17 +498,6 @@
     Other ->
       Other
   end.
-=======
-    Quota = dao_lib:apply(dao_users, get_quota, [User#veil_document.record#user.quota_doc], 1),
-    case Quota of
-        {ok, QuotaDoc} ->
-            NewQuotaDoc = QuotaDoc#veil_document{record = NewQuota},
-            dao_lib:apply(dao_users, save_quota, [NewQuotaDoc], 1);
-        {error, Error} -> {error, {get_quota_error, Error}};
-        Other ->
-            Other
-    end.
->>>>>>> 1b735c3c
 
 %% get_files_size/2
 %% ====================================================================
@@ -763,13 +679,9 @@
             CTime = vcn_utils:time(),
             FileDoc = fslogic_meta:update_meta_attr(File, times, {CTime, CTime, CTime}),
             dao_lib:apply(dao_vfs, save_new_file, [Dir, FileDoc], 1);
-<<<<<<< HEAD
         _ParentError ->
           ?error("Cannot create root dir ~p for uid, error: ~p", [Dir, Uid, {parent_error, _ParentError}]),
           {error,parent_error}
-=======
-        _ParentError -> {error, parent_error}
->>>>>>> 1b735c3c
     end.
 
 %% create_dirs_at_storage/2
@@ -783,7 +695,6 @@
     {ListStatus, StorageList} = dao_lib:apply(dao_vfs, list_storage, [], 1),
     case ListStatus of
         ok ->
-<<<<<<< HEAD
 					StorageRecords = lists:map(fun(VeilDoc) -> VeilDoc#veil_document.record end, StorageList),
 					CreateDirs = fun(StorageRecord,TmpAns) ->
 						case create_dirs_at_storage(Root,Teams,StorageRecord) of
@@ -797,17 +708,6 @@
         Error2 ->
           ?error("Cannot create dirs ~p at storage, error: ~p", [{Root, Teams}, {storage_listing_error, Error2}]),
           {error,storage_listing_error}
-=======
-            StorageRecords = lists:map(fun(VeilDoc) -> VeilDoc#veil_document.record end, StorageList),
-            CreateDirs = fun(StorageRecord, TmpAns) ->
-                case create_dirs_at_storage(Root, Teams, StorageRecord) of
-                    ok -> TmpAns;
-                    Error -> Error
-                end
-            end,
-            lists:foldl(CreateDirs, ok, StorageRecords);
-        _ -> {error, storage_listing_error}
->>>>>>> 1b735c3c
     end.
 
 %% create_dirs_at_storage/3
@@ -818,92 +718,6 @@
     Error :: atom().
 %% ====================================================================
 create_dirs_at_storage(Root, Teams, Storage) ->
-<<<<<<< HEAD
-	SHI = fslogic_storage:get_sh_for_fuse(?CLUSTER_FUSE_ID, Storage),
-
-	CreateTeamsDirs = fun(Dir, TmpAns) ->
-		DirName = "groups/" ++ Dir,
-		Ans = storage_files_manager:mkdir(SHI, DirName),
-		case Ans of
-			SuccessAns when SuccessAns == ok orelse SuccessAns == {error, dir_or_file_exists} ->
-				Ans2 = storage_files_manager:chown(SHI, DirName, "", Dir),
-				Ans3 = storage_files_manager:chmod(SHI, DirName, 8#1730),
-				case {Ans2, Ans3} of
-					{ok, ok} ->
-						TmpAns;
-					Error1 ->
-						?error("Can not change owner of dir ~p using storage helper ~p due to ~p. Make sure group '~s' is defined in the system.",
-							[Dir, SHI#storage_helper_info.name, Error1, Dir]),
-						{error, dir_chown_error}
-				end;
-			_ ->
-				?error("Can not create dir ~p using storage helper ~p. Make sure group '~s' is defined in the system.",
-					[Dir, SHI#storage_helper_info.name, Dir]),
-				{error, create_dir_error}
-		end
-	end,
-
-	{RootDirAns,RootDirCreated} = case Root of
-			non ->
-				{ok,false};
-			_ ->
-				RootDirName = "users/" ++ Root,
-				Ans = storage_files_manager:mkdir(SHI, RootDirName),
-				case Ans of
-					ok ->
-                        %% Change only UID. Don't touch GID since group with name that equals user's name can be missing
-                        %% @todo: scan user groups and try to chown with first group name on the list (not critical)
-						Ans3 = storage_files_manager:chown(SHI, RootDirName, Root, ""),
-						Ans4 = storage_files_manager:chmod(SHI, RootDirName, 8#300),
-						case {Ans3,Ans4} of
-							{ok,ok} ->
-								{ok,true};
-                            Error2 ->
-								?error("Can not change owner of dir ~p using storage helper ~p due to ~p. Make sure user '~s' is defined in the system.",
-									[Root, SHI#storage_helper_info.name, Error2, Root]),
-	                            {{error,dir_chown_error},true}
-						end;
-					{error, dir_or_file_exists} ->
-						?warning("User root dir ~p already exists",[RootDirName]),
-						Ans3 = storage_files_manager:chown(SHI, RootDirName, Root, ""),
-						Ans4 = storage_files_manager:chmod(SHI, RootDirName, 8#300),
-						case {Ans3,Ans4} of
-							{ok,ok} ->
-								{ok,false};
-							_ ->
-								?error("Can not change owner of dir ~p using storage helper ~p. Make sure user '~s' is defined in the system.",
-									[Root, SHI#storage_helper_info.name, Root]),
-								{{error,dir_chown_error},false}
-						end;
-					_ ->
-						?error("Can not create dir ~p using storage helper ~p. Make sure user '~s' is defined in the system.",
-							[Root, SHI#storage_helper_info.name, Root]),
-						{{error,create_dir_error},false}
-				end
-			end,
-
-	case RootDirAns of
-		ok ->
-			TeamDirsAns = lists:foldl(CreateTeamsDirs, ok, Teams),
-			case {TeamDirsAns, RootDirCreated} of
-				{ok, _} ->
-					ok;
-				{TeamsError, true} ->
-					storage_files_manager:delete_dir(SHI, "users/"++Root),
-					TeamsError;
-				{TeamsError2, false} ->
-					TeamsError2
-			end;
-		RootError ->
-			case RootDirCreated of
-				true ->
-					storage_files_manager:delete_dir(SHI, "users/"++Root),
-					RootError;
-				false ->
-					RootError
-			end
-	end.
-=======
     SHI = fslogic_storage:get_sh_for_fuse(?CLUSTER_FUSE_ID, Storage),
 
     CreateTeamsDirs = fun(Dir, TmpAns) ->
@@ -988,7 +802,6 @@
                     RootError
             end
     end.
->>>>>>> 1b735c3c
 
 %% get_team_names/1
 %% ====================================================================
