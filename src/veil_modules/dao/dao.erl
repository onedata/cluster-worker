--- conflicted
+++ resolved
@@ -97,24 +97,6 @@
 init({Args, {init_status, _TableInfo}}) ->
     init({Args, {init_status, table_initialized}});
 init(Args) ->
-<<<<<<< HEAD
-    %% Init Cache-ETS. Ignore the fact that other DAO worker could have created this table. In this case, this call will
-    %% fail, but table is present anyway, so everyone is happy.
-    case ets:info(dao_cache) of
-        undefined   -> ets:new(dao_cache, [named_table, public, set, {read_concurrency, true}]);
-        [_ | _]     -> ok
-    end,
-
-    %% Start linked process that will maintain cache status
-    Interval =
-        case application:get_env(veil_cluster_node, dao_cache_loop_time) of
-            {ok, Interval1} -> Interval1;
-            _               -> 30*60 %% Hardcoded 30min, just in case
-        end,
-    spawn_link(fun() -> cache_guard(Interval * 1000) end),
-
-    init({Args, {init_status, ets:info(db_host_store)}}).
-=======
     ClearFun = fun() -> cache_guard() end,
     ClearFun2 = fun() -> ets:delete_all_objects(storage_cache) end,
     ClearFun3 = fun() -> ets:delete_all_objects(users_cache) end,
@@ -136,7 +118,6 @@
         end;
       _ -> throw({error, {dao_fuse_cache_error, Cache1}})
     end.
->>>>>>> 0fa224e0
 
 %% handle/1
 %% ====================================================================
