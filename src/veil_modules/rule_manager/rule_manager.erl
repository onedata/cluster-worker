%% ===================================================================
%% @author Michal Wrzeszcz
%% @copyright (C): 2013 ACK CYFRONET AGH
%% This software is released under the MIT license 
%% cited in 'LICENSE.txt'.
%% @end
%% ===================================================================
%% @doc: This module implements worker_plugin_behaviour to provide
%% functionality of rule engines manager (update of rules in all types
%% of rule engines).
%% @end
%% ===================================================================

-module(rule_manager).
-behaviour(worker_plugin_behaviour).
-include("logging.hrl").
-include("registered_names.hrl").
-include("veil_modules/dao/dao_helper.hrl").
-include("veil_modules/dao/dao.hrl").
-include("veil_modules/cluster_rengine/cluster_rengine.hrl").

-include("communication_protocol_pb.hrl").
-include("fuse_messages_pb.hrl").

%% ====================================================================
%% API functions
%% ====================================================================
-export([init/1, handle/2, cleanup/0]).

<<<<<<< HEAD
%% functions for manual tests
-export([register_quota_exceeded_handler/0, register_rm_event_handler/0, register_for_write_events/1]).
=======
%% Just for test purposes:
-export([send_push_msg/1, send_push_msg_ack/1]).
>>>>>>> a1849ae0

%% name of ets that store event_handler_item records registered in rule_manager as values and event types as keys
-define(RULE_MANAGER_ETS, rule_manager).

%% name of ets that store eventstreamconfig records (from fuse_messages_pb)
%% TODO: consider using worker_host state instead
-define(PRODUCERS_RULES_ETS, producers_rules).

%% name of ets for tree id generation
%% TODO: consider using worker_host state instead
-define(HANDLER_TREE_ID_ETS, handler_tree_id_ets).

<<<<<<< HEAD
-define(ProtocolVersion, 1).
-define(VIEW_UPDATE_DELAY, 5000).
=======
-ifdef(TEST).
-define(REGISTER_DEFAULT_RULES, false).
-else.
-define(REGISTER_DEFAULT_RULES, true).
-endif.

-define(ProtocolVersion, 1).
>>>>>>> a1849ae0

init(_Args) ->
  ets:new(?RULE_MANAGER_ETS, [named_table, public, set, {read_concurrency, true}]),
  ets:new(?PRODUCERS_RULES_ETS, [named_table, public, set, {read_concurrency, true}]),
  ets:new(?HANDLER_TREE_ID_ETS, [named_table, public, set]),
  ets:insert(?HANDLER_TREE_ID_ETS, {current_id, 1}),
<<<<<<< HEAD
  [].
=======

  case ?REGISTER_DEFAULT_RULES of
    true -> erlang:send_after(30000, self(), {timer, {asynch, ?ProtocolVersion, register_default_rules}});
    _ -> ok
  end,
	[].
>>>>>>> a1849ae0

handle(_ProtocolVersion, ping) ->
  pong;

handle(_ProtocolVersion, healthcheck) ->
  ok;

%% handler called by veilclient on intitialization - returns config for veilclient
handle(_ProtocolVersion, event_producer_config_request) ->
  Configs = case ets:lookup(?PRODUCERS_RULES_ETS, producer_configs) of
              [{_Key, ProducerConfigs}] -> ProducerConfigs;
              _ -> []
            end,
  #eventproducerconfig{event_streams_configs = Configs};

%% handler called by veilclient on intitialization - returns config for veilclient
handle(_ProtocolVersion, event_producer_config_request) ->
  Configs = case ets:lookup(?PRODUCERS_RULES_ETS, producer_configs) of
              [{_Key, ProducerConfigs}] -> ProducerConfigs;
              _ -> []
            end,
  #eventproducerconfig{event_streams_configs = Configs};

handle(_ProtocolVersion, get_version) ->
  node_manager:check_vsn();

handle(_ProtocolVersion, get_event_handlers) ->
  MatchingItems = ets:match(?RULE_MANAGER_ETS, {'$1', '$2'}),

  %% ets:match returns list of lists - convert it to list of tuples
  Res = lists:map(fun(Item) -> list_to_tuple(Item) end, MatchingItems),
  {ok, Res};

handle(_ProtocolVersion, {add_event_handler, {EventType, EventHandlerItem}}) ->
  handle(_ProtocolVersion, {add_event_handler, {EventType, EventHandlerItem, #eventstreamconfig{}}});

handle(_ProtocolVersion, {add_event_handler, {EventType, EventHandlerItem, ProducerConfig}}) ->
  NewEventItem = case EventHandlerItem#event_handler_item.processing_method of
                   tree -> EventHandlerItem#event_handler_item{tree_id = generate_tree_name()};
                   _ -> EventHandlerItem
                 end,

  case ets:lookup(?RULE_MANAGER_ETS, EventType) of
    [] -> ets:insert(?RULE_MANAGER_ETS, {EventType, [NewEventItem]});
    [{_EventType, EventHandlers}] -> ets:insert(?RULE_MANAGER_ETS, {EventType, [NewEventItem | EventHandlers]})
  end,

<<<<<<< HEAD
  case ets:lookup(?PRODUCERS_RULES_ETS, producer_configs) of
    [] -> ets:insert(?PRODUCERS_RULES_ETS, {producer_configs, [ProducerConfig]});
    [{_, ListOfConfigs}] -> ets:insert(?PRODUCERS_RULES_ETS, {producer_configs, [ProducerConfig | ListOfConfigs]})
  end,
=======
  register_producer_config(ProducerConfig),
>>>>>>> a1849ae0

  notify_cluster_rengines(NewEventItem, EventType),
  notify_producers(ProducerConfig, EventType),

  ?info("New handler for event ~p registered.", [EventType]),
  ok;

<<<<<<< HEAD
=======
handle(_ProtocolVersion, {register_producer_config, ProducerConfig}) ->
  register_producer_config(ProducerConfig),
  notify_fuses(ProducerConfig);

>>>>>>> a1849ae0
handle(_ProtocolVersion, {get_event_handlers, EventType}) ->
  EventHandlerItems = ets:lookup(?RULE_MANAGER_ETS, EventType),
  Res = case EventHandlerItems of
          [{_EventType, ItemsList}] -> ItemsList;
          _ -> []
        end,
  {ok, Res};

handle(_ProtocolVersion, register_default_rules) ->
  {ok, QuotaCheckFreq} = application:get_env(?APP_Name, quota_check_freq),
  register_default_rules(QuotaCheckFreq);

handle(_ProtocolVersion, _Msg) ->
  ok.

cleanup() ->
<<<<<<< HEAD
  ok.
=======
	ok.
>>>>>>> a1849ae0

%% ====================================================================
%% Helper functions
%% ====================================================================

%% notify_cluster_rengines/2
%% ====================================================================
%% @doc Notify all cluster_rengines about EventHandlerItem for EventType
%% @end
-spec notify_cluster_rengines(EventHandlerItem :: event_handler_item(), EventType :: atom()) -> ok | error.
%% ====================================================================
notify_cluster_rengines(EventHandlerItem, EventType) ->
  Ans = gen_server:call({global, ?CCM}, {update_cluster_rengines, EventType, EventHandlerItem}),
  case Ans of
    ok -> ok;
    _ ->
      ?warning("Cannot nofify cluster_rengines"),
      error
  end.

%% notify_producers/2
%% ====================================================================
%% @doc Notify event producers about new ProducerConfig.
%% @end
<<<<<<< HEAD
-spec notify_producers(ProducerConfig :: #eventstreamconfig{}, EventType :: atom()) -> term().
%% ====================================================================
notify_producers(ProducerConfig, EventType) ->
=======
-spec notify_producers(ProducerConfig :: #eventstreamconfig{}, EventType :: string()) -> term().
%% ====================================================================
notify_producers(ProducerConfig, EventType) ->
  notify_fuses(ProducerConfig),

  %% notify logical_files_manager
  gen_server:cast({global, ?CCM}, {notify_lfm, EventType, true}).

register_producer_config(ProducerConfig) ->
  case ets:lookup(?PRODUCERS_RULES_ETS, producer_configs) of
    [] -> ets:insert(?PRODUCERS_RULES_ETS, {producer_configs, [ProducerConfig]});
    [{_, ListOfConfigs}] -> ets:insert(?PRODUCERS_RULES_ETS, {producer_configs, [ProducerConfig | ListOfConfigs]})
  end.

%% notify_fuses/1
%% ====================================================================
%% @doc Notify all fuses about new ProducerConfig.
%% @end
-spec notify_fuses(ProducerConfig :: #eventstreamconfig{}) -> term().
%% ====================================================================
notify_fuses(ProducerConfig) ->
>>>>>>> a1849ae0
  Rows = fetch_rows(?FUSE_CONNECTIONS_VIEW, #view_query_args{}),
  FuseIds = lists:map(fun(#view_row{key = FuseId}) -> FuseId end, Rows),
  UniqueFuseIds = sets:to_list(sets:from_list(FuseIds)),

<<<<<<< HEAD
  %% notify all fuses
  lists:foreach(fun(FuseId) -> request_dispatcher:send_to_fuse(FuseId, ProducerConfig, "fuse_messages") end, UniqueFuseIds),

  %% notify logical_files_manager
  gen_server:cast({global, ?CCM}, {notify_lfm, EventType, true}).

%% TODO: add proper spec
=======
  lists:foreach(fun(FuseId) -> request_dispatcher:send_to_fuse(FuseId, ProducerConfig, "fuse_messages") end, UniqueFuseIds).

%% generate_tree_name/0
%% ====================================================================
%% @doc Generate tree name for subprocess tree.
%% @end
-spec generate_tree_name() -> atom().
%% ====================================================================
>>>>>>> a1849ae0
generate_tree_name() ->
  [{_, Id}] = ets:lookup(?HANDLER_TREE_ID_ETS, current_id),
  ets:insert(?HANDLER_TREE_ID_ETS, {current_id, Id + 1}),
  list_to_atom("event_" ++ integer_to_list(Id)).

%% Helper function for fetching rows from view
<<<<<<< HEAD
%% TODO: add proper spec
=======
>>>>>>> a1849ae0
fetch_rows(ViewName, QueryArgs) ->
  case dao:list_records(ViewName, QueryArgs) of
    {ok, #view_result{rows = Rows}} ->
      Rows;
    Error ->
      ?error("Invalid view response: ~p", [Error]),
      throw(invalid_data)
  end.

<<<<<<< HEAD
%% Register rules that should registered just after cluster startup
%% TODO: add proper spec
register_default_rules(WriteBytesThreshold) ->
  register_quota_exceeded_handler(),
  register_rm_event_handler(),
  register_for_write_events(WriteBytesThreshold),
  ?info("default rule_manager rules registered").

change_write_enabled(UserDn, true) ->
  worker_host:send_to_user({dn, UserDn}, #atom{value = "write_enabled"}, "communication_protocol", ?ProtocolVersion),
  gen_server:cast({global, ?CCM}, {update_user_write_enabled, UserDn, true});
change_write_enabled(UserDn, false) ->
  worker_host:send_to_user({dn, UserDn}, #atom{value = "write_disabled"}, "communication_protocol", ?ProtocolVersion),
  gen_server:cast({global, ?CCM}, {update_user_write_enabled, UserDn, false}).


%% ====================================================================
%% Rule definitions
%% ====================================================================
register_quota_exceeded_handler() ->
  EventHandler = fun(Event) ->
    UserDn = proplists:get_value(user_dn, Event),
    change_write_enabled(UserDn, false)
  end,
  EventItem = #event_handler_item{processing_method = standard, handler_fun = EventHandler},

  %% no client configuration needed - register event handler
  gen_server:call({?Dispatcher_Name, node()}, {rule_manager, ?ProtocolVersion, self(), {add_event_handler, {quota_exceeded_event, EventItem}}}).

register_rm_event_handler() ->
  EventHandler = fun(Event) ->
    CheckQuotaExceeded = fun(UserDn) ->
      case user_logic:quota_exceeded({dn, UserDn}, ?ProtocolVersion) of
        false ->
          change_write_enabled(UserDn, true),
          false;
        _ ->
          true
      end
    end,

    %% this function returns boolean true only if check quota is needed and quota is exceeded
    CheckQuotaIfNeeded = fun(UserDn) ->
      case user_logic:get_user({dn, UserDn}) of
        {ok, UserDoc} ->
          case user_logic:get_quota(UserDoc) of
            {ok, #quota{exceeded = true}} ->
              %% calling CheckQuota causes view reloading so we call it only when needed (quota has been already exceeded)
              CheckQuotaExceeded(UserDn);
            _ -> false
          end;
        Error ->
          ?warning("cannot get user with dn: ~p, Error: ~p", [UserDn, Error]),
          false
      end
    end,

    UserDn = proplists:get_value(user_dn, Event),
    Exceeded = CheckQuotaIfNeeded(UserDn),

    %% if quota is exceeded check quota one more time after 5s - in meanwhile db view might get reloaded
    case Exceeded of
      true ->
        spawn(fun() ->
          receive
            _ -> ok
          after ?VIEW_UPDATE_DELAY ->
            CheckQuotaExceeded(UserDn)
          end
        end);
      _ ->
        ok
    end
  end,
  EventItem = #event_handler_item{processing_method = standard, handler_fun = EventHandler},

  %% client configuration
  EventFilter = #eventfilterconfig{field_name = "type", desired_value = "rm_event"},
  EventFilterConfig = #eventstreamconfig{filter_config = EventFilter},

  gen_server:call({?Dispatcher_Name, node()}, {rule_manager, ?ProtocolVersion, self(), {add_event_handler, {rm_event, EventItem, EventFilterConfig}}}).

%% Registers handler which will be called every Bytes will be written.
register_for_write_events(Bytes) ->
  EventHandler = fun(Event) ->
    UserDn = proplists:get_value(user_dn, Event),
    case user_logic:quota_exceeded({dn, UserDn}, ?ProtocolVersion) of
      true ->
        cluster_rengine:send_event(?ProtocolVersion, [{type, quota_exceeded_event}, {user_dn, UserDn}]);
      _ ->
        ok
    end
  end,

  EventHandlerMapFun = fun(WriteEv) ->
    UserDnString = proplists:get_value(user_dn, WriteEv),
    case UserDnString of
      undefined -> ok;
      _ -> string:len(UserDnString)
    end
  end,

  EventHandlerDispMapFun = fun(WriteEv) ->
    UserDnString = proplists:get_value(user_dn, WriteEv),
    case UserDnString of
      undefined -> ok;
      _ ->
        UserIdInt = string:len(UserDnString),
        UserIdInt div 10
    end
  end,
  EventItem = #event_handler_item{processing_method = tree, handler_fun = EventHandler, map_fun = EventHandlerMapFun, disp_map_fun = EventHandlerDispMapFun, config = #event_stream_config{config = #aggregator_config{field_name = user_dn, fun_field_name = count, threshold = Bytes}}},

  %% client configuration
  EventFilter = #eventfilterconfig{field_name = "type", desired_value = "write_event"},
  EventFilterConfig = #eventstreamconfig{filter_config = EventFilter},
  EventAggregator = #eventaggregatorconfig{field_name = "type", threshold = Bytes, sum_field_name = "bytes"},
  EventAggregatorConfig = #eventstreamconfig{aggregator_config = EventAggregator, wrapped_config = EventFilterConfig},

  gen_server:call({?Dispatcher_Name, node()}, {rule_manager, ?ProtocolVersion, self(), {add_event_handler, {write_event, EventItem, EventAggregatorConfig}}}).
=======
%% register_default_rules/1
%% ====================================================================
%% @doc Register rules that should be registered just after cluster startup.
%% @end
-spec register_default_rules(WriteBytesThreshold :: integer()) -> ok.
%% ====================================================================
register_default_rules(WriteBytesThreshold) ->
  rule_definitions:register_quota_exceeded_handler(),
  rule_definitions:register_rm_event_handler(),
  rule_definitions:register_for_write_events(WriteBytesThreshold),
  rule_definitions:register_for_truncate_events(),
  ?info("default rule_manager rules registered"),
  ok.

%% ====================================================================
%% Test functions
%% ====================================================================

on_complete(Message, SuccessFuseIds, FailFuseIds) ->
  ?info("oncomplete called"),
  case FailFuseIds of
    [] -> ?info("------- ack success --------");
    _ -> ?info("-------- ack fail, success: ~p, fail: ~p ---------", [length(SuccessFuseIds), length(FailFuseIds)])
  end.

%% Uuid :: string()
send_push_msg(Uuid) ->
  TestAtom = #atom{value = "test_atom2"},
  OnComplete = fun(SuccessFuseIds, FailFuseIds) -> on_complete(TestAtom, SuccessFuseIds, FailFuseIds) end,
  worker_host:send_to_user_with_ack({uuid, Uuid}, TestAtom, "communication_protocol", OnComplete, 1).

send_push_msg_ack(Uuid) ->
  TestAtom = #atom{value = "test_atom2_ack"},
  OnComplete = fun(SuccessFuseIds, FailFuseIds) -> on_complete(TestAtom, SuccessFuseIds, FailFuseIds) end,
  worker_host:send_to_user_with_ack({uuid, Uuid}, TestAtom, "communication_protocol", OnComplete, 1).
>>>>>>> a1849ae0
<|MERGE_RESOLUTION|>--- conflicted
+++ resolved
@@ -27,13 +27,8 @@
 %% ====================================================================
 -export([init/1, handle/2, cleanup/0]).
 
-<<<<<<< HEAD
-%% functions for manual tests
--export([register_quota_exceeded_handler/0, register_rm_event_handler/0, register_for_write_events/1]).
-=======
 %% Just for test purposes:
 -export([send_push_msg/1, send_push_msg_ack/1]).
->>>>>>> a1849ae0
 
 %% name of ets that store event_handler_item records registered in rule_manager as values and event types as keys
 -define(RULE_MANAGER_ETS, rule_manager).
@@ -46,10 +41,6 @@
 %% TODO: consider using worker_host state instead
 -define(HANDLER_TREE_ID_ETS, handler_tree_id_ets).
 
-<<<<<<< HEAD
--define(ProtocolVersion, 1).
--define(VIEW_UPDATE_DELAY, 5000).
-=======
 -ifdef(TEST).
 -define(REGISTER_DEFAULT_RULES, false).
 -else.
@@ -57,29 +48,24 @@
 -endif.
 
 -define(ProtocolVersion, 1).
->>>>>>> a1849ae0
 
 init(_Args) ->
   ets:new(?RULE_MANAGER_ETS, [named_table, public, set, {read_concurrency, true}]),
   ets:new(?PRODUCERS_RULES_ETS, [named_table, public, set, {read_concurrency, true}]),
   ets:new(?HANDLER_TREE_ID_ETS, [named_table, public, set]),
   ets:insert(?HANDLER_TREE_ID_ETS, {current_id, 1}),
-<<<<<<< HEAD
-  [].
-=======
 
   case ?REGISTER_DEFAULT_RULES of
     true -> erlang:send_after(30000, self(), {timer, {asynch, ?ProtocolVersion, register_default_rules}});
     _ -> ok
   end,
 	[].
->>>>>>> a1849ae0
 
 handle(_ProtocolVersion, ping) ->
   pong;
 
 handle(_ProtocolVersion, healthcheck) ->
-  ok;
+	ok;
 
 %% handler called by veilclient on intitialization - returns config for veilclient
 handle(_ProtocolVersion, event_producer_config_request) ->
@@ -89,14 +75,6 @@
             end,
   #eventproducerconfig{event_streams_configs = Configs};
 
-%% handler called by veilclient on intitialization - returns config for veilclient
-handle(_ProtocolVersion, event_producer_config_request) ->
-  Configs = case ets:lookup(?PRODUCERS_RULES_ETS, producer_configs) of
-              [{_Key, ProducerConfigs}] -> ProducerConfigs;
-              _ -> []
-            end,
-  #eventproducerconfig{event_streams_configs = Configs};
-
 handle(_ProtocolVersion, get_version) ->
   node_manager:check_vsn();
 
@@ -121,14 +99,7 @@
     [{_EventType, EventHandlers}] -> ets:insert(?RULE_MANAGER_ETS, {EventType, [NewEventItem | EventHandlers]})
   end,
 
-<<<<<<< HEAD
-  case ets:lookup(?PRODUCERS_RULES_ETS, producer_configs) of
-    [] -> ets:insert(?PRODUCERS_RULES_ETS, {producer_configs, [ProducerConfig]});
-    [{_, ListOfConfigs}] -> ets:insert(?PRODUCERS_RULES_ETS, {producer_configs, [ProducerConfig | ListOfConfigs]})
-  end,
-=======
   register_producer_config(ProducerConfig),
->>>>>>> a1849ae0
 
   notify_cluster_rengines(NewEventItem, EventType),
   notify_producers(ProducerConfig, EventType),
@@ -136,13 +107,10 @@
   ?info("New handler for event ~p registered.", [EventType]),
   ok;
 
-<<<<<<< HEAD
-=======
 handle(_ProtocolVersion, {register_producer_config, ProducerConfig}) ->
   register_producer_config(ProducerConfig),
   notify_fuses(ProducerConfig);
 
->>>>>>> a1849ae0
 handle(_ProtocolVersion, {get_event_handlers, EventType}) ->
   EventHandlerItems = ets:lookup(?RULE_MANAGER_ETS, EventType),
   Res = case EventHandlerItems of
@@ -159,11 +127,7 @@
   ok.
 
 cleanup() ->
-<<<<<<< HEAD
-  ok.
-=======
 	ok.
->>>>>>> a1849ae0
 
 %% ====================================================================
 %% Helper functions
@@ -188,11 +152,6 @@
 %% ====================================================================
 %% @doc Notify event producers about new ProducerConfig.
 %% @end
-<<<<<<< HEAD
--spec notify_producers(ProducerConfig :: #eventstreamconfig{}, EventType :: atom()) -> term().
-%% ====================================================================
-notify_producers(ProducerConfig, EventType) ->
-=======
 -spec notify_producers(ProducerConfig :: #eventstreamconfig{}, EventType :: string()) -> term().
 %% ====================================================================
 notify_producers(ProducerConfig, EventType) ->
@@ -214,20 +173,10 @@
 -spec notify_fuses(ProducerConfig :: #eventstreamconfig{}) -> term().
 %% ====================================================================
 notify_fuses(ProducerConfig) ->
->>>>>>> a1849ae0
   Rows = fetch_rows(?FUSE_CONNECTIONS_VIEW, #view_query_args{}),
   FuseIds = lists:map(fun(#view_row{key = FuseId}) -> FuseId end, Rows),
   UniqueFuseIds = sets:to_list(sets:from_list(FuseIds)),
 
-<<<<<<< HEAD
-  %% notify all fuses
-  lists:foreach(fun(FuseId) -> request_dispatcher:send_to_fuse(FuseId, ProducerConfig, "fuse_messages") end, UniqueFuseIds),
-
-  %% notify logical_files_manager
-  gen_server:cast({global, ?CCM}, {notify_lfm, EventType, true}).
-
-%% TODO: add proper spec
-=======
   lists:foreach(fun(FuseId) -> request_dispatcher:send_to_fuse(FuseId, ProducerConfig, "fuse_messages") end, UniqueFuseIds).
 
 %% generate_tree_name/0
@@ -236,17 +185,12 @@
 %% @end
 -spec generate_tree_name() -> atom().
 %% ====================================================================
->>>>>>> a1849ae0
 generate_tree_name() ->
   [{_, Id}] = ets:lookup(?HANDLER_TREE_ID_ETS, current_id),
   ets:insert(?HANDLER_TREE_ID_ETS, {current_id, Id + 1}),
   list_to_atom("event_" ++ integer_to_list(Id)).
 
 %% Helper function for fetching rows from view
-<<<<<<< HEAD
-%% TODO: add proper spec
-=======
->>>>>>> a1849ae0
 fetch_rows(ViewName, QueryArgs) ->
   case dao:list_records(ViewName, QueryArgs) of
     {ok, #view_result{rows = Rows}} ->
@@ -256,128 +200,6 @@
       throw(invalid_data)
   end.
 
-<<<<<<< HEAD
-%% Register rules that should registered just after cluster startup
-%% TODO: add proper spec
-register_default_rules(WriteBytesThreshold) ->
-  register_quota_exceeded_handler(),
-  register_rm_event_handler(),
-  register_for_write_events(WriteBytesThreshold),
-  ?info("default rule_manager rules registered").
-
-change_write_enabled(UserDn, true) ->
-  worker_host:send_to_user({dn, UserDn}, #atom{value = "write_enabled"}, "communication_protocol", ?ProtocolVersion),
-  gen_server:cast({global, ?CCM}, {update_user_write_enabled, UserDn, true});
-change_write_enabled(UserDn, false) ->
-  worker_host:send_to_user({dn, UserDn}, #atom{value = "write_disabled"}, "communication_protocol", ?ProtocolVersion),
-  gen_server:cast({global, ?CCM}, {update_user_write_enabled, UserDn, false}).
-
-
-%% ====================================================================
-%% Rule definitions
-%% ====================================================================
-register_quota_exceeded_handler() ->
-  EventHandler = fun(Event) ->
-    UserDn = proplists:get_value(user_dn, Event),
-    change_write_enabled(UserDn, false)
-  end,
-  EventItem = #event_handler_item{processing_method = standard, handler_fun = EventHandler},
-
-  %% no client configuration needed - register event handler
-  gen_server:call({?Dispatcher_Name, node()}, {rule_manager, ?ProtocolVersion, self(), {add_event_handler, {quota_exceeded_event, EventItem}}}).
-
-register_rm_event_handler() ->
-  EventHandler = fun(Event) ->
-    CheckQuotaExceeded = fun(UserDn) ->
-      case user_logic:quota_exceeded({dn, UserDn}, ?ProtocolVersion) of
-        false ->
-          change_write_enabled(UserDn, true),
-          false;
-        _ ->
-          true
-      end
-    end,
-
-    %% this function returns boolean true only if check quota is needed and quota is exceeded
-    CheckQuotaIfNeeded = fun(UserDn) ->
-      case user_logic:get_user({dn, UserDn}) of
-        {ok, UserDoc} ->
-          case user_logic:get_quota(UserDoc) of
-            {ok, #quota{exceeded = true}} ->
-              %% calling CheckQuota causes view reloading so we call it only when needed (quota has been already exceeded)
-              CheckQuotaExceeded(UserDn);
-            _ -> false
-          end;
-        Error ->
-          ?warning("cannot get user with dn: ~p, Error: ~p", [UserDn, Error]),
-          false
-      end
-    end,
-
-    UserDn = proplists:get_value(user_dn, Event),
-    Exceeded = CheckQuotaIfNeeded(UserDn),
-
-    %% if quota is exceeded check quota one more time after 5s - in meanwhile db view might get reloaded
-    case Exceeded of
-      true ->
-        spawn(fun() ->
-          receive
-            _ -> ok
-          after ?VIEW_UPDATE_DELAY ->
-            CheckQuotaExceeded(UserDn)
-          end
-        end);
-      _ ->
-        ok
-    end
-  end,
-  EventItem = #event_handler_item{processing_method = standard, handler_fun = EventHandler},
-
-  %% client configuration
-  EventFilter = #eventfilterconfig{field_name = "type", desired_value = "rm_event"},
-  EventFilterConfig = #eventstreamconfig{filter_config = EventFilter},
-
-  gen_server:call({?Dispatcher_Name, node()}, {rule_manager, ?ProtocolVersion, self(), {add_event_handler, {rm_event, EventItem, EventFilterConfig}}}).
-
-%% Registers handler which will be called every Bytes will be written.
-register_for_write_events(Bytes) ->
-  EventHandler = fun(Event) ->
-    UserDn = proplists:get_value(user_dn, Event),
-    case user_logic:quota_exceeded({dn, UserDn}, ?ProtocolVersion) of
-      true ->
-        cluster_rengine:send_event(?ProtocolVersion, [{type, quota_exceeded_event}, {user_dn, UserDn}]);
-      _ ->
-        ok
-    end
-  end,
-
-  EventHandlerMapFun = fun(WriteEv) ->
-    UserDnString = proplists:get_value(user_dn, WriteEv),
-    case UserDnString of
-      undefined -> ok;
-      _ -> string:len(UserDnString)
-    end
-  end,
-
-  EventHandlerDispMapFun = fun(WriteEv) ->
-    UserDnString = proplists:get_value(user_dn, WriteEv),
-    case UserDnString of
-      undefined -> ok;
-      _ ->
-        UserIdInt = string:len(UserDnString),
-        UserIdInt div 10
-    end
-  end,
-  EventItem = #event_handler_item{processing_method = tree, handler_fun = EventHandler, map_fun = EventHandlerMapFun, disp_map_fun = EventHandlerDispMapFun, config = #event_stream_config{config = #aggregator_config{field_name = user_dn, fun_field_name = count, threshold = Bytes}}},
-
-  %% client configuration
-  EventFilter = #eventfilterconfig{field_name = "type", desired_value = "write_event"},
-  EventFilterConfig = #eventstreamconfig{filter_config = EventFilter},
-  EventAggregator = #eventaggregatorconfig{field_name = "type", threshold = Bytes, sum_field_name = "bytes"},
-  EventAggregatorConfig = #eventstreamconfig{aggregator_config = EventAggregator, wrapped_config = EventFilterConfig},
-
-  gen_server:call({?Dispatcher_Name, node()}, {rule_manager, ?ProtocolVersion, self(), {add_event_handler, {write_event, EventItem, EventAggregatorConfig}}}).
-=======
 %% register_default_rules/1
 %% ====================================================================
 %% @doc Register rules that should be registered just after cluster startup.
@@ -412,5 +234,4 @@
 send_push_msg_ack(Uuid) ->
   TestAtom = #atom{value = "test_atom2_ack"},
   OnComplete = fun(SuccessFuseIds, FailFuseIds) -> on_complete(TestAtom, SuccessFuseIds, FailFuseIds) end,
-  worker_host:send_to_user_with_ack({uuid, Uuid}, TestAtom, "communication_protocol", OnComplete, 1).
->>>>>>> a1849ae0
+  worker_host:send_to_user_with_ack({uuid, Uuid}, TestAtom, "communication_protocol", OnComplete, 1).