--- conflicted
+++ resolved
@@ -152,11 +152,7 @@
                     {ok, DnString, Req1};
                 {ok, 0, Errno} ->
                     ?error("[REST] Peer ~p was rejected due to ~p error code", [OtpCert#'OTPCertificate'.tbsCertificate#'OTPTBSCertificate'.subject, Errno]),
-<<<<<<< HEAD
-                    throw(invalid_cert);
-=======
                     throw(?invalid_cert);
->>>>>>> c275c83e
                 {error, Reason} ->
                     ?error("[REST] GSI peer verification callback error: ~p", [Reason]),
                     throw(?invalid_cert);
