--- conflicted
+++ resolved
@@ -46,21 +46,12 @@
             #td{style = <<"border-width: 0px; padding: 10px 10px">>, body = #p{body = node_manager:check_vsn()}}
         ]},
 
-<<<<<<< HEAD
         #tr{cells = [
             #td{style = <<"border-width: 0px; padding: 10px 10px">>, body =
             #label{class = <<"label label-large label-inverse">>, style = <<"cursor: auto;">>, body = <<"Contact">>}},
             #td{style = <<"border-width: 0px; padding: 10px 10px">>, body =
             #link{style = <<"font-size: 18px; padding: 5px 0;">>, body = <<?contact_email>>, url = <<"mailto:", ?contact_email>>}}
         ]},
-=======
-    #tablerow{cells = [
-      #tablecell{style = "border-width: 0px; padding: 10px 10px", body =
-      #label{class = "label label-large label-inverse", style = "cursor: auto;", text = "Contact"}},
-      #tablecell{style = "border-width: 0px; padding: 10px 10px", body =
-      #email_link { style="font-size: 18px; padding: 5px 0;", email=?CONTACT_EMAIL }}
-    ]},
->>>>>>> e080e2a2
 
         #tr{cells = [
             #td{style = <<"border-width: 0px; padding: 10px 10px">>, body =
@@ -76,58 +67,28 @@
                 body = #p{style = <<"white-space: pre; font-size: 100%; line-height: normal">>, body = get_license()}}
         ]},
 
-<<<<<<< HEAD
         #tr{cells = [
             #td{style = <<"border-width: 0px; padding: 10px 10px">>, body =
-            #label{class = <<"label label-large label-inverse">>, style = <<"cursor: auto;">>, body = <<"Developers">>}},
-            #td{style = <<"border-width: 0px; padding: 10px 10px">>, body = get_developers()}
+            #label{class = <<"label label-large label-inverse">>, style = <<"cursor: auto;">>, body = <<"Team">>}},
+            #td{style = <<"border-width: 0px; padding: 10px 10px">>, body = get_team()}
         ]}
-=======
-    #tablerow{cells = [
-      #tablecell{style = "border-width: 0px; padding: 10px 10px", body =
-      #label{class = "label label-large label-inverse", style = "cursor: auto;", text = "Team"}},
-      #tablecell{style = "border-width: 0px; padding: 10px 10px", body = get_team()}
-    ]}
->>>>>>> e080e2a2
-
     ]}.
 
 % content of LICENSE.txt file
 get_license() ->
-<<<<<<< HEAD
-    case file:read_file(?path_to_license_file) of
-        {ok, File} -> File;
-        {error, Error} -> gui_utils:to_binary(Error)
+    case file:read_file(?LICENSE_FILE) of
+        {ok, File} -> binary:bin_to_list(File);
+        {error, Error} -> Error
     end.
 
-% HTML list with developers printed
-get_developers() ->
-    Developers = [<<"Łukasz Dutka">>, <<"Jacek Kitowski">>, <<"Dariusz Król">>, <<"Tomasz Lichoń">>, <<"Darin Nikolow">>,
+% HTML list with team members
+get_team() ->
+    Members = [<<"Łukasz Dutka">>, <<"Jacek Kitowski">>, <<"Dariusz Król">>, <<"Tomasz Lichoń">>, <<"Darin Nikolow">>,
         <<"Łukasz Opioła">>, <<"Tomasz Pałys">>, <<"Bartosz Polnik">>, <<"Paweł Salata">>, <<"Michał Sitko">>,
         <<"Rafał Słota">>, <<"Renata Słota">>, <<"Beata Skiba">>, <<"Krzysztof Trzepla">>, <<"Michał Wrzeszcz">>],
     #list{numbered = false, body =
     lists:map(
-        fun(Developer) ->
-            #li{style = <<"font-size: 18px; padding: 5px 0;">>, body = Developer}
-        end, Developers)
-    }.
-
-event(init) -> ok.
-=======
-  case file:read_file(?LICENSE_FILE) of
-    {ok, File} -> binary:bin_to_list(File);
-    {error, Error} -> Error
-  end.
-
-% HTML list with team members
-get_team() ->
-  Members = ["Łukasz Dutka", "Jacek Kitowski", "Dariusz Król", "Tomasz Lichoń", "Darin Nikolow",
-    "Łukasz Opioła", "Tomasz Pałys", "Bartosz Polnik", "Paweł Salata", "Michał Sitko",
-    "Rafał Słota", "Renata Słota", "Beata Skiba", "Krzysztof Trzepla", "Michał Wrzeszcz"],
-  #list { numbered=false, body =
-  lists:map(
-    fun(Member) ->
-      #listitem { style="font-size: 18px; padding: 5px 0;", body=Member }
-    end, Members)
-  }.
->>>>>>> e080e2a2
+        fun(Member) ->
+            #li{style = <<"font-size: 18px; padding: 5px 0;">>, body = Member}
+        end, Members)
+    }.