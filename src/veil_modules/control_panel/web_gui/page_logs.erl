%% ===================================================================
%% @author Lukasz Opiola
%% @copyright (C): 2013 ACK CYFRONET AGH
%% This software is released under the MIT license 
%% cited in 'LICENSE.txt'.
%% @end
%% ===================================================================
%% @doc: This file contains n2o website code
%% @end
%% ===================================================================

-module(page_logs).
-compile(export_all).
-include("veil_modules/control_panel/common.hrl").
-include("registered_names.hrl").
-include("logging.hrl").

% Record used to store user preferences. One instance is kept in comet process, another one
% is remembered in page state for filter options to be persistent
-record(page_state, {
    loglevel = debug,
    auto_scroll = true,
    first_log = 1,
    max_logs = 200,
    message_filter = undefined,
    node_filter = undefined,
    module_filter = undefined,
    function_filter = undefined
}).

% Widths of columns
-define(SEVERITY_COLUMN_WIDTH, "width: 90px;").
-define(TIME_COLUMN_WIDTH, "width: 180px;").
-define(METADATA_COLUMN_WIDTH, "width: 300px;").

% Prefixes used to generate IDs for logs
-define(COLLAPSED_LOG_ROW_ID_PREFIX, "clr").
-define(EXPANDED_LOG_ROW_ID_PREFIX, "elr").

% Available options of max log count
-define(MAX_LOGS_OPTIONS, [20, 50, 200, 500, 1000, 2000]).


%% Template points to the template file, which will be filled with content
main() ->
    case gui_utils:maybe_redirect(true, false, false, true) of
        true ->
            #dtl{file = "bare", app = veil_cluster_node, bindings = [{title, <<"">>}, {body, <<"">>}]};
        false ->
            case gui_utils:can_view_logs() of
                false ->
                    wf:redirect(<<"/">>),
                    #dtl{file = "bare", app = veil_cluster_node, bindings = [{title, <<"">>}, {body, <<"">>}]};
                true ->
                    #dtl{file = "bare", app = veil_cluster_node, bindings = [{title, title()}, {body, body()}]}
            end
    end.


<<<<<<< HEAD
%% Page title
title() -> <<"Logs">>.


% This will be placed instead of [[[body()]]] tag in template
body() ->
    gui_utils:register_escape_event("escape_pressed"),
    _Body = [
        gui_utils:top_menu(logs_tab, logs_submenu()),
        #panel{style = <<"margin-top: 122px; z-index: -1;">>, body = main_table()},
=======
% User can view logs, render the body
render_body() -> 
    % Start a comet process
    {ok, Pid} = wf:comet(fun() -> comet_loop_init() end),
    %% TODO - what if central loger is down?
    % Subscribe for logs at central_logger
    gen_server:call(?Dispatcher_Name, {central_logger, 1, {subscribe, Pid}}),
    wf:state(comet_pid, Pid),
    wf:state(filters, #page_state{ }),
    Body = [        
        gui_utils:top_menu(logs_tab, logs_submenu()),        
        #panel { style="margin-top: 122px; z-index: -1;", body = main_table() },
>>>>>>> e080e2a2
        footer_popup()
    ].


% Submenu that will end up concatenated to top menu
logs_submenu() ->
    [
        #panel{class = <<"navbar-inner">>, style = <<"border-bottom: 1px solid gray; padding-bottom: 5px;">>, body = [
            #panel{class = <<"container">>, body = [
                #panel{class = <<"btn-group">>, style = <<"margin: 12px 15px;">>, body = [
                    <<"<i class=\"dropdown-arrow dropdown-arrow-inverse\"></i>">>,
                    #button{id = <<"loglevel_label">>, title = <<"Minimum log severity to be displayed">>,
                        class = <<"btn btn-inverse btn-small">>, style = <<"width: 150px;">>, body = <<"Loglevel: <b>debug</b>">>},
                    #button{title = <<"Minimum log severity to be displayed">>, class = <<"btn btn-inverse btn-small dropdown-toggle">>,
                        data_fields = [{<<"data-toggle">>, <<"dropdown">>}], body = #span{class = <<"caret">>}},
                    #list{id = <<"loglevel_dropdown">>, class = <<"dropdown-menu dropdown-inverse">>, body = loglevel_dropdown_body(debug)}
                ]},
                #panel{class = <<"btn-group">>, style = "margin: 12px 15px;", body = [
                    <<"<i class=\"dropdown-arrow dropdown-arrow-inverse\"></i>">>,
                    #button{id = <<"max_logs_label">>, title = <<"Maximum number of logs to be displayed - oldest logs will be discarded">>,
                        class = <<"btn btn-inverse btn-small">>, style = <<"width: 120px;">>, body = <<"Max logs: <b>200</b>">>},
                    #button{title = <<"Maximum number of logs to be displayed - oldest logs will be discarded">>,
                        class = <<"btn btn-inverse btn-small dropdown-toggle">>, data_fields = [{<<"data-toggle">>, <<"dropdown">>}],
                        body = #span{class = <<"caret">>}},
                    #list{id = <<"max_logs_dropdown">>, class = <<"dropdown-menu dropdown-inverse">>, body = max_logs_dropdown_body(200)}
                ]},
                #panel{class = <<"btn-group">>, style = <<"margin: 12px 15px;">>, body = [
                    #button{postback = show_filters_popup, class = <<"btn btn-inverse">>,
                        style = <<"width: 110px; height: 34px; padding: 6px 13px 8px;">>, id = <<"show_filters_button">>,
                        body = <<"Edit filters">>}
                ]},

                % Uncomment for development
                %#link{title = "Generate logs", style = "padding: 18px 14px;",
                %    body = "GENERUJ LOGI", postback = generate_logs},

                #list{class = <<"nav pull-right">>, body = [
                    #li{id = <<"generate_logs">>, body = #link{title = <<"Clear all logs">>, style = <<"padding: 18px 14px;">>,
                        body = #span{class = <<"fui-trash">>}, postback = clear_all_logs}}
                ]},
                #panel{class = <<"btn-group pull-right">>, style = <<"padding: 7px 14px 0px; margin-top: 7px;">>, body = [
                    #label{id = <<"auto_scroll_checkbox">>, class = <<"checkbox checked">>, for = <<"auto_scroll_checkbox">>,
                        style = <<"display: block; font-weight: bold;">>,
                        actions = #event{type = "click", postback = toggle_auto_scroll, target = "auto_scroll_checkbox"}, body = [
                            #span{class = <<"icons">>},
                            #checkbox{id = <<"auto_scroll_checkbox">>, data_fields = [{<<"data-toggle">>, <<"checkbox">>}],
                                value = <<"">>, checked = true},
                            "Auto scroll"
                        ]}
                ]}
            ]}
        ]}
    ].


% Main table displaying logs
main_table() ->
    #table{id = <<"main_table">>, class = <<"table table-stripped">>,
        style = <<"border-radius: 0; margin-bottom: 0; table-layout: fixed; width: 100%;">>,
        body = [
            #tr{cells = [
                #th{body = <<"Severity">>, style = <<?SEVERITY_COLUMN_WIDTH>>},
                #th{body = <<"Time">>, style = <<?TIME_COLUMN_WIDTH>>},
                #th{body = <<"Message">>},
                #th{body = <<"Metadata">>, style = <<?METADATA_COLUMN_WIDTH>>}
            ]}
        ]}.


% Footer popup panel containing filter preferences
footer_popup() ->
    #panel{class = <<"dialog success-dialog wide hidden">>,
        style = <<"z-index: 2; position:fixed; bottom: 0; margin-bottom: 0px; padding: 20px 0px; width: 100%;">>,
        id = <<"footer_popup">>, body = []}.


% This will be placed in footer_popup after user selects to edit logs
filters_panel() ->
    CloseButton = #link{postback = hide_filters_popup, title = <<"Hide">>, class = <<"glyph-link">>,
        style = <<"position: absolute; top: 8px; right: 8px; z-index: 3;">>,
        body = #span{class = <<"fui-cross">>, style = <<"font-size: 20px;">>}},
    [
        CloseButton,
        #panel{style = <<"margin: 0 40px; overflow:hidden; position: relative;">>, body = [
            #panel{style = <<"float: left; position: relative;">>, body = [
                filter_form(message_filter),
                filter_form(node_filter)
            ]},
            #panel{style = <<"float: left; position: relative; clear: both;">>, body = [
                filter_form(module_filter),
                filter_form(function_filter)
            ]}
        ]}
    ].


% Creates a set of elements used to edit filter preferences of a single filter
filter_form(FilterType) ->
    #span{style = <<"display: inline-block; position: relative; height: 42px; margin-bottom: 15px; width: 410px; text-align: left;">>, body = [
        #label{id = get_filter_label(FilterType), style = <<"display: inline; margin: 9px 14px;">>,
            actions = #event{type = "click", postback = {toggle_filter, FilterType}, target = get_filter_label(FilterType)},
            class = <<"label label-large label-inverse">>, body = get_filter_name(FilterType)},
        #p{id = get_filter_none(FilterType), style = <<"display: inline;">>, body = <<"off">>},
        #panel{id = get_filter_panel(FilterType), class = <<"input-append">>, style = <<"margin-bottom: 0px; display: inline;">>, body = [
            #textbox{id = get_filter_textbox(FilterType), class = <<"span2">>, body = <<"">>,
                placeholder = get_filter_placeholder(FilterType)},
            #panel{class = <<"btn-group">>, body = [
                #button{id = get_filter_submit_button(FilterType), class = <<"btn">>, type = <<"button">>, title = <<"Save">>,
                    body = #span{class = <<"fui-check">>}, postback = {update_filter, FilterType},
                    source = [get_filter_textbox(FilterType)]}
            ]}
        ]}
    ]}.


% Initialization of comet loop - trap_exit=true so we can control when a session terminates and
% the process should be removed from central_logger subscribers
comet_loop_init() ->
    process_flag(trap_exit, true),
    comet_loop(1, #page_state{}).

% Comet loop - waits for new logs, updates the page and repeats. Handles messages that change logging preferences.
comet_loop(Counter, PageState = #page_state{first_log = FirstLog, auto_scroll = AutoScroll}) ->
    try
        receive
            {log, Log} ->
                {NewCounter, NewPageState} = process_log(Counter, Log, PageState),
                comet_loop(NewCounter, NewPageState);
            toggle_auto_scroll ->
                comet_loop(Counter, PageState#page_state{auto_scroll = not AutoScroll});
            clear_all_logs ->
                remove_old_logs(Counter, FirstLog, 0),
                comet_loop(Counter, PageState#page_state{first_log = Counter});
            {set_loglevel, Loglevel} ->
                comet_loop(Counter, PageState#page_state{loglevel = Loglevel});
            {set_max_logs, MaxLogs} ->
                NewFirstLog = remove_old_logs(Counter, FirstLog, MaxLogs),
                comet_loop(Counter, PageState#page_state{max_logs = MaxLogs, first_log = NewFirstLog});
            {set_filter, FilterName, Filter} ->
                comet_loop(Counter, set_filter(PageState, FilterName, Filter));
            {'EXIT', _, _Reason} ->
                gen_server:call(?Dispatcher_Name, {central_logger, 1, {unsubscribe, self()}});
            _ ->
                comet_loop(Counter, PageState)
        end
    catch _Type:_Msg ->
        ?debug_stacktrace("~p ~p", [_Type, _Msg]),
<<<<<<< HEAD
        gen_server:call(?Dispatcher_Name, {central_logger, 1, {unsubscribe, self()}}),
        gui_utils:insert_bottom("main_table", comet_error()),
        gui_utils:flush()
=======
        try
          gen_server:call(?Dispatcher_Name, {central_logger, 1, {unsubscribe, self()}})
        catch
          _:_ ->
            error
        end,
        wf:insert_bottom(main_table, comet_error()),
        wf:flush()
>>>>>>> e080e2a2
    end.


% Check if log should be displayed, do if so and remove old logs if needed
process_log(Counter, {Message, Timestamp, Severity, Metadata},
        PageState = #page_state{
            loglevel = Loglevel,
            auto_scroll = AutoScroll,
            first_log = FirstLog,
            max_logs = MaxLogs,
            message_filter = MessageFilter,
            node_filter = NodeFilter,
            module_filter = ModuleFilter,
            function_filter = FunctionFilter}) ->

    Node = proplists:get_value(node, Metadata, ""),
    Module = proplists:get_value(module, Metadata, ""),
    Function = proplists:get_value(function, Metadata, ""),

    ShouldLog = filter_loglevel(Severity, Loglevel) and filter_contains(Message, MessageFilter) and filter_contains(Node, NodeFilter)
        and filter_contains(Module, ModuleFilter) and filter_contains(Function, FunctionFilter),

    {_NewCounter, _NewPageState} = case ShouldLog of
                                       false ->
                                           {Counter, PageState};
                                       true ->
                                           gui_utils:insert_bottom("main_table", render_row(Counter, {Message, Timestamp, Severity, Metadata})),
                                           wf:wire(#jquery{target = ?EXPANDED_LOG_ROW_ID_PREFIX ++ integer_to_list(Counter), method = ["hide"]}),
                                           NewFirstLog = remove_old_logs(Counter, FirstLog, MaxLogs),
                                           case AutoScroll of
                                               false ->
                                                   skip;
                                               true ->
                                                   wf:wire("$('html, body').animate({scrollTop: $(document).height()}, 50);")
                                           end,
                                           gui_utils:flush(),
                                           {Counter + 1, PageState#page_state{first_log = NewFirstLog}}
                                   end.


% Remove old logs until max_logs preference is satisfied
remove_old_logs(Counter, FirstLog, MaxLogs) ->
    case FirstLog + MaxLogs =< Counter of
        false ->
            gui_utils:flush(),
            FirstLog;
        true ->
            gui_utils:remove(?COLLAPSED_LOG_ROW_ID_PREFIX ++ integer_to_list(FirstLog)),
            gui_utils:remove(?EXPANDED_LOG_ROW_ID_PREFIX ++ integer_to_list(FirstLog)),
            remove_old_logs(Counter, FirstLog + 1, MaxLogs)
    end.


% Render a single row of logs - one collapsed and one expanded - they will be toggled with mouse clicks
render_row(Counter, {Message, Timestamp, Severity, Metadata}) ->
    CollapsedId = ?COLLAPSED_LOG_ROW_ID_PREFIX ++ integer_to_list(Counter),
    ExpandedId = ?EXPANDED_LOG_ROW_ID_PREFIX ++ integer_to_list(Counter),
    {CollapsedMetadata, ExpandedMetadata} = format_metadata(Metadata),

    CollapsedRow = #tr{class = <<"log_row">>, id = CollapsedId,
        actions = #event{type = "click", postback = {toggle_log, Counter, true}, target = CollapsedId}, cells = [
            #td{body = format_severity(Severity), style = <<?SEVERITY_COLUMN_WIDTH>>},
            #td{body = format_time(Timestamp), style = <<?TIME_COLUMN_WIDTH>>},
            #td{body = gui_utils:to_binary(Message), style = <<"text-wrap:normal; word-wrap:break-word; white-space: nowrap; overflow: hidden;">>},
            #td{body = CollapsedMetadata, style = <<?METADATA_COLUMN_WIDTH, "white-space: nowrap; overflow: hidden;">>}
        ]},

    ExpandedRow = #tr{class = <<"log_row">>, style = <<"background-color: rgba(26, 188, 156, 0.05);">>, id = ExpandedId,
        actions = #event{type = "click", postback = {toggle_log, Counter, false}, target = ExpandedId}, cells = [
            #td{body = format_severity(Severity), style = <<?SEVERITY_COLUMN_WIDTH>>},
            #td{body = format_time(Timestamp), style = <<?TIME_COLUMN_WIDTH>>},
            #td{body = gui_utils:to_binary(Message), style = <<"text-wrap:normal; word-wrap:break-word;">>},
            #td{body = ExpandedMetadata, style = <<?METADATA_COLUMN_WIDTH>>}
        ]},

    [CollapsedRow, ExpandedRow].


% Render the body of loglevel dropdown, so it highlights the current choice
loglevel_dropdown_body(Active) ->
    lists:map(
        fun(Loglevel) ->
            Class = case Loglevel of
                        Active -> <<"active">>;
                        _ -> <<"">>
                    end,
            ID = <<"loglevel_li_", (atom_to_binary(Loglevel, latin1))/binary>>,
            #li{id = ID, actions = #event{type = "click", postback = {set_loglevel, Loglevel}, target = ID},
                class = Class, body = #link{body = atom_to_binary(Loglevel, latin1)}}
        end, ?LOGLEVEL_LIST).


% Render the body of max logs dropdown, so it highlights the current choice
max_logs_dropdown_body(Active) ->
    lists:map(
        fun(Number) ->
            Class = case Number of
                        Active -> <<"active">>;
                        _ -> <<"">>
                    end,
            ID = <<"maxlogs_li_", (integer_to_binary(Number))/binary>>,
            #li{id = ID, actions = #event{type = "click", postback = {set_max_logs, Number}, target = ID},
                class = Class, body = #link{body = integer_to_binary(Number)}}
        end, ?MAX_LOGS_OPTIONS).


% Render a row in table informing about error in comet loop
comet_error() ->
    _TableRow = #tr{cells = [
        #td{body = <<"Error">>, style = <<?SEVERITY_COLUMN_WIDTH, "color: red;">>},
        #td{body = format_time(now()), style = <<?TIME_COLUMN_WIDTH, "color: red;">>},
        #td{body = <<"There has been an error in comet process. Please refresh the page.">>,
            style = <<"body-wrap:normal; word-wrap:break-word; white-space: nowrap; overflow: hidden; color: red;">>},
        #td{body = <<"">>, style = <<?METADATA_COLUMN_WIDTH, "color: red;">>}
    ]}.


% Format severity in logs
format_severity(debug) ->
    #label{class = <<"label">>, body = <<"debug">>, style = <<"display: block; font-weight: bold;">>};
format_severity(info) ->
    #label{class = <<"label label-success">>, body = <<"info">>, style = <<"display: block; font-weight: bold;">>};
format_severity(notice) ->
    #label{class = <<"label label-warning">>, body = <<"notice">>, style = <<"display: block; font-weight: bold;">>};
format_severity(warning) ->
    #label{class = <<"label label-warning">>, body = <<"warning">>, style = <<"display: block; font-weight: bold;">>};
format_severity(error) ->
    #label{class = <<"label label-important">>, body = <<"error">>, style = <<"display: block; font-weight: bold;">>};
format_severity(critical) ->
    #label{class = <<"label label-important">>, body = <<"critical">>, style = <<"display: block; font-weight: bold;">>};
format_severity(alert) ->
    #label{class = <<"label label-important">>, body = <<"alert">>, style = <<"display: block; font-weight: bold;">>};
format_severity(emergency) ->
    #label{class = <<"label label-important">>, body = <<"emergency">>, style = <<"display: block; font-weight: bold;">>}.


% Format time in logs
format_time(Timestamp) ->
    {_, _, Micros} = Timestamp,
    {{YY, MM, DD}, {Hour, Min, Sec}} = calendar:now_to_local_time(Timestamp),
    TimeString = io_lib:format("~2..0w-~2..0w-~2..0w | ~2..0w:~2..0w:~2..0w.~3..0w",
        [YY rem 100, MM, DD, Hour, Min, Sec, Micros div 1000]),
    list_to_binary(TimeString).


% Format metadata in logs, for collapsed and expanded logs
format_metadata(Tags) ->
    Collapsed = case lists:keyfind(node, 1, Tags) of
                    {Key, Value} ->
                        <<"<b>", (gui_utils:to_binary(Key))/binary, ":</b> ", (gui_utils:to_binary(Value))/binary, " ...">>;
                    _ ->
                        <<"<b>unknown node</b> ...">>
                end,
    Expanded = lists:foldl(
        fun({Key, Value}, Acc) ->
            <<Acc/binary, "<b>", (gui_utils:to_binary(Key))/binary, ":</b> ", (gui_utils:to_binary(Value))/binary, "<br />">>
        end, <<"">>, Tags),
    {Collapsed, Expanded}.


% Return true if log should be displayed based on its severity and loglevel
filter_loglevel(LogSeverity, Loglevel) ->
    logger:loglevel_atom_to_int(LogSeverity) >= logger:loglevel_atom_to_int(Loglevel).


% Return true if given string satisfies given filter
filter_contains(String, Filter) ->
    case Filter of
        undefined -> true;
        ValidFilter ->
            binary:match(gui_utils:to_binary(String), ValidFilter) /= nomatch
    end.


% =====================
% Event handling
api_event("escape_pressed", _, _) ->
    event(hide_filters_popup).


event(terminate) ->
    gui_utils:kill_comet(get(comet_pid));


event(init) ->
    put(filters, #page_state{}),
    % Start a comet process
    {ok, Pid} = gui_utils:comet(fun() -> comet_loop_init() end),
    put(comet_pid, Pid),
    % Subscribe for logs at central_logger
    gen_server:call(?Dispatcher_Name, {central_logger, 1, {subscribe, Pid}});


event(toggle_auto_scroll) ->
    get(comet_pid) ! toggle_auto_scroll;


event(clear_all_logs) ->
    get(comet_pid) ! clear_all_logs;


% Collapse or expand a log
event({toggle_log, Id, ShowAll}) ->
    case ShowAll of
        true ->
            wf:wire(#jquery{target = ?EXPANDED_LOG_ROW_ID_PREFIX ++ integer_to_list(Id), method = ["fadeIn"], args = ["300"]}),
            wf:wire(#jquery{target = ?COLLAPSED_LOG_ROW_ID_PREFIX ++ integer_to_list(Id), method = ["hide"]});
        false ->
            wf:wire(#jquery{target = ?EXPANDED_LOG_ROW_ID_PREFIX ++ integer_to_list(Id), method = ["hide"]}),
            wf:wire(#jquery{target = ?COLLAPSED_LOG_ROW_ID_PREFIX ++ integer_to_list(Id), method = ["fadeIn"], args = ["300"]})
    end;


% Show filters edition panel
event(show_filters_popup) ->
    wf:wire(#jquery{target = "footer_popup", method = ["addClass"], args = ["\"hidden\""]}),
    gui_utils:update("footer_popup", filters_panel()),
    lists:foreach(
        fun(FilterType) ->
            wf:wire(gui_utils:script_for_enter_submission(get_filter_textbox(FilterType), get_filter_submit_button(FilterType))),
            event({show_filter, FilterType})
        end, get_filter_types()),
    wf:wire(#jquery{target = "footer_popup", method = ["removeClass"], args = ["\"hidden\""]});


% Hide filters edition panel
event(hide_filters_popup) ->
    wf:wire(#jquery{target = "footer_popup", method = ["addClass"], args = ["\"hidden\""]});


% Change loglevel
event({set_loglevel, Loglevel}) ->
    gui_utils:update("loglevel_label", <<"Loglevel: <b>", (atom_to_binary(Loglevel, latin1))/binary, "</b>">>),
    gui_utils:update("loglevel_dropdown", loglevel_dropdown_body(Loglevel)),
    get(comet_pid) ! {set_loglevel, Loglevel};


% Change displayed log limit
event({set_max_logs, Number}) ->
    gui_utils:update("max_logs_label", <<"Max logs: <b>", (integer_to_binary(Number))/binary, "</b>">>),
    gui_utils:update("max_logs_dropdown", max_logs_dropdown_body(Number)),
    get(comet_pid) ! {set_max_logs, Number};


% Show patricular filter form
event({show_filter, FilterName}) ->
    Filter = get_filter(get(filters), FilterName),
    case (Filter =:= undefined) orelse (Filter =:= <<"">>) of
        true ->
            wf:wire(#jquery{target = get_filter_panel(FilterName), method = ["hide"]}),
            wf:wire(#jquery{target = get_filter_none(FilterName), method = ["show"]});
        _ ->
            wf:wire(#jquery{target = get_filter_panel(FilterName), method = ["show"]}),
            wf:wire(#jquery{target = get_filter_none(FilterName), method = ["hide"]}),
            wf:wire(#jquery{target = get_filter_textbox(FilterName), method = ["val"], args = ["\"" ++ gui_utils:to_list(Filter) ++ "\""]})
    end;


% Toggle patricular filter on/off
event({toggle_filter, FilterName}) ->
    Filter = get_filter(get(filters), FilterName),
    case Filter of
        undefined ->
            wf:wire(#jquery{target = get_filter_panel(FilterName), method = ["show"]}),
            wf:wire(#jquery{target = get_filter_none(FilterName), method = ["hide"]}),
            wf:wire(#jquery{target = get_filter_textbox(FilterName), method = ["val"], args = ["\"\""]}),
            put(filters, set_filter(get(filters), FilterName, <<"">>));
        _ ->
            wf:wire(#jquery{target = get_filter_panel(FilterName), method = ["hide"]}),
            wf:wire(#jquery{target = get_filter_none(FilterName), method = ["show"]}),
            put(filters, set_filter(get(filters), FilterName, undefined)),
            get(comet_pid) ! {set_filter, FilterName, undefined}
    end;


% Update patricular filter
event({update_filter, FilterName}) ->
    Filter = gui_utils:to_binary(wf:q(get_filter_textbox(FilterName))),
    case Filter of
        <<"">> ->
            put(filters, set_filter(get(filters), FilterName, undefined)),
            get(comet_pid) ! {set_filter, FilterName, undefined};
        Bin when is_binary(Bin) ->
            put(filters, set_filter(get(filters), FilterName, Filter)),
            get(comet_pid) ! {set_filter, FilterName, Filter};
        _ -> invalid
    end;


% Development helper function - generates logs
event(generate_logs) ->
    random:seed(now()),
    Metadata = [
        {node, "ccm1@127.0.0.1"},
        {module, "dummy_mod"},
        {function, "dummy_fun"},
        {line, "456"},
        {pid, "<0.0.0>"}
    ],
    lists:foreach(
        fun(Severity) ->
            Message = lists:flatten(lists:duplicate(10, io_lib:format("~.36B", [random:uniform(98 * 567 * 456 * 235 * 232 * 3465 * 23552 * 3495 * 43534 * 345436 * 45)]))),
            lager:log(Severity, Metadata, Message)
        end, ?LOGLEVEL_LIST).


% =====================
% Define types of filters and elements connected to them
get_filter_types() -> [message_filter, node_filter, module_filter, function_filter].

set_filter(PageState, message_filter, Filter) -> PageState#page_state{message_filter = Filter};
set_filter(PageState, node_filter, Filter) -> PageState#page_state{node_filter = Filter};
set_filter(PageState, module_filter, Filter) -> PageState#page_state{module_filter = Filter};
set_filter(PageState, function_filter, Filter) -> PageState#page_state{function_filter = Filter}.

get_filter(#page_state{message_filter = Filter}, message_filter) -> Filter;
get_filter(#page_state{node_filter = Filter}, node_filter) -> Filter;
get_filter(#page_state{module_filter = Filter}, module_filter) -> Filter;
get_filter(#page_state{function_filter = Filter}, function_filter) -> Filter.

get_filter_name(message_filter) -> <<"Toggle message filter">>;
get_filter_name(node_filter) -> <<"Toggle node filter">>;
get_filter_name(module_filter) -> <<"Toggle module filter">>;
get_filter_name(function_filter) -> <<"Toggle function filter">>.

get_filter_placeholder(message_filter) -> <<"Message contains">>;
get_filter_placeholder(node_filter) -> <<"Node contains">>;
get_filter_placeholder(module_filter) -> <<"Module contains">>;
get_filter_placeholder(function_filter) -> <<"Function contains">>.

get_filter_label(message_filter) -> "message_filter_label";
get_filter_label(node_filter) -> "node_filter_label";
get_filter_label(module_filter) -> "module_filter_label";
get_filter_label(function_filter) -> "function_filter_label".

get_filter_none(message_filter) -> "message_filter_none";
get_filter_none(node_filter) -> "node_filter_none";
get_filter_none(module_filter) -> "module_filter_none";
get_filter_none(function_filter) -> "function_filter_none".

get_filter_panel(message_filter) -> "message_filter_panel";
get_filter_panel(node_filter) -> "node_filter_panel";
get_filter_panel(module_filter) -> "module_filter_panel";
get_filter_panel(function_filter) -> "function_filter_panel".

get_filter_textbox(message_filter) -> "message_filter_textbox";
get_filter_textbox(node_filter) -> "node_filter_textbox";
get_filter_textbox(module_filter) -> "module_filter_textbox";
get_filter_textbox(function_filter) -> "function_filter_textbox".

get_filter_submit_button(message_filter) -> "message_filter_button";
get_filter_submit_button(node_filter) -> "node_filter_button";
get_filter_submit_button(module_filter) -> "module_filter_button";
get_filter_submit_button(function_filter) -> "function_filter_button".
<|MERGE_RESOLUTION|>--- conflicted
+++ resolved
@@ -57,7 +57,6 @@
     end.
 
 
-<<<<<<< HEAD
 %% Page title
 title() -> <<"Logs">>.
 
@@ -68,20 +67,6 @@
     _Body = [
         gui_utils:top_menu(logs_tab, logs_submenu()),
         #panel{style = <<"margin-top: 122px; z-index: -1;">>, body = main_table()},
-=======
-% User can view logs, render the body
-render_body() -> 
-    % Start a comet process
-    {ok, Pid} = wf:comet(fun() -> comet_loop_init() end),
-    %% TODO - what if central loger is down?
-    % Subscribe for logs at central_logger
-    gen_server:call(?Dispatcher_Name, {central_logger, 1, {subscribe, Pid}}),
-    wf:state(comet_pid, Pid),
-    wf:state(filters, #page_state{ }),
-    Body = [        
-        gui_utils:top_menu(logs_tab, logs_submenu()),        
-        #panel { style="margin-top: 122px; z-index: -1;", body = main_table() },
->>>>>>> e080e2a2
         footer_popup()
     ].
 
@@ -228,21 +213,10 @@
                 comet_loop(Counter, PageState)
         end
     catch _Type:_Msg ->
-        ?debug_stacktrace("~p ~p", [_Type, _Msg]),
-<<<<<<< HEAD
-        gen_server:call(?Dispatcher_Name, {central_logger, 1, {unsubscribe, self()}}),
+        ?error_stacktrace("Error in page_logs comet_loop - ~p: ~p", [_Type, _Msg]),
+        catch gen_server:call(?Dispatcher_Name, {central_logger, 1, {unsubscribe, self()}}),
         gui_utils:insert_bottom("main_table", comet_error()),
         gui_utils:flush()
-=======
-        try
-          gen_server:call(?Dispatcher_Name, {central_logger, 1, {unsubscribe, self()}})
-        catch
-          _:_ ->
-            error
-        end,
-        wf:insert_bottom(main_table, comet_error()),
-        wf:flush()
->>>>>>> e080e2a2
     end.
 
 
@@ -423,16 +397,13 @@
     event(hide_filters_popup).
 
 
-event(terminate) ->
-    gui_utils:kill_comet(get(comet_pid));
-
-
 event(init) ->
     put(filters, #page_state{}),
     % Start a comet process
     {ok, Pid} = gui_utils:comet(fun() -> comet_loop_init() end),
     put(comet_pid, Pid),
     % Subscribe for logs at central_logger
+    %% TODO - what if central loger is down?
     gen_server:call(?Dispatcher_Name, {central_logger, 1, {subscribe, Pid}});
 
 
