--- conflicted
+++ resolved
@@ -17,11 +17,7 @@
 
 
 % How often should comet process check for changes in current dir
-<<<<<<< HEAD
--define(AUTOREFRESH_PERIOD, 500).
-=======
 -define(AUTOREFRESH_PERIOD, 1000).
->>>>>>> e080e2a2
 
 
 % Item is either a file or a dir represented in manager
@@ -220,90 +216,6 @@
     put(to_wire, []).
 
 
-<<<<<<< HEAD
-=======
-
-
-
-%%%%%%%%%%%%%%%%%%%%%%%%%%%%%%%%%%%%%%%%%%%%%%%%
-%% Synchronisation of postback and comet processes
-
-sync_loop_init() ->
-    sync_loop(none, none, erlang:now()).
-
-sync_loop(Holder, Waiting, LastUpdate) ->
-    receive 
-        {Pid, lock, MinTimePassed} ->
-            case Holder of
-                none -> 
-                    case MinTimePassed of
-                        0 -> 
-                            Pid ! {self(), ok},
-                            sync_loop(Pid, none, erlang:now());
-                        _ ->
-                            TimePassed = timer:now_diff(erlang:now(), LastUpdate) div 1000,
-                            if
-                                MinTimePassed > TimePassed -> 
-                                    Pid ! {self(), {wait, MinTimePassed - TimePassed}},
-                                    sync_loop(none, none, LastUpdate);
-                                true ->
-                                    Pid ! {self(), ok},
-                                    sync_loop(Pid, none, erlang:now())
-                            end
-                    end;
-                _ ->
-                    case MinTimePassed of
-                        0 -> 
-                            sync_loop(Holder, Pid, erlang:now());
-                        _ ->
-                            Pid ! {self(), {wait, MinTimePassed}},
-                            sync_loop(Holder, Waiting, LastUpdate)
-                    end
-            end;
-        {Holder, release} ->
-            if 
-                Waiting /= none -> Waiting ! {self(), ok};
-                true -> skip
-            end,
-            Holder ! {self(), ok},
-            sync_loop(Waiting, none, erlang:now());
-
-        _ -> 
-            sync_loop(Holder, Waiting, LastUpdate)
-
-    % Make sure no deadlock occurs
-    after 10000 ->
-            if 
-                Waiting /= none -> Waiting ! {self(), ok};
-                true -> skip
-            end,
-            if 
-                Holder /= none -> Holder ! {self(), ok};
-                true -> skip
-            end,
-            sync_loop(Waiting, none, erlang:now())
-    end.
-
-
-sync_lock(MinTimePassed) ->
-    try
-        Pid = get_key(sync_pid),
-        Pid ! {self(), lock, MinTimePassed},
-        receive {Pid, Ans} -> Ans end
-    catch _:_ ->
-        error % Return error if sync_pid cannot be retrieved
-    end.
-
-
-sync_release() ->
-    Pid = get_key(sync_pid),
-    Pid ! {self(), release},
-    receive {Pid, Ans} -> Ans after 500 -> throw(cannot_release_lock) end.
-
-
-
->>>>>>> e080e2a2
-%%%%%%%%%%%%%%%%%%%%%%%%%%%%%%%%%%%%%%%%%%%%%%%%
 %% Handling events
 api_event("escape_pressed", _, _) ->
     event({action, hide_popup}).
@@ -336,7 +248,6 @@
     gui_utils:apply_or_redirect(erlang, send, [get(comet_pid), {action, Fun, NewArgs}], true).
 
 
-<<<<<<< HEAD
 %%%%%%%%%%%%%%%%%%%%%%%%%%%%%%%%%%%%%%%%%%%%%%%%
 %% Comet loop and functions evaluated by comet
 comet_loop_init(UserId, RequestedHostname) ->
@@ -354,14 +265,6 @@
     set_item_list_rev(item_list_md5(get_item_list())),
     set_clipboard_items([]),
     set_clipboard_type(none),
-
-
-    % Render elements depending on page state
-=======
-process_event({action, Fun, Args}) ->
-    % Make sure the lock is obtained or crash otherwise
-    ok = sync_lock(0),
->>>>>>> e080e2a2
     reset_wire_accumulator(),
     refresh_workspace(),
     do_wiring(),
@@ -372,7 +275,6 @@
     comet_loop(false).
 
 
-<<<<<<< HEAD
 comet_loop(IsUploadInProgress) ->
     try
         receive
@@ -416,48 +318,6 @@
         page_error:redirect_with_error(<<"Internal server error">>,
             <<"Server encountered an unexpected error. Please contact the site administrator if the problem persists.">>),
         gui_utils:flush()
-=======
-comet_loop() ->
-    case sync_lock(?AUTOREFRESH_PERIOD) of
-        {wait, Time} ->
-            timer:sleep(Time),
-            comet_loop();
-        ok ->
-            try
-                case gui_utils:get_user_dn() of
-                    undefined -> 
-                        sync_release(),
-                        wf:redirect("/manage_account");
-                    DN ->    
-                        put(user_id, DN),
-                        comet_maybe_refresh(),
-                        sync_release(),
-                        timer:sleep(?AUTOREFRESH_PERIOD)
-                end,
-                comet_loop()
-            catch Type:Message ->
-                catch sync_release(),
-                lager:error("Error in file_manager comet_loop - ~p - ~p~n~p", 
-                    [Type, Message, erlang:get_stacktrace()])
-            end;
-        _ -> 
-            terminate
-    end.
-
-
-comet_maybe_refresh() ->        
-    CurrentItemList = fs_list_dir(get_key(working_directory)),
-    CurrentMD5 = item_list_md5(CurrentItemList),
-    case get_key(item_list_rev) of
-        CurrentMD5 -> skip;
-        _ -> 
-            reset_wire_accumulator(),
-            put_key(item_list, CurrentItemList),
-            put_key(item_list_rev, CurrentMD5),
-            refresh_workspace(),
-            do_wiring(),
-            wf:flush()
->>>>>>> e080e2a2
     end.
 
 
@@ -929,18 +789,9 @@
                                  end;
                              _ -> <<"">>
                          end,
-            ImageUrl = case item_is_dir(Item) of
-                           true ->
-                               case FullPath of
-                                   "/groups" -> <<"/images/folder_groups64.png">>;
-                                   "/groups" ++ Rest -> case string:rstr(Rest, "/") of
-                                                            1 -> <<"/images/folder_groups64.png">>;
-                                                            _ -> <<"/images/folder64.png">>
-                                                        end;
-                                   _ -> <<"/images/folder64.png">>
-                               end;
-                           false ->
-                               <<"/images/file64.png">>
+            ImageUrl = case is_group_dir(FullPath) of
+                           true -> <<"/images/folder_groups64.png">>;
+                           false -> <<"/images/folder64.png">>
                        end,
             LinkID = <<"grid_item_", (integer_to_binary(Counter))/binary>>,
             % Item won't hightlight if the link is clicked.
@@ -1044,18 +895,9 @@
                                  end;
                              _ -> <<"">>
                          end,
-            ImageUrl = case item_is_dir(Item) of
-                           true ->
-                               case FullPath of
-                                   "/groups" -> <<"/images/folder_groups32.png">>;
-                                   "/groups" ++ Rest -> case string:rstr(Rest, "/") of
-                                                            1 -> <<"/images/folder_groups32.png">>;
-                                                            _ -> <<"/images/folder32.png">>
-                                                        end;
-                                   _ -> <<"/images/folder32.png">>
-                               end;
-                           false ->
-                               <<"/images/file32.png">>
+            ImageUrl = case is_group_dir(FullPath) of
+                           true -> <<"/images/folder_groups32.png">>;
+                           false -> <<"/images/folder32.png">>
                        end,
             LinkID = <<"list_item_", (integer_to_binary(Counter))/binary>>,
             % Item won't hightlight if the link is clicked.
@@ -1219,19 +1061,17 @@
         end, <<"">>, ItemList).
 
 
-<<<<<<< HEAD
-=======
 is_group_dir(Path) ->
     case Path of
         "/groups" -> true;
         "/groups" ++ Rest -> case string:rstr(Rest, "/") of
-                        1 -> true;
-                        _ -> false
-                    end;
+                                 1 -> true;
+                                 _ -> false
+                             end;
         _ -> false
     end.
 
->>>>>>> e080e2a2
+
 %%%%%%%%%%%%%%%%%%%%%%%%%%%%%%%%%%%%
 %% logical_files_manager interfacing
 fs_get_attributes(Path) ->
