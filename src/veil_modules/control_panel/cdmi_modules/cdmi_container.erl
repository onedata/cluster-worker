--- conflicted
+++ resolved
@@ -137,10 +137,16 @@
 put_cdmi_container(Req, #state{filepath = Filepath} = State) ->
     case logical_files_manager:mkdir(Filepath) of
         ok -> %todo check given body
-<<<<<<< HEAD
-            Response = rest_utils:encode_to_json({struct, prepare_container_ans(?default_get_dir_opts, State)}),
-            Req2 = cowboy_req:set_resp_body(Response, Req),
-            {true, Req2, State};
+            case logical_files_manager:getfileattr(Filepath) of
+                {ok, Attr} ->
+                    Response = rest_utils:encode_to_json(
+                        {struct, prepare_container_ans(?default_get_dir_opts, State#state{attributes = Attr})}),
+                    Req2 = cowboy_req:set_resp_body(Response, Req),
+                    {true, Req2, State};
+                Error ->
+                    logical_files_manager:rmdir(Filepath),
+                    cdmi_error:error_reply(Req, State, ?error_forbidden_code, "Cannot get dir attrs: ~p",[Error])
+            end;
         {error, dir_exists} -> cdmi_error:error_reply(Req, State, ?error_conflict_code, "Dir creation conflict",[]);
         {logical_file_system_error, "enoent"} -> cdmi_error:error_reply(Req, State, ?error_not_found_code, "Parent dir not found",[]);
         Error -> cdmi_error:error_reply(Req, State, ?error_forbidden_code, "Dir creation error: ~p",[Error])
@@ -159,28 +165,6 @@
         {error, dir_exists} -> cdmi_error:error_reply(Req, State, ?error_conflict_code, "Dir creation conflict",[]);
         {logical_file_system_error, "enoent"} -> cdmi_error:error_reply(Req, State, ?error_not_found_code, "Parent dir not found",[]);
         Error -> cdmi_error:error_reply(Req, State, ?error_forbidden_code, "Dir creation error: ~p",[Error])
-=======
-            case logical_files_manager:getfileattr(Filepath) of
-                {ok, Attr} ->
-                    Response = rest_utils:encode_to_json(
-                        {struct, prepare_container_ans(?default_post_dir_opts, State#state{attributes = Attr})}),
-                    Req2 = cowboy_req:set_resp_body(Response, Req),
-                    {true, Req2, State};
-                _ ->
-                    logical_files_manager:rmdir(Filepath),
-                    {ok, Req2} = cowboy_req:reply(?error_forbidden_code, Req),
-                    {halt, Req2, State}
-            end;
-        {error, dir_exists} ->
-            {ok, Req2} = cowboy_req:reply(?error_conflict_code, Req),
-            {halt, Req2, State};
-        {logical_file_system_error, "enoent"} ->
-            {ok, Req2} = cowboy_req:reply(?error_not_found_code, Req),
-            {halt, Req2, State};
-        _ ->
-            {ok, Req2} = cowboy_req:reply(?error_forbidden_code, Req),
-            {halt, Req2, State}
->>>>>>> 2eb33879
     end.
 
 %% ====================================================================
