%% ===================================================================
%% @author Tomasz Lichon
%% @copyright (C): 2014 ACK CYFRONET AGH
%% This software is released under the MIT license
%% cited in 'LICENSE.txt'.
%% @end
%% ===================================================================
%% @doc This is a cdmi handler module providing basic operations on
%% cdmi objects
%% @end
%% ===================================================================
-module(cdmi_object).

-include("veil_modules/control_panel/cdmi.hrl").
-include("veil_modules/control_panel/cdmi_capabilities.hrl").
-include("veil_modules/control_panel/cdmi_object.hrl").

%% API
-export([allowed_methods/2, malformed_request/2, resource_exists/2, content_types_provided/2, content_types_accepted/2, delete_resource/2]).
-export([get_binary/2, get_cdmi_object/2, put_binary/2, put_cdmi_object/2]).
-export([stream_file/6]).

%% allowed_methods/2
%% ====================================================================
%% @doc Returns binary list of methods that are allowed (i.e GET, PUT, DELETE).
-spec allowed_methods(req(), #state{}) -> {[binary()], req(), #state{}}.
%% ====================================================================
allowed_methods(Req, State) ->
    {[<<"PUT">>, <<"GET">>, <<"DELETE">>], Req, State}.

%% malformed_request/2
%% ====================================================================
%% @doc
%% Checks if request contains all mandatory fields and their values are set properly
%% depending on requested operation
%% @end
-spec malformed_request(req(), #state{}) -> {boolean(), req(), #state{}} | no_return().
%% ====================================================================
<<<<<<< HEAD
malformed_request(Req, #state{method = <<"PUT">>, cdmi_version = Version} = State) when is_binary(Version) -> % put cdmi
    {<<"application/cdmi-object">>, _} = cowboy_req:header(<<"content-type">>, Req),
    {false, Req, State};
malformed_request(Req, State) ->
    {false, Req, State}.
=======
malformed_request(Req, #state{method = <<"PUT">>, cdmi_version = Version, filepath = Filepath } = State) when is_binary(Version) -> % put cdmi
    {<<"application/cdmi-object">>, _} = cowboy_req:header(<<"content-type">>, Req),
    {false,Req,State#state{filepath = fslogic_path:get_short_file_name(Filepath)}};
malformed_request(Req, #state{filepath = Filepath} = State) ->
    {false, Req, State#state{filepath = fslogic_path:get_short_file_name(Filepath)}}.
>>>>>>> 900d1474


%% resource_exists/2
%% ====================================================================
%% @doc Determines if resource, that can be obtained from state, exists.
-spec resource_exists(req(), #state{}) -> {boolean(), req(), #state{}}.
%% ====================================================================
resource_exists(Req, State = #state{filepath = Filepath}) ->
    case logical_files_manager:getfileattr(Filepath) of
        {ok, #fileattributes{type = "REG"} = Attr} -> {true, Req, State#state{attributes = Attr}};
        _ -> {false, Req, State}
    end.

%% content_types_provided/2
%% ====================================================================
%% @doc
%% Returns content types that can be provided and what functions should be used to process the request.
%% Before adding new content type make sure that adequate routing function
%% exists in cdmi_handler
%% @end
-spec content_types_provided(req(), #state{}) -> {[{ContentType, Method}], req(), #state{}} when
    ContentType :: binary(),
    Method :: atom().
%% ====================================================================
content_types_provided(Req, #state{cdmi_version = undefined} = State) ->
    {[
        {<<"application/binary">>, get_binary}
    ], Req, State};
content_types_provided(Req, State) ->
    {[
        {<<"application/cdmi-object">>, get_cdmi_object}
    ], Req, State}.

%% content_types_accepted/2
%% ====================================================================
%% @doc
%% Returns content-types that are accepted and what
%% functions should be used to process the requests.
%% Before adding new content type make sure that adequate routing function
%% exists in cdmi_handler
%% @end
-spec content_types_accepted(req(), #state{}) -> {[{ContentType, Method}], req(), #state{}} when
    ContentType :: binary(),
    Method :: atom().
%% ====================================================================
content_types_accepted(Req, #state{cdmi_version = undefined} = State) ->
    {[
        {'*', put_binary}
    ], Req, State};
content_types_accepted(Req, State) ->
    {[
        {<<"application/cdmi-object">>, put_cdmi_object}
    ], Req, State}.

%% delete_resource/3
%% ====================================================================
%% @doc Deletes the resource. Returns whether the deletion was successful.
-spec delete_resource(req(), #state{}) -> {term(), req(), #state{}}.
%% ====================================================================
delete_resource(Req, #state{filepath = Filepath} = State) ->
    case logical_files_manager:delete(Filepath) of
        ok -> {true, Req, State};
        Error ->
            cdmi_error:error_reply(Req, State, ?error_bad_request_code, "Deleting cdmi object end up with error: ~p", [Error])
    end.

%% ====================================================================
%% User callbacks registered in content_types_provided/content_types_accepted and present
%% in main cdmi_handler. They can handle get/put requests depending on content type.
%% ====================================================================

%% get_binary/2
%% ====================================================================
%% @doc Cowboy callback function
%% Handles GET requests for file, returning file content as response body.
%% @end
-spec get_binary(req(), #state{}) -> {term(), req(), #state{}}.
%% ====================================================================
get_binary(Req, #state{filepath = Filepath, attributes = #fileattributes{size = Size}} = State) ->
<<<<<<< HEAD
    StreamFun = file_download_handler:cowboy_file_stream_fun(fslogic_context:get_user_dn(), Filepath, Size),
    NewReq = file_download_handler:content_disposition_attachment_headers(Req, filename:basename(Filepath)),
    {Type, Subtype, _} = cow_mimetypes:all(list_to_binary(Filepath)),
    ContentType = <<Type/binary, "/", Subtype/binary>>,
    Req2 = gui_utils:cowboy_ensure_header(<<"content-type">>, ContentType, NewReq),
    {{stream, Size, StreamFun}, Req2, State}.
=======
    % get optional 'Range' header
    {RawRange, _} = cowboy_req:header(<<"range">>, Req),
    Ranges = case RawRange of
                 undefined -> [{0,Size-1}];
                 RawRange -> parse_byte_range(State,RawRange)
             end,

    % return bad request if Range is invalid
    case Ranges of
        invalid -> cdmi_error:error_reply(Req,State,?error_bad_request_code,"Invalid range: ~p",[RawRange]);
        Ranges ->
            % prepare data size and stream function
            StreamSize = lists:foldl(fun({From,To},Acc) when To >= From -> Acc+To-From+1 end, 0, Ranges),
            StreamFun = fun (Socket,Transport) ->
                try
                    {ok,BufferSize} = application:get_env(veil_cluster_node, control_panel_download_buffer),
                    lists:foreach(fun (Rng) -> stream_file(Socket, Transport, State, Rng, <<"utf-8">>, BufferSize) end, Ranges)
                catch Type:Message ->
                    % Any exceptions that occur during file streaming must be caught here for cowboy to close the connection cleanly
                    ?error_stacktrace("Error while streaming file '~p' - ~p:~p", [Filepath, Type, Message])
                end
            end,

            % set mimetype, todo return assigned mimetype (after we implement mimetype assigning functionality)
            {Type, Subtype, _} = cow_mimetypes:all(list_to_binary(Filepath)), %
            ContentType = <<Type/binary, "/", Subtype/binary>>,
            Req2 = gui_utils:cowboy_ensure_header(<<"content-type">>, ContentType, Req),

            % reply with stream and adequate status
            {ok, Req3} = case RawRange of
                             undefined -> cowboy_req:reply(?ok, [], {StreamSize,StreamFun}, Req2);
                             _ -> cowboy_req:reply(?ok_partial_content, [], {StreamSize,StreamFun}, Req2)
                         end,
            {halt, Req3, State}
    end.
>>>>>>> 900d1474

%% get_cdmi_object/2
%% ====================================================================
%% @doc Cowboy callback function
%% Handles GET requests for file, returning cdmi-object content type.
%% @end
-spec get_cdmi_object(req(), #state{}) -> {term(), req(), #state{}}.
%% ====================================================================
get_cdmi_object(Req, #state{opts = Opts, attributes = #fileattributes{size = Size}, filepath = Filepath} = State) ->
    DirCdmi = prepare_object_ans(case Opts of [] -> ?default_get_file_opts; _ -> Opts end, State),
    case proplists:get_value(<<"value">>, DirCdmi) of
        {range, Range} ->
            BodyWithoutValue = proplists:delete(<<"value">>, DirCdmi),
            JsonBodyWithoutValue = rest_utils:encode_to_json({struct, BodyWithoutValue}),

            JsonBodyPrefix = case BodyWithoutValue of
                                 [] -> <<"{\"value\":\"">>;
                                 _ ->
                                     <<(erlang:binary_part(JsonBodyWithoutValue, 0, byte_size(JsonBodyWithoutValue) - 1))/binary, ",\"value\":\"">>
                             end,
            JsonBodySuffix = <<"\"}">>,
            DataSize = case Range of
                           {From, To} when To >= From -> To - From + 1;
                           default -> Size
                       end,
            Base64EncodedSize = byte_size(JsonBodyPrefix) + byte_size(JsonBodySuffix) + trunc(4 * ceil(DataSize / 3.0)),

            UserDN = fslogic_context:get_user_dn(),
            StreamFun = fun(Socket, Transport) ->
                try
                    fslogic_context:set_user_dn(UserDN),
                    Transport:send(Socket, JsonBodyPrefix),
                    {ok, BufferSize} = application:get_env(veil_cluster_node, control_panel_download_buffer),
                    stream_file(Socket, Transport, State, Range, <<"base64">>, BufferSize), %todo send also utf-8 when possible)
                    Transport:send(Socket, JsonBodySuffix)
                catch Type:Message ->
                    % Any exceptions that occur during file streaming must be caught here for cowboy to close the connection cleanly
                    ?error_stacktrace("Error while streaming file '~p' - ~p:~p", [Filepath, Type, Message])
                end
            end,

            {{stream, Base64EncodedSize, StreamFun}, Req, State};
        undefined ->
            Response = rest_utils:encode_to_json({struct, DirCdmi}),
            {Response, Req, State}
    end.

%% put_binary/2
%% ====================================================================
%% @doc Callback function for cdmi data object PUT operation with non-cdmi
%% body content-type. In that case we treat whole body as file content.
%% @end
-spec put_binary(req(), #state{}) -> {term(), req(), #state{}}.
%% ====================================================================
put_binary(Req, #state{filepath = Filepath} = State) ->
    case logical_files_manager:create(Filepath) of
        ok ->
            write_body_to_file(Req, State, 0);
<<<<<<< HEAD
        {error, file_exists} -> %todo update
            {ok, Req2} = veil_cowboy_bridge:apply(cowboy_req, reply, [?error_conflict_code, Req]),
            {halt, Req2, State};
=======
        {error, file_exists} ->
            {RawRange, _} = cowboy_req:header(<<"content-range">>, Req),
            case RawRange of
                undefined ->
                    logical_files_manager:truncate(Filepath, 0),
                    write_body_to_file(Req, State, 0, false);
                RawRange ->
                    {Length, _} = cowboy_req:body_length(Req),
                    ct:print("len ~p, range ~p",[Length, parse_byte_range(State, RawRange)]),
                    case parse_byte_range(State, RawRange) of
                        [{From, To}] when Length =:= undefined orelse Length =:= To - From + 1 ->
                            ct:print("range: ~p",[{From,To}]),
                            write_body_to_file(Req, State, From, false);
                        _ ->
                            cdmi_error:error_reply(Req, State, ?error_bad_request_code, "Invalid range: ~p", [RawRange])
                    end
            end;
>>>>>>> 900d1474
        Error ->
            cdmi_error:error_reply(Req, State, ?error_forbidden_code, "Creating cdmi object end up with error: ~p", [Error])
    end.

%% put_cdmi_object/2
%% ====================================================================
%% @doc Callback function for cdmi data object PUT operation with cdmi body
%% content type. It parses body as JSON string and gets cdmi data to create file.
%% @end
-spec put_cdmi_object(req(), #state{}) -> {term(), req(), #state{}}.
%% ====================================================================
put_cdmi_object(Req, #state{filepath = Filepath, opts = Opts} = State) -> %todo read body in chunks
    {ok, RawBody, _} = veil_cowboy_bridge:apply(cowboy_req, body, [Req]),
    Body = rest_utils:parse_body(RawBody),
    ValueTransferEncoding = proplists:get_value(<<"valuetransferencoding">>, Body, <<"utf-8">>),  %todo check given body opts, store given mimetype
    Value = proplists:get_value(<<"value">>, Body, <<>>),
    Range = case lists:keyfind(<<"value">>, 1, Opts) of
                {<<"value">>, From_, To_} -> {From_, To_};
                false -> undefined
            end,
    RawValue = case ValueTransferEncoding of
                   <<"base64">> -> base64:decode(Value);
                   <<"utf-8">> -> Value
               end,
    case logical_files_manager:create(Filepath) of
        ok ->
            case logical_files_manager:write(Filepath, RawValue) of
                Bytes when is_integer(Bytes) andalso Bytes == byte_size(RawValue) ->
                    case logical_files_manager:getfileattr(Filepath) of
                        {ok, Attrs} ->
                            Response = rest_utils:encode_to_json({struct, prepare_object_ans(?default_put_file_opts, State#state{attributes = Attrs})}),
                            Req2 = cowboy_req:set_resp_body(Response, Req),
                            {true, Req2, State};
                        Error ->
                            logical_files_manager:delete(Filepath),
                            cdmi_error:error_reply(Req, State, ?error_forbidden_code, "Getting attributes end up with error: ~p", Error)
                    end;
                Error ->
                    logical_files_manager:delete(Filepath),
                    cdmi_error:error_reply(Req, State, ?error_forbidden_code, "Writing to cdmi object end up with error: ~p", Error)
            end;
        {error, file_exists} ->
            case Range of
                {From, To} when is_binary(Value) andalso To - From + 1 == byte_size(RawValue) ->
                    case logical_files_manager:write(Filepath, From, RawValue) of
                        Bytes when is_integer(Bytes) andalso Bytes == byte_size(RawValue) ->
                            {true, Req, State};
                        Error ->
                            cdmi_error:error_reply(Req, State, ?error_forbidden_code, "Writing to cdmi object end up with error: ~p", Error)
                    end;
                undefined when is_binary(Value) ->
                    logical_files_manager:truncate(Filepath, 0),
                    case logical_files_manager:write(Filepath, RawValue) of
                        Bytes when is_integer(Bytes) andalso Bytes == byte_size(RawValue) ->
                            {true, Req, State};
                        Error ->
                            cdmi_error:error_reply(Req, State, ?error_forbidden_code, "Writing to cdmi object end up with error: ~p", Error)
                    end;
                undefined -> {true, Req, State};
                _ ->
                    cdmi_error:error_reply(Req, State, ?error_bad_request_code, "Updating cdmi object end up with error", [])
            end;
        Error ->
            cdmi_error:error_reply(Req, State, ?error_forbidden_code, "Creating cdmi object end up with error: ~p", [Error])
    end.

%% ====================================================================
%% Internal functions
%% ====================================================================

%% prepare_object_ans/2
%% ====================================================================
%% @doc Prepares proplist formatted answer with field names from given list of binaries
%% @end
-spec prepare_object_ans([FieldName :: binary()], #state{}) -> [{FieldName :: binary(), Value :: term()}].
%% ====================================================================
prepare_object_ans([], _State) ->
    [];
prepare_object_ans([<<"objectType">> | Tail], State) ->
    [{<<"objectType">>, <<"application/cdmi-object">>} | prepare_object_ans(Tail, State)];
prepare_object_ans([<<"objectID">> | Tail], #state{filepath = Filepath} = State) ->
    {ok, Uuid} = logical_files_manager:get_file_uuid(Filepath),
    [{<<"objectID">>, cdmi_id:uuid_to_objectid(Uuid)} | prepare_object_ans(Tail, State)];
prepare_object_ans([<<"objectName">> | Tail], #state{filepath = Filepath} = State) ->
    [{<<"objectName">>, list_to_binary(filename:basename(Filepath))} | prepare_object_ans(Tail, State)];
prepare_object_ans([<<"parentURI">> | Tail], #state{filepath = "/"} = State) ->
    [{<<"parentURI">>, <<>>} | prepare_object_ans(Tail, State)];
prepare_object_ans([<<"parentURI">> | Tail], #state{filepath = Filepath} = State) ->
<<<<<<< HEAD
    ParentURI = case fslogic_path:strip_path_leaf(Filepath) of
                    "/" -> <<"/">>;
                    Other -> <<(list_to_binary(Other))/binary, "/">>
                end,
=======
    ParentURI = list_to_binary(rest_utils:ensure_path_ends_with_slash(fslogic_path:strip_path_leaf(Filepath))),
>>>>>>> 900d1474
    [{<<"parentURI">>, ParentURI} | prepare_object_ans(Tail, State)];
prepare_object_ans([<<"parentID">> | Tail], #state{filepath = "/"} = State) ->
    [{<<"parentID">>, <<>>} | prepare_object_ans(Tail, State)];
prepare_object_ans([<<"parentID">> | Tail], #state{filepath = Filepath} = State) ->
    {ok, Uuid} = logical_files_manager:get_file_uuid(fslogic_path:strip_path_leaf(Filepath)),
    [{<<"parentID">>, cdmi_id:uuid_to_objectid(Uuid)} | prepare_object_ans(Tail, State)];
prepare_object_ans([<<"capabilitiesURI">> | Tail], State) ->
    [{<<"capabilitiesURI">>, list_to_binary(?dataobject_capability_path)} | prepare_object_ans(Tail, State)];
prepare_object_ans([<<"completionStatus">> | Tail], State) ->
    [{<<"completionStatus">>, <<"Complete">>} | prepare_object_ans(Tail, State)];
prepare_object_ans([<<"mimetype">> | Tail], #state{filepath = Filepath} = State) ->
    {Type, Subtype, _} = cow_mimetypes:all(gui_str:to_binary(Filepath)),
    [{<<"mimetype">>, <<Type/binary, "/", Subtype/binary>>} | prepare_object_ans(Tail, State)];
prepare_object_ans([<<"metadata">> | Tail], #state{attributes = Attrs} = State) ->
    [{<<"metadata">>, rest_utils:prepare_metadata(Attrs)} | prepare_object_ans(Tail, State)];
prepare_object_ans([{<<"metadata">>, Prefix} | Tail], #state{attributes = Attrs} = State) ->
    [{<<"metadata">>, rest_utils:prepare_metadata(Prefix, Attrs)} | prepare_object_ans(Tail, State)];
prepare_object_ans([<<"valuetransferencoding">> | Tail], State) ->
    [{<<"valuetransferencoding">>, <<"base64">>} | prepare_object_ans(Tail, State)];
prepare_object_ans([<<"value">> | Tail], State) ->
    [{<<"value">>, {range, default}} | prepare_object_ans(Tail, State)];
prepare_object_ans([{<<"value">>, From, To} | Tail], State) ->
    [{<<"value">>, {range, {From, To}}} | prepare_object_ans(Tail, State)];
prepare_object_ans([<<"valuerange">> | Tail], #state{opts = Opts, attributes = Attrs} = State) ->
    case lists:keyfind(<<"value">>, 1, Opts) of
        {<<"value">>, From, To} ->
            [{<<"valuerange">>, iolist_to_binary([integer_to_binary(From), <<"-">>, integer_to_binary(To)])} | prepare_object_ans(Tail, State)];
        _ ->
            [{<<"valuerange">>, iolist_to_binary([<<"0-">>, integer_to_binary(Attrs#fileattributes.size - 1)])} | prepare_object_ans(Tail, State)]
    end;
prepare_object_ans([_Other | Tail], State) ->
    prepare_object_ans(Tail, State).

%% write_body_to_file/3
%% ====================================================================
%% @doc @equiv write_body_to_file(Req, State, Offset, true)
-spec write_body_to_file(req(), #state{}, integer()) -> {boolean(), req(), #state{}}.
%% ====================================================================
write_body_to_file(Req, State, Offset) ->
    write_body_to_file(Req, State, Offset, true).

%% write_body_to_file/4
%% ====================================================================
%% @doc Reads request's body and writes it to file obtained from state.
%% This callback return value is compatibile with put requests.
%% @end
-spec write_body_to_file(req(), #state{}, integer(), boolean()) -> {boolean(), req(), #state{}}.
%% ====================================================================
<<<<<<< HEAD
write_body_to_file(Req, #state{filepath = Filepath} = State, Offset) ->
    {Status, Chunk, Req2} = veil_cowboy_bridge:apply(cowboy_req, body, [Req]),
=======
write_body_to_file(Req, #state{filepath = Filepath} = State, Offset, RemoveIfFails) ->
    {Status, Chunk, Req2} = cowboy_req:body(Req),
    ct:print("chunk: ~p, Offset: ~p",[Chunk,Offset]),
>>>>>>> 900d1474
    case logical_files_manager:write(Filepath, Offset, Chunk) of
        Bytes when is_integer(Bytes) ->
            case Status of
                more -> write_body_to_file(Req2, State, Offset + Bytes);
                ok -> {true, Req2, State}
            end;
        Error ->
<<<<<<< HEAD
            logical_files_manager:delete(Filepath),
=======
            case RemoveIfFails of
                true -> logical_files_manager:delete(Filepath);
                false -> ok
            end,
>>>>>>> 900d1474
            cdmi_error:error_reply(Req, State, ?error_forbidden_code, "Writing to cdmi object end up with error: ~p", [Error])
    end.

%% stream_file/6
%% ====================================================================
%% @doc Reads given range of bytes (defaults to whole file) from file (obtained from state filepath), result is
%% encoded according to 'Encoding' argument and streamed to given Socket.
%% @end
-spec stream_file(Socket :: term(), Transport :: atom(), State :: #state{}, Range, Encoding :: binary(), BufferSize :: integer()) -> Result when
    Range :: default | {From :: integer(), To :: integer()},
    Result :: ok | no_return().
%% ====================================================================
stream_file(Socket, Transport, State, Range, Encoding, BufferSize) when (BufferSize rem 3) =/= 0 ->
    stream_file(Socket, Transport, State, Range, Encoding, BufferSize - (BufferSize rem 3)); %buffer size is extended, so it's divisible by 3 to allow base64 on the fly conversion
stream_file(Socket, Transport, #state{attributes = #fileattributes{size = Size}} = State, default, Encoding, BufferSize) ->
    stream_file(Socket, Transport, State, {0, Size - 1}, Encoding, BufferSize); %default range should remain consistent with parse_object_ans/2 valuerange clause
stream_file(Socket, Transport, #state{filepath = Path} = State, {From, To}, Encoding, BufferSize) ->
    ToRead = To - From + 1,
    case ToRead > BufferSize of
        true ->
            {ok, Data} = logical_files_manager:read(Path, From, BufferSize),
            Transport:send(Socket, encode(Data, Encoding)),
            stream_file(Socket, Transport, State, {From + BufferSize, To}, Encoding, BufferSize);
        false ->
            {ok, Data} = logical_files_manager:read(Path, From, ToRead),
            Transport:send(Socket, encode(Data, Encoding))
    end.

%% encode/2
%% ====================================================================
%% @doc Encodes data according to given ecoding
%% @end
-spec encode(Data :: binary(), Encoding :: binary()) -> binary().
%% ====================================================================
encode(Data, Encoding) when Encoding =:= <<"base64">> ->
    base64:encode(Data);
encode(Data, _) ->
    Data.

%% ceil/1
%% ====================================================================
%% @doc math ceil function (works on positive values)
-spec ceil(N :: number()) -> integer().
%% ====================================================================
ceil(N) when trunc(N) == N -> N;
<<<<<<< HEAD
ceil(N) -> trunc(N + 1).
=======
ceil(N) -> trunc(N+1).

%% parse_byte_range/1
%% ====================================================================
%% @doc parses byte ranges from 'Range' http header format to list of erlang range tuples,
%% i. e. <<"1-5,-3">> for a file with length 10 will produce -> [{1,5},{7,9}]
%% @end
-spec parse_byte_range(#state{}, binary() | list()) -> list(Range) | invalid when
    Range :: {From :: integer(), To :: integer()}.
%% ====================================================================
parse_byte_range(State, Range) when is_binary(Range) ->
    Ranges = parse_byte_range(State, binary:split(Range, <<",">>, [global])),
    case lists:member(invalid,Ranges) of
        true -> invalid;
        false -> Ranges
    end;
parse_byte_range(_, []) ->
    [];
parse_byte_range(#state{attributes = #fileattributes{size = Size}} = State, [First | Rest]) ->
    Range = case binary:split(First, <<"-">>, [global]) of
                [<<>>, FromEnd] -> {max(0, Size - binary_to_integer(FromEnd)), Size - 1};
                [From, <<>>] -> {binary_to_integer(From), Size - 1};
                [From_, To] -> {binary_to_integer(From_), min(Size - 1, binary_to_integer(To))};
                _ -> [invalid]
            end,
    case Range of
        [invalid] -> [invalid];
        {Begin,End} when Begin > End -> [invalid];
        {Begin_,_End} when Begin_ > Size -> parse_byte_range(State, Rest); % range is unsatisfiable and we ignore it
        ValidRange -> [ValidRange | parse_byte_range(State, Rest)]
    end.

>>>>>>> 900d1474
<|MERGE_RESOLUTION|>--- conflicted
+++ resolved
@@ -36,19 +36,11 @@
 %% @end
 -spec malformed_request(req(), #state{}) -> {boolean(), req(), #state{}} | no_return().
 %% ====================================================================
-<<<<<<< HEAD
-malformed_request(Req, #state{method = <<"PUT">>, cdmi_version = Version} = State) when is_binary(Version) -> % put cdmi
-    {<<"application/cdmi-object">>, _} = cowboy_req:header(<<"content-type">>, Req),
-    {false, Req, State};
-malformed_request(Req, State) ->
-    {false, Req, State}.
-=======
 malformed_request(Req, #state{method = <<"PUT">>, cdmi_version = Version, filepath = Filepath } = State) when is_binary(Version) -> % put cdmi
     {<<"application/cdmi-object">>, _} = cowboy_req:header(<<"content-type">>, Req),
     {false,Req,State#state{filepath = fslogic_path:get_short_file_name(Filepath)}};
 malformed_request(Req, #state{filepath = Filepath} = State) ->
     {false, Req, State#state{filepath = fslogic_path:get_short_file_name(Filepath)}}.
->>>>>>> 900d1474
 
 
 %% resource_exists/2
@@ -128,14 +120,6 @@
 -spec get_binary(req(), #state{}) -> {term(), req(), #state{}}.
 %% ====================================================================
 get_binary(Req, #state{filepath = Filepath, attributes = #fileattributes{size = Size}} = State) ->
-<<<<<<< HEAD
-    StreamFun = file_download_handler:cowboy_file_stream_fun(fslogic_context:get_user_dn(), Filepath, Size),
-    NewReq = file_download_handler:content_disposition_attachment_headers(Req, filename:basename(Filepath)),
-    {Type, Subtype, _} = cow_mimetypes:all(list_to_binary(Filepath)),
-    ContentType = <<Type/binary, "/", Subtype/binary>>,
-    Req2 = gui_utils:cowboy_ensure_header(<<"content-type">>, ContentType, NewReq),
-    {{stream, Size, StreamFun}, Req2, State}.
-=======
     % get optional 'Range' header
     {RawRange, _} = cowboy_req:header(<<"range">>, Req),
     Ranges = case RawRange of
@@ -149,8 +133,10 @@
         Ranges ->
             % prepare data size and stream function
             StreamSize = lists:foldl(fun({From,To},Acc) when To >= From -> Acc+To-From+1 end, 0, Ranges),
+            UserDN = fslogic_context:get_user_dn(),
             StreamFun = fun (Socket,Transport) ->
                 try
+                    fslogic_context:set_user_dn(UserDN),
                     {ok,BufferSize} = application:get_env(veil_cluster_node, control_panel_download_buffer),
                     lists:foreach(fun (Rng) -> stream_file(Socket, Transport, State, Rng, <<"utf-8">>, BufferSize) end, Ranges)
                 catch Type:Message ->
@@ -171,7 +157,6 @@
                          end,
             {halt, Req3, State}
     end.
->>>>>>> 900d1474
 
 %% get_cdmi_object/2
 %% ====================================================================
@@ -230,11 +215,6 @@
     case logical_files_manager:create(Filepath) of
         ok ->
             write_body_to_file(Req, State, 0);
-<<<<<<< HEAD
-        {error, file_exists} -> %todo update
-            {ok, Req2} = veil_cowboy_bridge:apply(cowboy_req, reply, [?error_conflict_code, Req]),
-            {halt, Req2, State};
-=======
         {error, file_exists} ->
             {RawRange, _} = cowboy_req:header(<<"content-range">>, Req),
             case RawRange of
@@ -243,16 +223,13 @@
                     write_body_to_file(Req, State, 0, false);
                 RawRange ->
                     {Length, _} = cowboy_req:body_length(Req),
-                    ct:print("len ~p, range ~p",[Length, parse_byte_range(State, RawRange)]),
                     case parse_byte_range(State, RawRange) of
                         [{From, To}] when Length =:= undefined orelse Length =:= To - From + 1 ->
-                            ct:print("range: ~p",[{From,To}]),
                             write_body_to_file(Req, State, From, false);
                         _ ->
                             cdmi_error:error_reply(Req, State, ?error_bad_request_code, "Invalid range: ~p", [RawRange])
                     end
             end;
->>>>>>> 900d1474
         Error ->
             cdmi_error:error_reply(Req, State, ?error_forbidden_code, "Creating cdmi object end up with error: ~p", [Error])
     end.
@@ -341,14 +318,7 @@
 prepare_object_ans([<<"parentURI">> | Tail], #state{filepath = "/"} = State) ->
     [{<<"parentURI">>, <<>>} | prepare_object_ans(Tail, State)];
 prepare_object_ans([<<"parentURI">> | Tail], #state{filepath = Filepath} = State) ->
-<<<<<<< HEAD
-    ParentURI = case fslogic_path:strip_path_leaf(Filepath) of
-                    "/" -> <<"/">>;
-                    Other -> <<(list_to_binary(Other))/binary, "/">>
-                end,
-=======
     ParentURI = list_to_binary(rest_utils:ensure_path_ends_with_slash(fslogic_path:strip_path_leaf(Filepath))),
->>>>>>> 900d1474
     [{<<"parentURI">>, ParentURI} | prepare_object_ans(Tail, State)];
 prepare_object_ans([<<"parentID">> | Tail], #state{filepath = "/"} = State) ->
     [{<<"parentID">>, <<>>} | prepare_object_ans(Tail, State)];
@@ -397,14 +367,8 @@
 %% @end
 -spec write_body_to_file(req(), #state{}, integer(), boolean()) -> {boolean(), req(), #state{}}.
 %% ====================================================================
-<<<<<<< HEAD
-write_body_to_file(Req, #state{filepath = Filepath} = State, Offset) ->
+write_body_to_file(Req, #state{filepath = Filepath} = State, Offset, RemoveIfFails) ->
     {Status, Chunk, Req2} = veil_cowboy_bridge:apply(cowboy_req, body, [Req]),
-=======
-write_body_to_file(Req, #state{filepath = Filepath} = State, Offset, RemoveIfFails) ->
-    {Status, Chunk, Req2} = cowboy_req:body(Req),
-    ct:print("chunk: ~p, Offset: ~p",[Chunk,Offset]),
->>>>>>> 900d1474
     case logical_files_manager:write(Filepath, Offset, Chunk) of
         Bytes when is_integer(Bytes) ->
             case Status of
@@ -412,14 +376,10 @@
                 ok -> {true, Req2, State}
             end;
         Error ->
-<<<<<<< HEAD
-            logical_files_manager:delete(Filepath),
-=======
             case RemoveIfFails of
                 true -> logical_files_manager:delete(Filepath);
                 false -> ok
             end,
->>>>>>> 900d1474
             cdmi_error:error_reply(Req, State, ?error_forbidden_code, "Writing to cdmi object end up with error: ~p", [Error])
     end.
 
@@ -465,9 +425,6 @@
 -spec ceil(N :: number()) -> integer().
 %% ====================================================================
 ceil(N) when trunc(N) == N -> N;
-<<<<<<< HEAD
-ceil(N) -> trunc(N + 1).
-=======
 ceil(N) -> trunc(N+1).
 
 %% parse_byte_range/1
@@ -499,5 +456,3 @@
         {Begin_,_End} when Begin_ > Size -> parse_byte_range(State, Rest); % range is unsatisfiable and we ignore it
         ValidRange -> [ValidRange | parse_byte_range(State, Rest)]
     end.
-
->>>>>>> 900d1474
