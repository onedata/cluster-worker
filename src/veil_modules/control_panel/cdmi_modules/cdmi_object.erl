%% ===================================================================
%% @author Tomasz Lichon
%% @copyright (C): 2014 ACK CYFRONET AGH
%% This software is released under the MIT license
%% cited in 'LICENSE.txt'.
%% @end
%% ===================================================================
%% @doc This is a cdmi handler module providing basic operations on
%% cdmi objects
%% @end
%% ===================================================================
-module(cdmi_object).

-include("veil_modules/control_panel/cdmi.hrl").
-include("veil_modules/control_panel/cdmi_capabilities.hrl").
-include("veil_modules/control_panel/cdmi_object.hrl").

%% API
-export([allowed_methods/2, malformed_request/2, resource_exists/2, content_types_provided/2, content_types_accepted/2, delete_resource/2]).
-export([get_binary/2, get_cdmi_object/2, put_binary/2, put_cdmi_object/2]).
-export([stream_file/6]).

%% allowed_methods/2
%% ====================================================================
%% @doc Returns binary list of methods that are allowed (i.e GET, PUT, DELETE).
-spec allowed_methods(req(), #state{}) -> {[binary()], req(), #state{}}.
%% ====================================================================
allowed_methods(Req, State) ->
    {[<<"PUT">>, <<"GET">>, <<"DELETE">>], Req, State}.

%% malformed_request/2
%% ====================================================================
%% @doc
%% Checks if request contains all mandatory fields and their values are set properly
%% depending on requested operation
%% @end
-spec malformed_request(req(), #state{}) -> {boolean(), req(), #state{}} | no_return().
%% ====================================================================
<<<<<<< HEAD
malformed_request(Req, #state{method = <<"PUT">>, cdmi_version = Version, filepath = Filepath} = State) when is_binary(Version) -> % put cdmi
    {<<"application/cdmi-object">>, _} = cowboy_req:header(<<"content-type">>, Req),
    {false, Req, State#state{filepath = fslogic_path:get_short_file_name(Filepath)}};
=======
malformed_request(Req, #state{method = <<"PUT">>, cdmi_version = Version, filepath = Filepath } = State) when is_binary(Version) -> % put cdmi
    {<<"application/cdmi-object">>, Req1} = cowboy_req:header(<<"content-type">>, Req),
    {false,Req1,State#state{filepath = fslogic_path:get_short_file_name(Filepath)}};
>>>>>>> a09b8c8f
malformed_request(Req, #state{filepath = Filepath} = State) ->
    {false, Req, State#state{filepath = fslogic_path:get_short_file_name(Filepath)}}.


%% resource_exists/2
%% ====================================================================
%% @doc Determines if resource, that can be obtained from state, exists.
-spec resource_exists(req(), #state{}) -> {boolean(), req(), #state{}}.
%% ====================================================================
resource_exists(Req, State = #state{filepath = Filepath}) ->
    case logical_files_manager:getfileattr(Filepath) of
        {ok, #fileattributes{type = "REG"} = Attr} -> {true, Req, State#state{attributes = Attr}};
        _ -> {false, Req, State}
    end.

%% content_types_provided/2
%% ====================================================================
%% @doc
%% Returns content types that can be provided and what functions should be used to process the request.
%% Before adding new content type make sure that adequate routing function
%% exists in cdmi_handler
%% @end
-spec content_types_provided(req(), #state{}) -> {[{ContentType, Method}], req(), #state{}} when
    ContentType :: binary(),
    Method :: atom().
%% ====================================================================
content_types_provided(Req, #state{cdmi_version = undefined} = State) ->
    {[
        {<<"application/binary">>, get_binary}
    ], Req, State};
content_types_provided(Req, State) ->
    {[
        {<<"application/cdmi-object">>, get_cdmi_object}
    ], Req, State}.

%% content_types_accepted/2
%% ====================================================================
%% @doc
%% Returns content-types that are accepted and what
%% functions should be used to process the requests.
%% Before adding new content type make sure that adequate routing function
%% exists in cdmi_handler
%% @end
-spec content_types_accepted(req(), #state{}) -> {[{ContentType, Method}], req(), #state{}} when
    ContentType :: binary(),
    Method :: atom().
%% ====================================================================
content_types_accepted(Req, #state{cdmi_version = undefined} = State) ->
    {[
        {'*', put_binary}
    ], Req, State};
content_types_accepted(Req, State) ->
    {[
        {<<"application/cdmi-object">>, put_cdmi_object}
    ], Req, State}.

%% delete_resource/3
%% ====================================================================
%% @doc Deletes the resource. Returns whether the deletion was successful.
-spec delete_resource(req(), #state{}) -> {term(), req(), #state{}}.
%% ====================================================================
delete_resource(Req, #state{filepath = Filepath} = State) ->
    case logical_files_manager:delete(Filepath) of
        ok -> {true, Req, State};
        Error ->
            cdmi_error:error_reply(Req, State, ?error_bad_request_code, "Deleting cdmi object end up with error: ~p", [Error])
    end.

%% ====================================================================
%% User callbacks registered in content_types_provided/content_types_accepted and present
%% in main cdmi_handler. They can handle get/put requests depending on content type.
%% ====================================================================

%% get_binary/2
%% ====================================================================
%% @doc Cowboy callback function
%% Handles GET requests for file, returning file content as response body.
%% @end
-spec get_binary(req(), #state{}) -> {term(), req(), #state{}}.
%% ====================================================================
get_binary(Req, #state{filepath = Filepath, attributes = #fileattributes{size = Size}} = State) ->
    % get optional 'Range' header
    {RawRange, Req1} = cowboy_req:header(<<"range">>, Req),
    Ranges = case RawRange of
<<<<<<< HEAD
                 undefined -> [{0, Size - 1}];
                 RawRange -> parse_byte_range(State, RawRange)
=======
                 undefined -> [{0,Size-1}];
                 _ -> parse_byte_range(State,RawRange)
>>>>>>> a09b8c8f
             end,

    % return bad request if Range is invalid
    case Ranges of
<<<<<<< HEAD
        invalid -> cdmi_error:error_reply(Req, State, ?error_bad_request_code, "Invalid range: ~p", [RawRange]);
        Ranges ->
=======
        invalid -> cdmi_error:error_reply(Req1,State,?error_bad_request_code,"Invalid range: ~p",[RawRange]);
        _ ->
>>>>>>> a09b8c8f
            % prepare data size and stream function
            StreamSize = lists:foldl(fun({From, To}, Acc) when To >= From -> Acc + To - From + 1 end, 0, Ranges),
            UserDN = fslogic_context:get_user_dn(),
            StreamFun = fun(Socket, Transport) ->
                try
                    fslogic_context:set_user_dn(UserDN),
                    {ok, BufferSize} = application:get_env(veil_cluster_node, control_panel_download_buffer),
                    lists:foreach(fun(Rng) ->
                        stream_file(Socket, Transport, State, Rng, <<"utf-8">>, BufferSize) end, Ranges)
                catch Type:Message ->
                    % Any exceptions that occur during file streaming must be caught here for cowboy to close the connection cleanly
                    ?error_stacktrace("Error while streaming file '~p' - ~p:~p", [Filepath, Type, Message])
                end
            end,

            % set mimetype, todo return assigned mimetype (after we implement mimetype assigning functionality)
            {Type, Subtype, _} = cow_mimetypes:all(list_to_binary(Filepath)), %
            ContentType = <<Type/binary, "/", Subtype/binary>>,
            Req2 = gui_utils:cowboy_ensure_header(<<"content-type">>, ContentType, Req1),

            % reply with stream and adequate status
            {ok, Req3} = case RawRange of
                             undefined ->
                                 veil_cowboy_bridge:apply(cowboy_req, reply, [?ok, [], {StreamSize, StreamFun}, Req2]);
                             _ ->
                                 veil_cowboy_bridge:apply(cowboy_req, reply, [?ok_partial_content, [], {StreamSize, StreamFun}, Req2])
                         end,
            {halt, Req3, State}
    end.

%% get_cdmi_object/2
%% ====================================================================
%% @doc Cowboy callback function
%% Handles GET requests for file, returning cdmi-object content type.
%% @end
-spec get_cdmi_object(req(), #state{}) -> {term(), req(), #state{}}.
%% ====================================================================
get_cdmi_object(Req, #state{opts = Opts, attributes = #fileattributes{size = Size}, filepath = Filepath} = State) ->
    DirCdmi = prepare_object_ans(case Opts of [] -> ?default_get_file_opts; _ -> Opts end, State),
    case proplists:get_value(<<"value">>, DirCdmi) of
        {range, Range} ->
            BodyWithoutValue = proplists:delete(<<"value">>, DirCdmi),
            JsonBodyWithoutValue = rest_utils:encode_to_json({struct, BodyWithoutValue}),

            JsonBodyPrefix = case BodyWithoutValue of
                                 [] -> <<"{\"value\":\"">>;
                                 _ ->
                                     <<(erlang:binary_part(JsonBodyWithoutValue, 0, byte_size(JsonBodyWithoutValue) - 1))/binary, ",\"value\":\"">>
                             end,
            JsonBodySuffix = <<"\"}">>,
            DataSize = case Range of
                           {From, To} when To >= From -> To - From + 1;
                           default -> Size
                       end,
            Base64EncodedSize = byte_size(JsonBodyPrefix) + byte_size(JsonBodySuffix) + trunc(4 * ceil(DataSize / 3.0)),

            UserDN = fslogic_context:get_user_dn(),
            StreamFun = fun(Socket, Transport) ->
                try
                    fslogic_context:set_user_dn(UserDN),
                    Transport:send(Socket, JsonBodyPrefix),
                    {ok, BufferSize} = application:get_env(veil_cluster_node, control_panel_download_buffer),
                    stream_file(Socket, Transport, State, Range, <<"base64">>, BufferSize), %todo send also utf-8 when possible)
                    Transport:send(Socket, JsonBodySuffix)
                catch Type:Message ->
                    % Any exceptions that occur during file streaming must be caught here for cowboy to close the connection cleanly
                    ?error_stacktrace("Error while streaming file '~p' - ~p:~p", [Filepath, Type, Message])
                end
            end,

            {{stream, Base64EncodedSize, StreamFun}, Req, State};
        undefined ->
            Response = rest_utils:encode_to_json({struct, DirCdmi}),
            {Response, Req, State}
    end.

%% put_binary/2
%% ====================================================================
%% @doc Callback function for cdmi data object PUT operation with non-cdmi
%% body content-type. In that case we treat whole body as file content.
%% @end
-spec put_binary(req(), #state{}) -> {term(), req(), #state{}}.
%% ====================================================================
put_binary(Req, #state{filepath = Filepath} = State) ->
    case logical_files_manager:create(Filepath) of
        ok ->
            write_body_to_file(Req, State, 0);
        {error, file_exists} ->
            {RawRange, Req1} = cowboy_req:header(<<"content-range">>, Req),
            case RawRange of
                undefined ->
                    logical_files_manager:truncate(Filepath, 0),
                    write_body_to_file(Req1, State, 0, false);
                _ ->
                    {Length, Req2} = cowboy_req:body_length(Req1),
                    case parse_byte_range(State, RawRange) of
                        [{From, To}] when Length =:= undefined orelse Length =:= To - From + 1 ->
                            write_body_to_file(Req2, State, From, false);
                        _ ->
                            cdmi_error:error_reply(Req2, State, ?error_bad_request_code, "Invalid range: ~p", [RawRange])
                    end
            end;
        Error ->
            cdmi_error:error_reply(Req, State, ?error_forbidden_code, "Creating cdmi object end up with error: ~p", [Error])
    end.

%% put_cdmi_object/2
%% ====================================================================
%% @doc Callback function for cdmi data object PUT operation with cdmi body
%% content type. It parses body as JSON string and gets cdmi data to create file.
%% @end
-spec put_cdmi_object(req(), #state{}) -> {term(), req(), #state{}}.
%% ====================================================================
<<<<<<< HEAD
put_cdmi_object(Req, #state{filepath = Filepath, opts = Opts} = State) -> %todo read body in chunks
    {ok, RawBody, _} = veil_cowboy_bridge:apply(cowboy_req, body, [Req]),
=======
put_cdmi_object(Req, #state{filepath = Filepath,opts = Opts} = State) -> %todo read body in chunks
    {ok, RawBody, Req1} = cowboy_req:body(Req),
>>>>>>> a09b8c8f
    Body = rest_utils:parse_body(RawBody),
    ValueTransferEncoding = proplists:get_value(<<"valuetransferencoding">>, Body, <<"utf-8">>),  %todo check given body opts, store given mimetype
    Value = proplists:get_value(<<"value">>, Body, <<>>),
    Range = case lists:keyfind(<<"value">>, 1, Opts) of
                {<<"value">>, From_, To_} -> {From_, To_};
                false -> undefined
            end,
    RawValue = case ValueTransferEncoding of
                   <<"base64">> -> base64:decode(Value);
                   <<"utf-8">> -> Value
               end,
    case logical_files_manager:create(Filepath) of
        ok ->
            case logical_files_manager:write(Filepath, RawValue) of
                Bytes when is_integer(Bytes) andalso Bytes == byte_size(RawValue) ->
                    case logical_files_manager:getfileattr(Filepath) of
                        {ok, Attrs} ->
                            Response = rest_utils:encode_to_json({struct, prepare_object_ans(?default_put_file_opts, State#state{attributes = Attrs})}),
                            Req2 = cowboy_req:set_resp_body(Response, Req1),
                            {true, Req2, State};
                        Error ->
                            logical_files_manager:delete(Filepath),
<<<<<<< HEAD
                            cdmi_error:error_reply(Req, State, ?error_forbidden_code, "Getting attributes end up with error: ~p", Error)
                    end;
                Error ->
                    logical_files_manager:delete(Filepath),
                    cdmi_error:error_reply(Req, State, ?error_forbidden_code, "Writing to cdmi object end up with error: ~p", Error)
=======
                            cdmi_error:error_reply(Req1,State,?error_forbidden_code,"Getting attributes end up with error: ~p",Error)
                    end;
                Error ->
                    logical_files_manager:delete(Filepath),
                    cdmi_error:error_reply(Req1,State,?error_forbidden_code,"Writing to cdmi object end up with error: ~p",Error)
>>>>>>> a09b8c8f
            end;
        {error, file_exists} ->
            case Range of
                {From, To} when is_binary(Value) andalso To - From + 1 == byte_size(RawValue) ->
                    case logical_files_manager:write(Filepath, From, RawValue) of
                        Bytes when is_integer(Bytes) andalso Bytes == byte_size(RawValue) ->
<<<<<<< HEAD
                            {true, Req, State};
                        Error ->
                            cdmi_error:error_reply(Req, State, ?error_forbidden_code, "Writing to cdmi object end up with error: ~p", Error)
=======
                            {true, Req1, State};
                        Error -> cdmi_error:error_reply(Req1,State,?error_forbidden_code,"Writing to cdmi object end up with error: ~p",Error)
>>>>>>> a09b8c8f
                    end;
                undefined when is_binary(Value) ->
                    logical_files_manager:truncate(Filepath, 0),
                    case logical_files_manager:write(Filepath, RawValue) of
                        Bytes when is_integer(Bytes) andalso Bytes == byte_size(RawValue) ->
<<<<<<< HEAD
                            {true, Req, State};
                        Error ->
                            cdmi_error:error_reply(Req, State, ?error_forbidden_code, "Writing to cdmi object end up with error: ~p", Error)
                    end;
                undefined -> {true, Req, State};
                _ ->
                    cdmi_error:error_reply(Req, State, ?error_bad_request_code, "Updating cdmi object end up with error", [])
            end;
        Error ->
            cdmi_error:error_reply(Req, State, ?error_forbidden_code, "Creating cdmi object end up with error: ~p", [Error])
=======
                            {true, Req1, State};
                        Error -> cdmi_error:error_reply(Req1,State,?error_forbidden_code,"Writing to cdmi object end up with error: ~p", Error)
                    end;
                undefined -> {true, Req1, State};
                _ -> cdmi_error:error_reply(Req1, State, ?error_bad_request_code, "Updating cdmi object end up with error",[])
            end;
        Error -> cdmi_error:error_reply(Req1, State, ?error_forbidden_code, "Creating cdmi object end up with error: ~p",[Error])
>>>>>>> a09b8c8f
    end.

%% ====================================================================
%% Internal functions
%% ====================================================================

%% prepare_object_ans/2
%% ====================================================================
%% @doc Prepares proplist formatted answer with field names from given list of binaries
%% @end
-spec prepare_object_ans([FieldName :: binary()], #state{}) -> [{FieldName :: binary(), Value :: term()}].
%% ====================================================================
prepare_object_ans([], _State) ->
    [];
prepare_object_ans([<<"objectType">> | Tail], State) ->
    [{<<"objectType">>, <<"application/cdmi-object">>} | prepare_object_ans(Tail, State)];
prepare_object_ans([<<"objectID">> | Tail], #state{filepath = Filepath} = State) ->
    {ok, Uuid} = logical_files_manager:get_file_uuid(Filepath),
    [{<<"objectID">>, cdmi_id:uuid_to_objectid(Uuid)} | prepare_object_ans(Tail, State)];
prepare_object_ans([<<"objectName">> | Tail], #state{filepath = Filepath} = State) ->
    [{<<"objectName">>, list_to_binary(filename:basename(Filepath))} | prepare_object_ans(Tail, State)];
prepare_object_ans([<<"parentURI">> | Tail], #state{filepath = "/"} = State) ->
    [{<<"parentURI">>, <<>>} | prepare_object_ans(Tail, State)];
prepare_object_ans([<<"parentURI">> | Tail], #state{filepath = Filepath} = State) ->
    ParentURI = list_to_binary(rest_utils:ensure_path_ends_with_slash(fslogic_path:strip_path_leaf(Filepath))),
    [{<<"parentURI">>, ParentURI} | prepare_object_ans(Tail, State)];
prepare_object_ans([<<"parentID">> | Tail], #state{filepath = "/"} = State) ->
    [{<<"parentID">>, <<>>} | prepare_object_ans(Tail, State)];
prepare_object_ans([<<"parentID">> | Tail], #state{filepath = Filepath} = State) ->
    {ok, Uuid} = logical_files_manager:get_file_uuid(fslogic_path:strip_path_leaf(Filepath)),
    [{<<"parentID">>, cdmi_id:uuid_to_objectid(Uuid)} | prepare_object_ans(Tail, State)];
prepare_object_ans([<<"capabilitiesURI">> | Tail], State) ->
    [{<<"capabilitiesURI">>, list_to_binary(?dataobject_capability_path)} | prepare_object_ans(Tail, State)];
prepare_object_ans([<<"completionStatus">> | Tail], State) ->
    [{<<"completionStatus">>, <<"Complete">>} | prepare_object_ans(Tail, State)];
prepare_object_ans([<<"mimetype">> | Tail], #state{filepath = Filepath} = State) ->
    {Type, Subtype, _} = cow_mimetypes:all(gui_str:to_binary(Filepath)),
    [{<<"mimetype">>, <<Type/binary, "/", Subtype/binary>>} | prepare_object_ans(Tail, State)];
prepare_object_ans([<<"metadata">> | Tail], #state{attributes = Attrs} = State) ->
    [{<<"metadata">>, rest_utils:prepare_metadata(Attrs)} | prepare_object_ans(Tail, State)];
prepare_object_ans([{<<"metadata">>, Prefix} | Tail], #state{attributes = Attrs} = State) ->
    [{<<"metadata">>, rest_utils:prepare_metadata(Prefix, Attrs)} | prepare_object_ans(Tail, State)];
prepare_object_ans([<<"valuetransferencoding">> | Tail], State) ->
    [{<<"valuetransferencoding">>, <<"base64">>} | prepare_object_ans(Tail, State)];
prepare_object_ans([<<"value">> | Tail], State) ->
    [{<<"value">>, {range, default}} | prepare_object_ans(Tail, State)];
prepare_object_ans([{<<"value">>, From, To} | Tail], State) ->
    [{<<"value">>, {range, {From, To}}} | prepare_object_ans(Tail, State)];
prepare_object_ans([<<"valuerange">> | Tail], #state{opts = Opts, attributes = Attrs} = State) ->
    case lists:keyfind(<<"value">>, 1, Opts) of
        {<<"value">>, From, To} ->
            [{<<"valuerange">>, iolist_to_binary([integer_to_binary(From), <<"-">>, integer_to_binary(To)])} | prepare_object_ans(Tail, State)];
        _ ->
            [{<<"valuerange">>, iolist_to_binary([<<"0-">>, integer_to_binary(Attrs#fileattributes.size - 1)])} | prepare_object_ans(Tail, State)]
    end;
prepare_object_ans([_Other | Tail], State) ->
    prepare_object_ans(Tail, State).

%% write_body_to_file/3
%% ====================================================================
%% @doc @equiv write_body_to_file(Req, State, Offset, true)
-spec write_body_to_file(req(), #state{}, integer()) -> {boolean(), req(), #state{}}.
%% ====================================================================
write_body_to_file(Req, State, Offset) ->
    write_body_to_file(Req, State, Offset, true).

%% write_body_to_file/4
%% ====================================================================
%% @doc Reads request's body and writes it to file obtained from state.
%% This callback return value is compatibile with put requests.
%% @end
-spec write_body_to_file(req(), #state{}, integer(), boolean()) -> {boolean(), req(), #state{}}.
%% ====================================================================
write_body_to_file(Req, #state{filepath = Filepath} = State, Offset, RemoveIfFails) ->
<<<<<<< HEAD
    {Status, Chunk, Req2} = veil_cowboy_bridge:apply(cowboy_req, body, [Req]),
=======
    {Status, Chunk, Req1} = cowboy_req:body(Req),
>>>>>>> a09b8c8f
    case logical_files_manager:write(Filepath, Offset, Chunk) of
        Bytes when is_integer(Bytes) ->
            case Status of
                more -> write_body_to_file(Req1, State, Offset + Bytes);
                ok -> {true, Req1, State}
            end;
        Error ->
            case RemoveIfFails of
                true -> logical_files_manager:delete(Filepath);
                false -> ok
            end,
            cdmi_error:error_reply(Req1, State, ?error_forbidden_code, "Writing to cdmi object end up with error: ~p", [Error])
    end.

%% stream_file/6
%% ====================================================================
%% @doc Reads given range of bytes (defaults to whole file) from file (obtained from state filepath), result is
%% encoded according to 'Encoding' argument and streamed to given Socket.
%% @end
-spec stream_file(Socket :: term(), Transport :: atom(), State :: #state{}, Range, Encoding :: binary(), BufferSize :: integer()) -> Result when
    Range :: default | {From :: integer(), To :: integer()},
    Result :: ok | no_return().
%% ====================================================================
stream_file(Socket, Transport, State, Range, Encoding, BufferSize) when (BufferSize rem 3) =/= 0 ->
    stream_file(Socket, Transport, State, Range, Encoding, BufferSize - (BufferSize rem 3)); %buffer size is extended, so it's divisible by 3 to allow base64 on the fly conversion
stream_file(Socket, Transport, #state{attributes = #fileattributes{size = Size}} = State, default, Encoding, BufferSize) ->
    stream_file(Socket, Transport, State, {0, Size - 1}, Encoding, BufferSize); %default range should remain consistent with parse_object_ans/2 valuerange clause
stream_file(Socket, Transport, #state{filepath = Path} = State, {From, To}, Encoding, BufferSize) ->
    ToRead = To - From + 1,
    case ToRead > BufferSize of
        true ->
            {ok, Data} = logical_files_manager:read(Path, From, BufferSize),
            Transport:send(Socket, encode(Data, Encoding)),
            stream_file(Socket, Transport, State, {From + BufferSize, To}, Encoding, BufferSize);
        false ->
            {ok, Data} = logical_files_manager:read(Path, From, ToRead),
            Transport:send(Socket, encode(Data, Encoding))
    end.

%% encode/2
%% ====================================================================
%% @doc Encodes data according to given ecoding
%% @end
-spec encode(Data :: binary(), Encoding :: binary()) -> binary().
%% ====================================================================
encode(Data, Encoding) when Encoding =:= <<"base64">> ->
    base64:encode(Data);
encode(Data, _) ->
    Data.

%% ceil/1
%% ====================================================================
%% @doc math ceil function (works on positive values)
-spec ceil(N :: number()) -> integer().
%% ====================================================================
ceil(N) when trunc(N) == N -> N;
ceil(N) -> trunc(N + 1).

%% parse_byte_range/1
%% ====================================================================
%% @doc parses byte ranges from 'Range' http header format to list of erlang range tuples,
%% i. e. <<"1-5,-3">> for a file with length 10 will produce -> [{1,5},{7,9}]
%% @end
-spec parse_byte_range(#state{}, binary() | list()) -> list(Range) | invalid when
    Range :: {From :: integer(), To :: integer()}.
%% ====================================================================
parse_byte_range(State, Range) when is_binary(Range) ->
    Ranges = parse_byte_range(State, binary:split(Range, <<",">>, [global])),
    case lists:member(invalid, Ranges) of
        true -> invalid;
        false -> Ranges
    end;
parse_byte_range(_, []) ->
    [];
parse_byte_range(#state{attributes = #fileattributes{size = Size}} = State, [First | Rest]) ->
    Range = case binary:split(First, <<"-">>, [global]) of
                [<<>>, FromEnd] -> {max(0, Size - binary_to_integer(FromEnd)), Size - 1};
                [From, <<>>] -> {binary_to_integer(From), Size - 1};
                [From_, To] -> {binary_to_integer(From_), min(Size - 1, binary_to_integer(To))};
                _ -> [invalid]
            end,
    case Range of
        [invalid] -> [invalid];
        {Begin, End} when Begin > End -> [invalid];
        {Begin_, _End} when Begin_ > Size -> parse_byte_range(State, Rest); % range is unsatisfiable and we ignore it
        ValidRange -> [ValidRange | parse_byte_range(State, Rest)]
    end.
<|MERGE_RESOLUTION|>--- conflicted
+++ resolved
@@ -36,15 +36,9 @@
 %% @end
 -spec malformed_request(req(), #state{}) -> {boolean(), req(), #state{}} | no_return().
 %% ====================================================================
-<<<<<<< HEAD
-malformed_request(Req, #state{method = <<"PUT">>, cdmi_version = Version, filepath = Filepath} = State) when is_binary(Version) -> % put cdmi
-    {<<"application/cdmi-object">>, _} = cowboy_req:header(<<"content-type">>, Req),
-    {false, Req, State#state{filepath = fslogic_path:get_short_file_name(Filepath)}};
-=======
 malformed_request(Req, #state{method = <<"PUT">>, cdmi_version = Version, filepath = Filepath } = State) when is_binary(Version) -> % put cdmi
     {<<"application/cdmi-object">>, Req1} = cowboy_req:header(<<"content-type">>, Req),
     {false,Req1,State#state{filepath = fslogic_path:get_short_file_name(Filepath)}};
->>>>>>> a09b8c8f
 malformed_request(Req, #state{filepath = Filepath} = State) ->
     {false, Req, State#state{filepath = fslogic_path:get_short_file_name(Filepath)}}.
 
@@ -129,24 +123,14 @@
     % get optional 'Range' header
     {RawRange, Req1} = cowboy_req:header(<<"range">>, Req),
     Ranges = case RawRange of
-<<<<<<< HEAD
-                 undefined -> [{0, Size - 1}];
-                 RawRange -> parse_byte_range(State, RawRange)
-=======
                  undefined -> [{0,Size-1}];
                  _ -> parse_byte_range(State,RawRange)
->>>>>>> a09b8c8f
              end,
 
     % return bad request if Range is invalid
     case Ranges of
-<<<<<<< HEAD
-        invalid -> cdmi_error:error_reply(Req, State, ?error_bad_request_code, "Invalid range: ~p", [RawRange]);
-        Ranges ->
-=======
         invalid -> cdmi_error:error_reply(Req1,State,?error_bad_request_code,"Invalid range: ~p",[RawRange]);
         _ ->
->>>>>>> a09b8c8f
             % prepare data size and stream function
             StreamSize = lists:foldl(fun({From, To}, Acc) when To >= From -> Acc + To - From + 1 end, 0, Ranges),
             UserDN = fslogic_context:get_user_dn(),
@@ -260,13 +244,8 @@
 %% @end
 -spec put_cdmi_object(req(), #state{}) -> {term(), req(), #state{}}.
 %% ====================================================================
-<<<<<<< HEAD
-put_cdmi_object(Req, #state{filepath = Filepath, opts = Opts} = State) -> %todo read body in chunks
-    {ok, RawBody, _} = veil_cowboy_bridge:apply(cowboy_req, body, [Req]),
-=======
 put_cdmi_object(Req, #state{filepath = Filepath,opts = Opts} = State) -> %todo read body in chunks
-    {ok, RawBody, Req1} = cowboy_req:body(Req),
->>>>>>> a09b8c8f
+    {ok, RawBody, Req1} = veil_cowboy_bridge:apply(cowboy_req, body, [Req]),
     Body = rest_utils:parse_body(RawBody),
     ValueTransferEncoding = proplists:get_value(<<"valuetransferencoding">>, Body, <<"utf-8">>),  %todo check given body opts, store given mimetype
     Value = proplists:get_value(<<"value">>, Body, <<>>),
@@ -289,50 +268,24 @@
                             {true, Req2, State};
                         Error ->
                             logical_files_manager:delete(Filepath),
-<<<<<<< HEAD
-                            cdmi_error:error_reply(Req, State, ?error_forbidden_code, "Getting attributes end up with error: ~p", Error)
-                    end;
-                Error ->
-                    logical_files_manager:delete(Filepath),
-                    cdmi_error:error_reply(Req, State, ?error_forbidden_code, "Writing to cdmi object end up with error: ~p", Error)
-=======
                             cdmi_error:error_reply(Req1,State,?error_forbidden_code,"Getting attributes end up with error: ~p",Error)
                     end;
                 Error ->
                     logical_files_manager:delete(Filepath),
                     cdmi_error:error_reply(Req1,State,?error_forbidden_code,"Writing to cdmi object end up with error: ~p",Error)
->>>>>>> a09b8c8f
             end;
         {error, file_exists} ->
             case Range of
                 {From, To} when is_binary(Value) andalso To - From + 1 == byte_size(RawValue) ->
                     case logical_files_manager:write(Filepath, From, RawValue) of
                         Bytes when is_integer(Bytes) andalso Bytes == byte_size(RawValue) ->
-<<<<<<< HEAD
-                            {true, Req, State};
-                        Error ->
-                            cdmi_error:error_reply(Req, State, ?error_forbidden_code, "Writing to cdmi object end up with error: ~p", Error)
-=======
                             {true, Req1, State};
                         Error -> cdmi_error:error_reply(Req1,State,?error_forbidden_code,"Writing to cdmi object end up with error: ~p",Error)
->>>>>>> a09b8c8f
                     end;
                 undefined when is_binary(Value) ->
                     logical_files_manager:truncate(Filepath, 0),
                     case logical_files_manager:write(Filepath, RawValue) of
                         Bytes when is_integer(Bytes) andalso Bytes == byte_size(RawValue) ->
-<<<<<<< HEAD
-                            {true, Req, State};
-                        Error ->
-                            cdmi_error:error_reply(Req, State, ?error_forbidden_code, "Writing to cdmi object end up with error: ~p", Error)
-                    end;
-                undefined -> {true, Req, State};
-                _ ->
-                    cdmi_error:error_reply(Req, State, ?error_bad_request_code, "Updating cdmi object end up with error", [])
-            end;
-        Error ->
-            cdmi_error:error_reply(Req, State, ?error_forbidden_code, "Creating cdmi object end up with error: ~p", [Error])
-=======
                             {true, Req1, State};
                         Error -> cdmi_error:error_reply(Req1,State,?error_forbidden_code,"Writing to cdmi object end up with error: ~p", Error)
                     end;
@@ -340,7 +293,6 @@
                 _ -> cdmi_error:error_reply(Req1, State, ?error_bad_request_code, "Updating cdmi object end up with error",[])
             end;
         Error -> cdmi_error:error_reply(Req1, State, ?error_forbidden_code, "Creating cdmi object end up with error: ~p",[Error])
->>>>>>> a09b8c8f
     end.
 
 %% ====================================================================
@@ -415,11 +367,7 @@
 -spec write_body_to_file(req(), #state{}, integer(), boolean()) -> {boolean(), req(), #state{}}.
 %% ====================================================================
 write_body_to_file(Req, #state{filepath = Filepath} = State, Offset, RemoveIfFails) ->
-<<<<<<< HEAD
-    {Status, Chunk, Req2} = veil_cowboy_bridge:apply(cowboy_req, body, [Req]),
-=======
-    {Status, Chunk, Req1} = cowboy_req:body(Req),
->>>>>>> a09b8c8f
+    {Status, Chunk, Req1} = veil_cowboy_bridge:apply(cowboy_req, body, [Req]),
     case logical_files_manager:write(Filepath, Offset, Chunk) of
         Bytes when is_integer(Bytes) ->
             case Status of
