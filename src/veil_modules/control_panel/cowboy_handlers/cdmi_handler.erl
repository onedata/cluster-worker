%% ===================================================================
%% @author Tomasz Lichon
%% @copyright (C): 2014 ACK CYFRONET AGH
%% This software is released under the MIT license
%% cited in 'LICENSE.txt'.
%% @end
%% ===================================================================
%% @doc This is a cowboy handler module, implementing cowboy_rest interface.
%% It handles cdmi object/container PUT, GET and DELETE requests
%% @end
%% ===================================================================
-module(cdmi_handler).
-author("Tomasz Lichon").

-include("veil_modules/control_panel/cdmi.hrl").
-include("veil_modules/control_panel/cdmi_error.hrl").

%% Callbacks
-export([init/3, rest_init/2, resource_exists/2, malformed_request/2, allowed_methods/2, content_types_provided/2, content_types_accepted/2, delete_resource/2]).
%% Content type routing functions
-export([get_cdmi_container/2, get_cdmi_object/2, get_binary/2, get_cdmi_capability/2]).
-export([put_cdmi_container/2, put_cdmi_object/2, put_binary/2]).

%% ====================================================================
%% Cowboy rest callbacks
%% ====================================================================

%% init/3
%% ====================================================================
%% @doc Cowboy callback function
%% Imposes a cowboy upgrade protocol to cowboy_rest - this module is
%% now treated as REST module by cowboy.
%% @end
-spec init(any(), any(), any()) -> {upgrade, protocol, cowboy_rest}.
%% ====================================================================
init(_, _, _) -> {upgrade, protocol, cowboy_rest}.

%% rest_init/2
%% ====================================================================
%% @doc Cowboy callback function
%% Called right after protocol upgrade to init the request context.
%% Will shut down the connection if the peer doesn't provide a valid
%% proxy certificate.
%% @end
-spec rest_init(req(), term()) -> {ok, req(), term()} | {shutdown, req()}.
%% ====================================================================
rest_init(ReqArg, _Opt) ->
    try
        {ok, Identity, Req} = rest_utils:verify_peer_cert(ReqArg),
        ok = rest_utils:prepare_context(Identity),
        {Method, Req1} = cowboy_req:method(Req),
        {PathInfo, Req2} = cowboy_req:path_info(Req1),
        {Url, Req3} = cowboy_req:path(Req2),
        {RawOpts, Req4} = cowboy_req:qs(Req3),
        Path = case PathInfo == [] of
                   true -> "/";
                   false -> gui_str:binary_to_unicode_list(rest_utils:join_to_path(PathInfo))
               end,
        HandlerModule = cdmi_routes:route(PathInfo, Url),
        {ok, Req4, #state{method = Method, filepath = Path, opts = parse_opts(RawOpts), handler_module = HandlerModule}}
    catch
        _Type:{badmatch,{error, Error}} -> {ok, ReqArg, {error, Error}};
        _Type:{badmatch,Error} -> {ok, ReqArg, {error,Error}};
        _Type:Error -> {ok, ReqArg, {error,Error}}
    end.

%% allowed_methods/2
%% ====================================================================
%% @doc Cowboy callback function
%% Returns methods that are allowed.
%% @end
-spec allowed_methods(req(), #state{} | {error, term()}) -> {[binary()], req(), #state{}}.
%% ====================================================================
% Some errors could have been detected in do_init/2. If so, State contains
% an {error, Type} tuple. These errors shall be handled here,
% because cowboy doesn't allow returning errors in rest_init.
allowed_methods(Req, {error,Error}) ->
    case Error of
        {?user_unknown, DnString} -> cdmi_error:error_reply(Req, undefined, {?user_unknown, DnString});
        _ when Error =:= ?no_certificate_chain_found orelse Error =:= ?invalid_cert orelse Error =:= ?invalid_token ->
            cdmi_error:error_reply(Req, undefined, Error);
        _ -> cdmi_error:error_reply(Req, undefined, {?state_init_error, Error})
    end;
allowed_methods(Req, #state{handler_module = Handler} = State) ->
    ?cdmi_catch(Handler:allowed_methods(Req,State)).

%% malformed_request/2
%% ====================================================================
%% @doc Cowboy callback function
%% Checks if request contains all mandatory fields and their values are set properly
%% depending on requested operation
%% @end
-spec malformed_request(req(), #state{}) -> {boolean(), req(), #state{}}.
%% ====================================================================
malformed_request(Req, #state{handler_module = Handler} = State) ->
<<<<<<< HEAD
    ?cdmi_catch(
        begin
            % check cdmi version
            {CdmiVersionList, Req1} = cowboy_req:header(<<"x-cdmi-specification-version">>, Req),
            CdmiVersion = get_supported_version(CdmiVersionList),

            % set response header
            Req2 = case CdmiVersion of
                       undefined -> Req1;
                       _ -> cowboy_req:set_resp_header(<<"x-cdmi-specification-version">>, CdmiVersion, Req1)
                   end,

            Handler:malformed_request(Req2,State#state{cdmi_version = CdmiVersion})
        end).
=======
    try
        % check cdmi version
        {CdmiVersionList, Req1} = cowboy_req:header(<<"x-cdmi-specification-version">>, Req),
        CdmiVersion = get_supported_version(CdmiVersionList),

        % set response header
        Req2 = case CdmiVersion of
                   undefined -> Req1;
                   _ -> cowboy_req:set_resp_header(<<"x-cdmi-specification-version">>, CdmiVersion, Req1)
               end,

        Handler:malformed_request(Req2,State#state{cdmi_version = CdmiVersion})
    catch
        throw:{halt,ErrReq,ErrState}  -> {halt,ErrReq,ErrState};
        throw:?unsupported_version -> cdmi_error:error_reply(Req, State, ?unsupported_version);
        _Type:Error -> cdmi_error:error_reply(Req, State, {?malformed_request, Error})
    end.

>>>>>>> c275c83e
%% resource_exists/2
%% ====================================================================
%% @doc Cowboy callback function
%% Determines if resource identified by Filepath exists.
%% @end
-spec resource_exists(req(), #state{}) -> {boolean(), req(), #state{}}.
%% ====================================================================
resource_exists(Req, #state{handler_module = Handler} = State) ->
    ?cdmi_catch(Handler:resource_exists(Req,State)).

%% content_types_provided/2
%% ====================================================================
%% @doc Cowboy callback function
%% Returns content types that can be provided.
%% @end
-spec content_types_provided(req(), #state{}) -> {[binary()], req(), #state{}}.
%% ====================================================================
content_types_provided(Req, #state{handler_module = Handler} = State) ->
    ?cdmi_catch(Handler:content_types_provided(Req,State)).

%% content_types_accepted/2
%% ====================================================================
%% @doc Cowboy callback function
%% Returns content-types that are accepted by REST handler and what
%% functions should be used to process the requests.
%% @end
-spec content_types_accepted(req(), #state{}) -> {term(), req(), #state{}}.
%% ====================================================================
content_types_accepted(Req, #state{handler_module = Handler} = State) ->
    ?cdmi_catch(Handler:content_types_accepted(Req,State)).

%% delete_resource/2
%% ====================================================================
%% @doc Cowboy callback function
%% Handles DELETE requests.
%% @end
-spec delete_resource(req(), #state{}) -> {term(), req(), #state{}}.
%% ====================================================================
delete_resource(Req, #state{handler_module = Handler} = State) ->
    ?cdmi_catch(Handler:delete_resource(Req,State)).

%% ====================================================================
%% Content type routing functions
%% ====================================================================


%% ====================================================================
%% This functions are needed by cowboy for registration in
%% content_types_accepted/content_types_provided methods and simply delegates
%% their responsibility to adequate handler modules
%% ====================================================================
get_cdmi_container(Req,State = #state{handler_module = Handler}) ->
    ?cdmi_catch(Handler:get_cdmi_container(Req,State)).
get_binary(Req,State = #state{handler_module = Handler}) ->
    ?cdmi_catch(Handler:get_binary(Req,State)).
get_cdmi_object(Req,State = #state{handler_module = Handler}) ->
    ?cdmi_catch(Handler:get_cdmi_object(Req,State)).
get_cdmi_capability(Req,State = #state{handler_module = Handler}) ->
    ?cdmi_catch(Handler:get_cdmi_capability(Req,State)).
put_cdmi_container(Req,State = #state{handler_module = Handler}) ->
    ?cdmi_catch(Handler:put_cdmi_container(Req,State)).
put_binary(Req,State = #state{handler_module = Handler}) ->
    ?cdmi_catch(Handler:put_binary(Req,State)).
put_cdmi_object(Req,State = #state{handler_module = Handler}) ->
<<<<<<< HEAD
    ?cdmi_catch(Handler:put_cdmi_object(Req,State)).

=======
    try Handler:put_cdmi_object(Req,State)
    catch _:?invalid_base64 -> cdmi_error:error_reply(Req, State, ?invalid_base64)
    end.
>>>>>>> c275c83e

%% ====================================================================
%% Internal functions
%% ====================================================================

%% parse_opts/1
%% ====================================================================
%% @doc Parses given cowboy 'qs' opts (all that appears after '?' in url), splitting
%% them by ';' separator and handling simple and range values,
%% i. e. input: binary("aaa;bbb:1-2;ccc;ddd:fff") will return
%% [binary(aaa),{binary(bbb),1,2},binary(ccc),{binary(ddd),binary(fff)}]
%% @end
-spec parse_opts(binary()) -> [binary() | {binary(), binary()} | {binary(), From :: integer(), To :: integer()}].
%% ====================================================================
parse_opts(<<>>) ->
    [];
parse_opts(RawOpts) ->
    Opts = binary:split(RawOpts, <<";">>, [global]),
    lists:map(
        fun(Opt) ->
            case binary:split(Opt, <<":">>) of
                [SimpleOpt] -> SimpleOpt;
                [SimpleOpt, Range] ->
                    case binary:split(Range, <<"-">>) of
                        [SimpleVal] -> {SimpleOpt, SimpleVal};
                        [From, To] ->
                            {SimpleOpt, binary_to_integer(From), binary_to_integer(To)}
                    end
            end
        end,
        Opts
    ).

%% get_supported_version/1
%% ====================================================================
%% @doc Finds supported version in coma-separated binary of client versions,
%% throws exception when no version is supported
%% @end
-spec get_supported_version(binary() | list() | undefined ) -> binary() | undefined | no_return().
%% ====================================================================
get_supported_version(undefined) -> undefined;
get_supported_version(VersionBinary) when is_binary(VersionBinary) ->
    VersionList = lists:map(fun rest_utils:trim_spaces/1, binary:split(VersionBinary,<<",">>,[global])),
    get_supported_version(VersionList);
get_supported_version([]) -> throw(?unsupported_version);
get_supported_version([<<"1.0.2">> | _Rest]) -> <<"1.0.2">>;
get_supported_version([<<"1.0.1">> | _Rest]) -> <<"1.0.1">>;
get_supported_version([_Version | Rest]) -> get_supported_version(Rest).
<|MERGE_RESOLUTION|>--- conflicted
+++ resolved
@@ -93,7 +93,6 @@
 -spec malformed_request(req(), #state{}) -> {boolean(), req(), #state{}}.
 %% ====================================================================
 malformed_request(Req, #state{handler_module = Handler} = State) ->
-<<<<<<< HEAD
     ?cdmi_catch(
         begin
             % check cdmi version
@@ -108,26 +107,6 @@
 
             Handler:malformed_request(Req2,State#state{cdmi_version = CdmiVersion})
         end).
-=======
-    try
-        % check cdmi version
-        {CdmiVersionList, Req1} = cowboy_req:header(<<"x-cdmi-specification-version">>, Req),
-        CdmiVersion = get_supported_version(CdmiVersionList),
-
-        % set response header
-        Req2 = case CdmiVersion of
-                   undefined -> Req1;
-                   _ -> cowboy_req:set_resp_header(<<"x-cdmi-specification-version">>, CdmiVersion, Req1)
-               end,
-
-        Handler:malformed_request(Req2,State#state{cdmi_version = CdmiVersion})
-    catch
-        throw:{halt,ErrReq,ErrState}  -> {halt,ErrReq,ErrState};
-        throw:?unsupported_version -> cdmi_error:error_reply(Req, State, ?unsupported_version);
-        _Type:Error -> cdmi_error:error_reply(Req, State, {?malformed_request, Error})
-    end.
-
->>>>>>> c275c83e
 %% resource_exists/2
 %% ====================================================================
 %% @doc Cowboy callback function
@@ -192,14 +171,8 @@
 put_binary(Req,State = #state{handler_module = Handler}) ->
     ?cdmi_catch(Handler:put_binary(Req,State)).
 put_cdmi_object(Req,State = #state{handler_module = Handler}) ->
-<<<<<<< HEAD
     ?cdmi_catch(Handler:put_cdmi_object(Req,State)).
 
-=======
-    try Handler:put_cdmi_object(Req,State)
-    catch _:?invalid_base64 -> cdmi_error:error_reply(Req, State, ?invalid_base64)
-    end.
->>>>>>> c275c83e
 
 %% ====================================================================
 %% Internal functions
