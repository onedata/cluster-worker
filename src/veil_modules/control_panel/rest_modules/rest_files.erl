%% ===================================================================
%% @author Lukasz Opiola
%% @copyright (C): 2013 ACK CYFRONET AGH
%% This software is released under the MIT license 
%% cited in 'LICENSE.txt'.
%% @end
%% ===================================================================
%% @doc: This module implements rest_module_behaviour and handles all
%% REST requests directed at /rest/files/(path). Essentially, it serves 
%% user content (files) via HTTP.
%% @end
%% ===================================================================

-module(rest_files).
-behaviour(rest_module_behaviour).

-include("veil_modules/control_panel/common.hrl").
-include("veil_modules/control_panel/rest_messages.hrl").
-include("veil_modules/fslogic/fslogic.hrl").
-include("err.hrl").


-export([methods_and_versions_info/1, exists/3]).
-export([get/3, delete/3, post/4, put/4]).
% optional callback
-export([handle_multipart_data/4]).


%% ====================================================================
%% Behaviour callback functions
%% ====================================================================

<<<<<<< HEAD
%% allowed_methods/3
%% ====================================================================
%% @doc Should return list of methods that are allowed and directed at specific Id.
%% e.g.: if Id =:= undefined -> ``[<<"GET">>, <<"POST">>]''
%%       if Id  /= undefined -> ``[<<"GET">>, <<"PUT">>, <<"DELETE">>]''
%% @end
-spec allowed_methods(req(), binary(), binary()) -> {[binary()], req()}.
%% ====================================================================
allowed_methods(Req, _Version, Id) ->
  Answer = case Id of
             undefined -> [<<"GET">>];
             _ -> [<<"GET">>, <<"PUT">>, <<"POST">>, <<"DELETE">>]
           end,
  {Answer, Req}.

%% content_types_provided/2
%% ====================================================================
%% @doc Should return list of provided content-types
%% without specified ID (e.g. ".../rest/resource/"). 
%% Should take into account different types of methods (PUT, GET etc.), if needed.
%% Should return empty list if method is not supported.
%%
%% If there is no id, only dirs can be listed -> application/json.
%% @end
-spec content_types_provided(req(), binary()) -> {[binary()], req()}.
%% ====================================================================
content_types_provided(Req, _Version) ->
    % No id -> lists user's root
    % remember for further use
    erlang:put(file_type, dir),
    {[<<"application/json">>], Req}.

=======
>>>>>>> a32eed57

%% methods_and_versions_info/2
%% ====================================================================
%% @doc Should return list of tuples, where each tuple consists of version of API version and
%% list of methods available in the API version. Latest version must be at the end of list.
%% e.g.: `[{<<"1.0">>, [<<"GET">>, <<"POST">>]}]'
%% @end
-spec methods_and_versions_info(req()) -> {[{binary(), [binary()]}], req()}.
%% ====================================================================
methods_and_versions_info(Req) ->
    {[{<<"1.0">>, [<<"GET">>, <<"PUT">>, <<"POST">>, <<"DELETE">>]}], Req}.


%% exists/3
%% ====================================================================
%% @doc Should return whether resource specified by given ID exists.
%% Will be called for GET, PUT and DELETE when ID is contained in the URL (is NOT undefined).
%% @end
-spec exists(req(), binary(), binary()) -> {boolean(), req()}.
%% ====================================================================
exists(Req, _Version, Id) ->
    Filepath = binary_to_list(Id),
    Answer = case logical_files_manager:getfileattr(Filepath) of
                 {ok, Attr} ->
                     % File exists, cache retireved info so as not to ask DB later
                     case Attr#fileattributes.type of
                         "REG" ->
                             % Remember that path is a file
                             erlang:put(file_type, reg),
                             % Remember file attrs
                             erlang:put(file_attr, Attr);
                         "DIR" ->
                             % Remember that path is a dir
                             erlang:put(file_type, dir)
                     end,
                     true;
                 _ ->
                     % getfileattr returned error, resource does not exist
                     false
             end,
    {Answer, Req}.


%% get/3
%% ====================================================================
%% @doc Will be called for GET requests. Must return one of answers
%% described in rest_module_behaviour.
%% @end
-spec get(req(), binary(), binary()) -> {Response, req()} when
    Response :: ok | {body, binary()} | {stream, integer(), function()} | error | {error, binary()}.
%% ====================================================================
get(Req, <<"1.0">>, Id) ->
    FilePath = case Id of
                   undefined ->
                       % Empty ID lists user's root, so it's a dir
                       erlang:put(file_type, dir),
                       "/";
                   Path ->
                       binary_to_list(Path)
               end,
    case erlang:get(file_type) of
        dir ->
            {list_dir_to_json(FilePath), Req};
        reg ->
            % File attrs were cached in exists/3
            Fileattr = erlang:get(file_attr),
            Size = Fileattr#fileattributes.size,
            BufferSize = file_transfer_handler:get_download_buffer_size(),
            StreamFun = fun(Socket, Transport) ->
                stream_file(Socket, Transport, FilePath, Size, BufferSize)
            end,
            Filename = filename:basename(FilePath),
            HeaderValue = "attachment;" ++
                % Replace spaces with underscores
                " filename=" ++ re:replace(Filename, " ", "_", [global, {return, list}]) ++
                % Offer safely-encoded UTF-8 filename for browsers supporting it
                "; filename*=UTF-8''" ++ http_uri:encode(Filename),

            NewReq = cowboy_req:set_resp_header("content-disposition", HeaderValue, Req),
            Mimetype = list_to_binary(mimetypes:path_to_mimes(FilePath)),
            {{stream, Size, StreamFun, Mimetype}, NewReq}
    end.


%% delete/3
%% ====================================================================
%% @doc Will be called for DELETE request on given ID. Must return one of answers
%% described in rest_module_behaviour.
%% @end
-spec delete(req(), binary(), binary()) -> {Response, req()} when
    Response :: ok | {body, binary()} | {stream, integer(), function()} | error | {error, binary()}.
%% ====================================================================
delete(Req, <<"1.0">>, Id) ->
    Filepath = binary_to_list(Id),
    Response = case erlang:get(file_type) of
                   dir ->
                       ErrorRec = ?report_warning(?error_dir_cannot_delete),
                       {error, rest_utils:error_reply(ErrorRec)};
                   reg ->
                       case logical_files_manager:delete(Filepath) of
                           ok ->
                               {body, rest_utils:success_reply(?success_file_deleted)};
                           _ ->
                               ErrorRec = ?report_error(?error_reg_file_cannot_delete, [Filepath]),
                               {error, rest_utils:error_reply(ErrorRec)}
                       end
               end,
    {Response, Req}.


%% post/4
%% ====================================================================
%% @doc Will be called for POST request. Must return one of answers
%% described in rest_module_behaviour.
%% @end
-spec post(req(), binary(), binary(), term()) -> {Response, req()} when
    Response :: ok | {body, binary()} | {stream, integer(), function()} | error | {error, binary()}.
%% ====================================================================
post(Req, <<"1.0">>, _Id, _Data) ->
    % Return 422 unprocessable, because no "mulitpart/form-data" header was found
    % otherwise handle_multipart_data/4 would be called
    ErrorRec = ?report_error(?error_upload_unprocessable),
    {{error, rest_utils:error_reply(ErrorRec)}, Req}.


%% put/4
%% ====================================================================
%% @doc Will be called for PUT request on given ID. Must return one of answers
%% described in rest_module_behaviour.
%% @end
-spec put(req(), binary(), binary(), term()) -> {Response, req()} when
    Response :: ok | {body, binary()} | {stream, integer(), function()} | error | {error, binary()}.
%% ====================================================================
put(Req, <<"1.0">>, _Id, _Data) ->
    % Return 422 unprocessable, because no "mulitpart/form-data" header was found
    % otherwise handle_multipart_data/4 would be called
    ErrorRec = ?report_error(?error_upload_unprocessable),
    {{error, rest_utils:error_reply(ErrorRec)}, Req}.


%% handle_multipart_data/4
%% ====================================================================
%% @doc Optional callback to handle multipart requests. Data should be streamed
%% in handling module with use of cowboy_multipart module. Method can be `<<"POST">> or <<"PUT">>'.
%% Must return one of answers described in rest_module_behaviour.
%% @end
-spec handle_multipart_data(req(), binary(), binary(), term()) -> {Response, req()} when
    Response :: ok | {body, binary()} | {stream, integer(), function()} | error | {error, binary()}.
%% ====================================================================
handle_multipart_data(Req, _Version, Method, Id) ->
    case Method of
        <<"POST">> -> file_transfer_handler:handle_rest_upload(Req, Id, false);
        <<"PUT">> -> file_transfer_handler:handle_rest_upload(Req, Id, true)
    end.


%% ====================================================================
%% Internal functions
%% ====================================================================


% TODO przeniesc do jakiejs wspolnej lokacji jak n2o zostanie zintegrowane
%% stream_file/5
%% ====================================================================
%% @doc Cowboy style steaming function used to serve file via HTTP.
%% @end
-spec stream_file(term(), atom(), string(), integer(), integer()) -> ok.
%% ====================================================================
stream_file(Socket, Transport, Filepath, Size, BufferSize) ->
    stream_file(Socket, Transport, Filepath, Size, 0, BufferSize).

stream_file(Socket, Transport, Filepath, Size, Sent, BufferSize) ->
    {ok, BytesRead} = logical_files_manager:read(Filepath, Sent, BufferSize),
    ok = Transport:send(Socket, BytesRead),
    NewSent = Sent + size(BytesRead),
    if
        NewSent =:= Size -> ok;
        true -> stream_file(Socket, Transport, Filepath, Size, NewSent, BufferSize)
    end.


%% list_dir_to_json/1
%% ====================================================================
%% @doc Lists the directory and returns response in JSON (content or error).
%% @end
-spec list_dir_to_json(string()) -> {body, binary()} | {error, binary()}.
%% ====================================================================
list_dir_to_json(Path) ->
    case list_dir(Path) of
        {error, not_a_dir} ->
            {error, <<"error: not a dir">>};
        DirList ->
            DirListBin = lists:map(
                fun(Dir) ->
                    list_to_binary(Dir)
                end, DirList),
            Body = {array, DirListBin},
            {body, rest_utils:encode_to_json(Body)}
    end.


%% list_dir/1
%% ====================================================================
%% @doc List the given directory, calling itself recursively if there is more to fetch.
%% @end
-spec list_dir(string()) -> [string()].
%% ====================================================================
list_dir(Path) ->
    list_dir(Path, 0, 10, []).

list_dir(Path, Offset, Count, Result) ->
    case logical_files_manager:ls(Path, Count, Offset) of
        {ok, FileList} ->
            case length(FileList) of
                Count -> list_dir(Path, Offset + Count, Count * 10, Result ++ FileList);
                _ -> Result ++ FileList
            end;
        _ ->
            {error, not_a_dir}
    end.<|MERGE_RESOLUTION|>--- conflicted
+++ resolved
@@ -30,41 +30,6 @@
 %% Behaviour callback functions
 %% ====================================================================
 
-<<<<<<< HEAD
-%% allowed_methods/3
-%% ====================================================================
-%% @doc Should return list of methods that are allowed and directed at specific Id.
-%% e.g.: if Id =:= undefined -> ``[<<"GET">>, <<"POST">>]''
-%%       if Id  /= undefined -> ``[<<"GET">>, <<"PUT">>, <<"DELETE">>]''
-%% @end
--spec allowed_methods(req(), binary(), binary()) -> {[binary()], req()}.
-%% ====================================================================
-allowed_methods(Req, _Version, Id) ->
-  Answer = case Id of
-             undefined -> [<<"GET">>];
-             _ -> [<<"GET">>, <<"PUT">>, <<"POST">>, <<"DELETE">>]
-           end,
-  {Answer, Req}.
-
-%% content_types_provided/2
-%% ====================================================================
-%% @doc Should return list of provided content-types
-%% without specified ID (e.g. ".../rest/resource/"). 
-%% Should take into account different types of methods (PUT, GET etc.), if needed.
-%% Should return empty list if method is not supported.
-%%
-%% If there is no id, only dirs can be listed -> application/json.
-%% @end
--spec content_types_provided(req(), binary()) -> {[binary()], req()}.
-%% ====================================================================
-content_types_provided(Req, _Version) ->
-    % No id -> lists user's root
-    % remember for further use
-    erlang:put(file_type, dir),
-    {[<<"application/json">>], Req}.
-
-=======
->>>>>>> a32eed57
 
 %% methods_and_versions_info/2
 %% ====================================================================
