--- conflicted
+++ resolved
@@ -247,22 +247,14 @@
     NewCometLoopState = try
         receive
             get_access_code ->
-<<<<<<< HEAD
-                case gr_openid:get_client_access_code({user, vcn_gui_utils:get_access_token()}) of
-                    {ok, AccessCode} ->
+                case gr_openid:get_client_authorization_code({user, vcn_gui_utils:get_access_token()}) of
+                    {ok, AccessCode} when is_binary(AccessCode) ->
                         Message = <<"Use the access code below to log in with a FUSE client.",
                         "<input id=\"access_code_textbox\" type=\"text\" style=\"margin-top: 1em;"
                         " width: 80%;\" value=\"", AccessCode/binary, "\">">>,
                         gui_jq:info_popup(<<"Access code">>, Message, <<"return true;">>),
                         gui_comet:flush(),
                         gui_jq:select_text(<<"access_code_textbox">>);
-=======
-                case gr_openid:get_client_authorization_code({user, vcn_gui_utils:get_access_token()}) of
-                    {ok, AccessCode} when is_binary(AccessCode) ->
-                        Message = <<"Enter underlying access code into FUSE client.",
-                        "<input type=\"text\" style=\"margin-top: 1em; width: 80%;\" value=\"", AccessCode/binary, "\">">>,
-                        gui_jq:info_popup(<<"Access code">>, Message, <<"return true;">>);
->>>>>>> 62ff2fc9
                     _ ->
                         vcn_gui_utils:message(<<"error_message">>, <<"Cannot get access code.">>)
                 end,
