--- conflicted
+++ resolved
@@ -25,11 +25,6 @@
 
 %% This will be placed in the template instead of {{body}} tag
 body() ->
-<<<<<<< HEAD
-    gui_ctx:clear_session(),
-    {ok, GlobalRegistryHostname} = application:get_env(veil_cluster_node, global_registry_hostname),
-    gui_jq:redirect(<<(atom_to_binary(GlobalRegistryHostname, latin1))/binary, "/logout">>).
-=======
     Params = gui_ctx:form_params(),
     LogoutToken = vcn_gui_utils:get_logout_token(),
     case proplists:get_value(?logout_token, Params) of
@@ -51,7 +46,6 @@
         _ ->
             gui_jq:redirect("/")
     end.
->>>>>>> abee8696
 
 event(init) -> ok;
 event(to_login) -> gui_jq:redirect_to_login(false);
