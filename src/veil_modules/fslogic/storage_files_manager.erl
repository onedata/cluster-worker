--- conflicted
+++ resolved
@@ -314,10 +314,7 @@
                   case ErrorCode2 of
                     0 ->
                       BytesWritten = write_bytes(Storage_helper_info, File, Offset, Buf, FFI),
-<<<<<<< HEAD
-=======
-
->>>>>>> 755eb0dc
+
                       ErrorCode3 = veilhelpers:exec(release, Storage_helper_info, [File, FFI]),
                       case ErrorCode3 of
                         0 -> BytesWritten;
@@ -849,17 +846,11 @@
 %% ====================================================================
 setup_ctx(File) ->
     ?debug("Setup storage ctx based on fslogc ctx -> DN: ~p, AccessToken: ~p", [fslogic_context:get_user_dn(), fslogic_context:get_gr_auth()]),
-<<<<<<< HEAD
-    case fslogic_objects:get_user() of
-        {ok, #veil_document{record = #user{login = UserName, global_id = GRUID} = UserRec}} ->
-            fslogic_context:set_fs_user_ctx(UserName),
-=======
 
     case fslogic_objects:get_user() of
         {ok, #veil_document{record = #user{global_id = GRUID} = UserRec} = UserDoc} ->
             {_Login, UID} = user_logic:get_login_with_uid(UserDoc),
             fslogic_context:set_fs_user_ctx(UID),
->>>>>>> 755eb0dc
             case check_access_type(File) of
                 {ok, {group, SpaceId}} ->
                     UserSpaceIds = user_logic:get_space_ids(UserRec),
