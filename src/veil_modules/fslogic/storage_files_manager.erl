%% ===================================================================
%% @author Michal Wrzeszcz
%% @copyright (C): 2013 ACK CYFRONET AGH
%% This software is released under the MIT license
%% cited in 'LICENSE.txt'.
%% @end
%% ===================================================================
%% @doc: This module provides high level file system operations that
%% operates directly on storage.
%% @end
%% ===================================================================

-module(storage_files_manager).

-include("registered_names.hrl").
-include("communication_protocol_pb.hrl").
-include("fuse_messages_pb.hrl").
-include("veil_modules/fslogic/fslogic.hrl").
-include("veil_modules/dao/dao_vfs.hrl").
-include("veil_modules/dao/dao_share.hrl").
-include("cluster_elements/request_dispatcher/gsi_handler.hrl").
-include_lib("veil_modules/dao/dao_types.hrl").
-include_lib("ctool/include/logging.hrl").

-define(S_IFREG, 8#100000).

%% ====================================================================
%% API
%% ====================================================================
%% Physical files organization management (to better organize files on storage;
%% the user does not see results of these operations)
-export([mkdir/2, mkdir/3, mv/3, delete_dir/2, chmod/3, chown/4, link/3]).

%% Physical files access (used to create temporary copies for remote files)
-export([getattr/2, read/4, write/4, write/3, create/2, create/3, truncate/3, delete/2, ls/0]).

%% Helper functions
-export([check_perms/2, check_perms/3]).

%% ====================================================================
%% Test API
%% ====================================================================
%% eunit
-ifdef(TEST).
-export([get_cached_value/3]).
-endif.

%% ====================================================================
%% API functions
%% ====================================================================

%% ====================================================================
%% Physical files organization management (to better organize files on storage;
%% the user does not see results of these operations)
%% ====================================================================


%% link/3
%% ====================================================================
%% @doc Creates hard-link on storage
%% @end
-spec link(Storage_helper_info :: record(), FileId :: string(), LinkId :: string()) -> Result when
    Result :: ok | {ErrorGeneral, ErrorDetail},
    ErrorGeneral :: atom(),
    ErrorDetail :: term().
%% ====================================================================
link(Storage_helper_info, FileId, LinkId) ->
    case veilhelpers:exec(link, Storage_helper_info, [FileId, LinkId]) of
        0 -> ok;
        ErrorCode ->
            {error, fslogic_errors:posix_to_veilerror(ErrorCode)}
    end.

%% getattr/2
%% ====================================================================
%% @doc Gets attributes of the file.
%% @end
-spec getattr(Storage_helper_info :: record(), FileId :: string()) -> Result when
    Result :: {ok, #st_stat{}} | {error, Reason :: fslogic_error()}.
%% ====================================================================
getattr(Storage_helper_info, FileId) ->
    case veilhelpers:exec(getattr, Storage_helper_info, [FileId]) of
        {0, #st_stat{} = Attrs} ->
            {ok, Attrs};
        {ErrorCode, _} ->
            {error, fslogic_errors:posix_to_veilerror(ErrorCode)}
    end.

%% mkdir/2
%% ====================================================================
%% @doc Creates dir on storage
%% @end
-spec mkdir(Storage_helper_info :: record(), Dir :: string()) -> Result when
    Result :: ok | {ErrorGeneral, ErrorDetail},
    ErrorGeneral :: atom(),
    ErrorDetail :: term().
%% ====================================================================
mkdir(Storage_helper_info, Dir) ->
    {ok, Mode} = application:get_env(?APP_Name, new_dir_storage_mode),
    mkdir(Storage_helper_info, Dir, Mode).
mkdir(Storage_helper_info, Dir, Mode) ->
    {ErrorCode, Stat} = veilhelpers:exec(getattr, Storage_helper_info, [Dir]),
    case ErrorCode of
        0 -> {error, dir_or_file_exists};
        error -> {ErrorCode, Stat};
        _ ->
            ErrorCode2 = veilhelpers:exec(mkdir, Storage_helper_info, [Dir, Mode]),
            case ErrorCode2 of
                0 ->
                    derive_gid_from_parent(Storage_helper_info, Dir),

                    Query = fslogic_context:get_user_query(),

                    case Query of
                        undefined -> ok;
                        _ ->
                            {GetUserAns, User} = user_logic:get_user(Query),
                            case GetUserAns of
                                ok ->
                                    {_Login, UID} = user_logic:get_login_with_uid(User),
                                    ChownAns = chown(Storage_helper_info, Dir, UID, -1),
                                    case ChownAns of
                                        ok -> ok;
                                        _ -> {cannot_change_dir_owner, ChownAns}
                                    end;
                                _ -> {cannot_change_dir_owner, get_user_error}
                            end
                    end;
                {error, 'NIF_not_loaded'} -> ErrorCode2;
                _ ->
                    %% ?error("Can not create dir %p, code: %p, helper info: %p, mode: %p%n", [Dir, ErrorCode2, Storage_helper_info, NewDirStorageMode]),
                    {wrong_mkdir_return_code, ErrorCode2}
            end
    end.

%% mv/3
%% ====================================================================
%% @doc Moves file on storage
%% @end
-spec mv(Storage_helper_info :: record(), From :: string(), To :: string()) -> Result when
    Result :: ok | {ErrorGeneral, ErrorDetail},
    ErrorGeneral :: atom(),
    ErrorDetail :: term().
%% ====================================================================
mv(_Storage_helper_info, From, From) ->
    ok;
mv(Storage_helper_info, From, To) ->
    ErrorCode = veilhelpers:exec(rename, Storage_helper_info, [From, To]),
    case ErrorCode of
        0 -> ok;
        {error, 'NIF_not_loaded'} -> ErrorCode;
        _ ->
%%       ?error("Can not move file from ~p to ~p, code: ~p, helper info: ~p", [From, To, ErrorCode, Storage_helper_info]),
            {wrong_rename_return_code, ErrorCode}
    end.

%% delete_dir/2
%% ====================================================================
%% @doc Deletes dir on storage
%% @end
-spec delete_dir(Storage_helper_info :: record(), Dir :: string()) -> Result when
    Result :: ok | {ErrorGeneral, ErrorDetail},
    ErrorGeneral :: atom(),
    ErrorDetail :: term().
%% ====================================================================
delete_dir(Storage_helper_info, File) ->
    {ErrorCode, Stat} = get_cached_value(File, is_dir, Storage_helper_info),
    case ErrorCode of
        ok ->
            case Stat of
                true ->
                    ErrorCode2 = veilhelpers:exec(rmdir, Storage_helper_info, [File]),
                    case ErrorCode2 of
                        0 -> clear_cache(File);
                        {error, 'NIF_not_loaded'} ->
                            clear_cache(File),
                            ErrorCode2;
                        _ ->
                            clear_cache(File),
                            {wrong_rmdir_return_code, ErrorCode2}
                    end;
                false ->
                    clear_cache(File),
                    {error, not_directory}
            end;
        error ->
            clear_cache(File),
            {ErrorCode, Stat};
        _ ->
            clear_cache(File),
            {ErrorCode, Stat}
    end.

%% chmod/3
%% ====================================================================
%% @doc Change file mode at storage
%% @end
-spec chmod(Storage_helper_info :: record(), Dir :: string(), Mode :: integer()) -> Result when
    Result :: ok | {ErrorGeneral, ErrorDetail},
    ErrorGeneral :: atom(),
    ErrorDetail :: term().
%% ====================================================================
chmod(Storage_helper_info, File, Mode) ->
    ok = setup_ctx(File),
    ErrorCode = veilhelpers:exec(chmod, Storage_helper_info, [File, Mode]),
    case ErrorCode of
        0 -> ok;
        _ -> {error, ErrorCode}
    end.

%% chown/4
%% ====================================================================
%% @doc Change file's owner (if user or group shouldn't be changed use "" as an argument)
%% @end
-spec chown(Storage_helper_info :: record(), Dir :: string(), User :: string(), Group :: string()) -> Result when
    Result :: ok | {ErrorGeneral, ErrorDetail},
    ErrorGeneral :: atom(),
    ErrorDetail :: term().
%% ====================================================================
chown(Storage_helper_info, File, User, Group) when is_integer(User), is_integer(Group) ->
    %% ok = setup_ctx(File),
    ErrorCode = veilhelpers:exec(chown, Storage_helper_info, [File, User, Group]),
    case ErrorCode of
        0 -> ok;
        _ -> {error, ErrorCode}
    end;
chown(Storage_helper_info, File, User, Group) ->
    ErrorCode = veilhelpers:exec(chown_name, Storage_helper_info, [File, User, Group]),
    case ErrorCode of
        0 -> ok;
        _ -> {error, ErrorCode}
    end.

%% ====================================================================
%% Physical files access (used to create temporary copies for remote files)
%% ====================================================================

%% read/4
%% ====================================================================
%% @doc Reads file (operates only on storage). First it checks file
%% attributes (file type and file size). If everything is ok,
%% it reads data from file.
%% @end
-spec read(Storage_helper_info :: record(), File :: string(), Offset :: integer(), Size :: integer()) -> Result when
    Result :: {ok, Bytes} | {ErrorGeneral, ErrorDetail},
    Bytes :: binary(),
    ErrorGeneral :: atom(),
    ErrorDetail :: term().
%% ====================================================================
read(Storage_helper_info, File, Offset, Size) ->
    ok = case get_cached_value(File, mode, Storage_helper_info) of
        {ok,Mask} when (Mask band (?RWE_USR_PERM bor ?RWE_GRP_PERM bor ?RWE_OTH_PERM)) == 0  ->
            case has_permission(File, read) of
                true -> ok;
                false -> setup_ctx(File)
            end;
        _ -> setup_ctx(File)
    end,
    {ErrorCode, CValue} = get_cached_value(File, size, Storage_helper_info),
    case ErrorCode of
        ok ->
            {IsReg, FSize} = CValue,
            case IsReg of
                true ->
                    case FSize < Offset of
                        false ->
                            {FlagCode, Flag} = get_cached_value(File, o_rdonly, Storage_helper_info),
                            case FlagCode of
                                ok ->
                                    {ErrorCode2, FFI} = veilhelpers:exec(open, Storage_helper_info, [File, #st_fuse_file_info{flags = Flag}]),
                                    case ErrorCode2 of
                                        0 ->
                                            Size2 = case Offset + Size > FSize of
                                                        true -> FSize - Offset;
                                                        false -> Size
                                                    end,
                                            {ReadAns, Bytes} = read_bytes(Storage_helper_info, File, Offset, Size2, FFI),

                                            ErrorCode3 = veilhelpers:exec(release, Storage_helper_info, [File, FFI]),
                                            case ErrorCode3 of
                                                0 -> {ReadAns, Bytes};
                                                {error, 'NIF_not_loaded'} -> ErrorCode3;
                                                _ -> {wrong_release_return_code, ErrorCode3}
                                            end;
                                        error -> {ErrorCode, FFI};
                                        _ -> {wrong_open_return_code, ErrorCode2}
                                    end;
                                _ -> {FlagCode, Flag}
                            end;
                        true -> {error, file_too_small}
                    end;
                false -> {error, not_regular_file}
            end;
        error -> {ErrorCode, CValue};
        _ -> {ErrorCode, CValue}
    end.

%% write/4
%% ====================================================================
%% @doc Writes data to file (operates only on storage). First it checks file
%% attributes (file type and file size). If everything is ok,
%% it reads data from file.
%% @end
-spec write(Storage_helper_info :: record(), File :: string(), Offset :: integer(), Buf :: binary()) -> Result when
    Result :: BytesWritten | {ErrorGeneral, ErrorDetail},
    BytesWritten :: integer(),
    ErrorGeneral :: atom(),
    ErrorDetail :: term().
%% ====================================================================
write(Storage_helper_info, File, Offset, Buf) ->
    ok = case get_cached_value(File, mode, Storage_helper_info) of
        {ok,Mask} when (Mask band (?RWE_USR_PERM bor ?RWE_GRP_PERM bor ?RWE_OTH_PERM)) == 0  ->
            case has_permission(File, write) of
                true -> ok;
                false -> setup_ctx(File)
            end;
        _ -> setup_ctx(File)
    end,
    {ErrorCode, Stat} = get_cached_value(File, is_reg, Storage_helper_info),
    case ErrorCode of
        ok ->
            case Stat of
                true ->
                    {FlagCode, Flag} = get_cached_value(File, o_wronly, Storage_helper_info),
                    case FlagCode of
                        ok ->
                            {ErrorCode2, FFI} = veilhelpers:exec(open, Storage_helper_info, [File, #st_fuse_file_info{flags = Flag}]),
                            case ErrorCode2 of
                                0 ->
                                    BytesWritten = write_bytes(Storage_helper_info, File, Offset, Buf, FFI),

                                    ErrorCode3 = veilhelpers:exec(release, Storage_helper_info, [File, FFI]),
                                    case ErrorCode3 of
                                        0 -> BytesWritten;
                                        {error, 'NIF_not_loaded'} -> ErrorCode3;
                                        _ -> {wrong_release_return_code, ErrorCode3}
                                    end;
                                error -> {ErrorCode, FFI};
                                _ -> {wrong_open_return_code, ErrorCode2}
                            end;
                        _ -> {FlagCode, Flag}
                    end;
                false -> {error, not_regular_file}
            end;
        error -> {ErrorCode, Stat};
        _ -> {ErrorCode, Stat}
    end.

%% write/3
%% ====================================================================
%% @doc Appends data to the end of file (operates only on storage).
%% First it checks file attributes (file type and file size).
%% If everything is ok, it reads data from file.
%% @end
-spec write(Storage_helper_info :: record(), File :: string(), Buf :: binary()) -> Result when
    Result :: BytesWritten | {ErrorGeneral, ErrorDetail},
    BytesWritten :: integer(),
    ErrorGeneral :: atom(),
    ErrorDetail :: term().
%% ====================================================================
write(Storage_helper_info, File, Buf) ->
    ok = case get_cached_value(File, mode, Storage_helper_info) of
        {ok,Mask} when (Mask band (?RWE_USR_PERM bor ?RWE_GRP_PERM bor ?RWE_OTH_PERM)) == 0  ->
            case has_permission(File, write) of
                true -> ok;
                false -> setup_ctx(File)
            end;
        _ -> setup_ctx(File)
    end,
    {ErrorCode, CValue} = get_cached_value(File, size, Storage_helper_info),
    case ErrorCode of
        ok ->
            {IsReg, Offset} = CValue,
            case IsReg of
                true ->
                    {FlagCode, Flag} = get_cached_value(File, o_wronly, Storage_helper_info),
                    case FlagCode of
                        ok ->
                            {ErrorCode2, FFI} = veilhelpers:exec(open, Storage_helper_info, [File, #st_fuse_file_info{flags = Flag}]),
                            case ErrorCode2 of
                                0 ->
                                    BytesWritten = write_bytes(Storage_helper_info, File, Offset, Buf, FFI),

                                    ErrorCode3 = veilhelpers:exec(release, Storage_helper_info, [File, FFI]),
                                    case ErrorCode3 of
                                        0 -> BytesWritten;
                                        {error, 'NIF_not_loaded'} -> ErrorCode3;
                                        _ -> {wrong_release_return_code, ErrorCode3}
                                    end;
                                error -> {ErrorCode, FFI};
                                _ -> {wrong_open_return_code, ErrorCode2}
                            end;
                        _ -> {FlagCode, Flag}
                    end;
                false -> {error, not_regular_file}
            end;
        error -> {ErrorCode, CValue};
        _ -> {ErrorCode, CValue}
    end.

%% create/2
%% ====================================================================
%% @doc Creates file with default mode (operates only on storage). First it checks if file
%% exists. If not, it creates file.
%% @end
-spec create(Storage_helper_info :: record(), File :: string()) -> Result when
    Result :: ok | {ErrorGeneral, ErrorDetail},
    ErrorGeneral :: atom(),
    ErrorDetail :: term().
%% ====================================================================
create(Storage_helper_info, File) ->
    ok = setup_ctx(File),
    {ModeStatus, NewFileStorageMode} = get_mode(File),
    case ModeStatus of
        ok -> create(Storage_helper_info, File, NewFileStorageMode);
        _ -> {error, cannot_get_file_mode}
    end.

%% create/3
%% ====================================================================
%% @doc Creates file with given mode (operates only on storage). First it checks if file
%% exists. If not, it creates file.
%% @end
-spec create(Storage_helper_info :: record(), File :: string(), Mode :: integer()) -> Result when
    Result :: ok | {ErrorGeneral, ErrorDetail},
    ErrorGeneral :: atom(),
    ErrorDetail :: term().
%% ====================================================================
create(Storage_helper_info, File, Mode) ->
<<<<<<< HEAD
    ok = setup_ctx(File),
    {ErrorCode, Stat} = veilhelpers:exec(getattr, Storage_helper_info, [File]),
    case ErrorCode of
        0 -> {error, file_exists};
        error -> {ErrorCode, Stat};
=======
  ok = setup_ctx(File),
  {ErrorCode, Stat} = veilhelpers:exec(getattr, Storage_helper_info, [File]),
  case ErrorCode of
    0 -> {error, file_exists};
    error -> {ErrorCode, Stat};
    _ ->
      ErrorCode2 = veilhelpers:exec(mknod, Storage_helper_info, [File, Mode bor ?S_IFREG, 0]),
      case ErrorCode2 of
        0 ->
          ErrorCode3 = veilhelpers:exec(truncate, Storage_helper_info, [File, 0]),
          case ErrorCode3 of
            0 ->
              derive_gid_from_parent(Storage_helper_info, File),

              Query = fslogic_context:get_user_query(),

              case Query of
                undefined -> ok;
                _ ->
                  {GetUserAns, User} = user_logic:get_user(Query),
                  case GetUserAns of
                    ok ->
                      {_Login, UID} = user_logic:get_login_with_uid(User),
                      ChownAns = chown(Storage_helper_info, File, UID, -1),
                      case ChownAns of
                        ok ->
                          ok;
                        _ ->
                          {cannot_change_file_owner, ChownAns}
                      end;
                    _ -> {cannot_change_file_owner, get_user_error}
                  end
              end;
            {error, 'NIF_not_loaded'} -> ErrorCode3;
            _ -> {wrong_truncate_return_code, ErrorCode3}
          end;
        {error, 'NIF_not_loaded'} -> ErrorCode2;
>>>>>>> 755eb0dc
        _ ->
            ErrorCode2 = veilhelpers:exec(mknod, Storage_helper_info, [File, Mode bor ?S_IFREG, 0]),
            case ErrorCode2 of
                0 ->
                    ErrorCode3 = veilhelpers:exec(truncate, Storage_helper_info, [File, 0]),
                    case ErrorCode3 of
                        0 ->
                            derive_gid_from_parent(Storage_helper_info, File),

                            Query = fslogic_context:get_user_query(),

                            case Query of
                                undefined -> ok;
                                _ ->
                                    {GetUserAns, User} = user_logic:get_user(Query),
                                    case GetUserAns of
                                        ok ->
                                            UserRecord = User#veil_document.record,
                                            Login = UserRecord#user.login,
                                            ChownAns = chown(Storage_helper_info, File, Login, ""),
                                            case ChownAns of
                                                ok ->
                                                    ok;
                                                _ ->
                                                    {cannot_change_file_owner, ChownAns}
                                            end;
                                        _ -> {cannot_change_file_owner, get_user_error}
                                    end
                            end;
                        {error, 'NIF_not_loaded'} -> ErrorCode3;
                        _ -> {wrong_truncate_return_code, ErrorCode3}
                    end;
                {error, 'NIF_not_loaded'} -> ErrorCode2;
                _ ->
                    ?error("Can not create file ~p, code: ~p, helper info: ~p, mode: ~p, CTX: ~p / ~p", [File, ErrorCode2, Storage_helper_info, Mode bor ?S_IFREG, fslogic_context:get_fs_user_ctx(), fslogic_context:get_fs_group_ctx()]),
                    {wrong_mknod_return_code, ErrorCode2}
            end
    end.

%% truncate/3
%% ====================================================================
%% @doc Truncates file (operates only on storage). First it checks if file
%% exists and is regular file. If everything is ok, it truncates file.
%% @end
-spec truncate(Storage_helper_info :: record(), File :: string(), Size :: integer()) -> Result when
    Result :: ok | {ErrorGeneral, ErrorDetail},
    ErrorGeneral :: atom(),
    ErrorDetail :: term().
%% ====================================================================
truncate(Storage_helper_info, File, Size) ->
    ok = case get_cached_value(File, mode, Storage_helper_info) of
             {ok,Mask} when (Mask band (?RWE_USR_PERM bor ?RWE_GRP_PERM bor ?RWE_OTH_PERM)) == 0  ->
                 case has_permission(File, write) of
                     true -> ok;
                     false -> setup_ctx(File)
                 end;
             _ -> setup_ctx(File)
         end,
    {ErrorCode, Stat} = get_cached_value(File, is_reg, Storage_helper_info),
    case ErrorCode of
        ok ->
            case Stat of
                true ->
                    ErrorCode2 = veilhelpers:exec(truncate, Storage_helper_info, [File, Size]),
                    case ErrorCode2 of
                        0 -> ok;
                        {error, 'NIF_not_loaded'} -> ErrorCode2;
                        _ ->
                            {wrong_truncate_return_code, ErrorCode2}
                    end;
                false -> {error, not_regular_file}
            end;
        error -> {ErrorCode, Stat};
        _ -> {ErrorCode, Stat}
    end.

%% delete/2
%% ====================================================================
%% @doc Deletes file (operates only on storage). First it checks if file
%% exists and is regular file. If everything is ok, it deletes file.
%% @end
-spec delete(Storage_helper_info :: record(), File :: string()) -> Result when
    Result :: ok | {ErrorGeneral, ErrorDetail},
    ErrorGeneral :: atom(),
    ErrorDetail :: term().
%% ====================================================================
delete(Storage_helper_info, File) ->
    ok = case get_cached_value(File, mode, Storage_helper_info) of
             {ok,Mask} when (Mask band (?RWE_USR_PERM bor ?RWE_GRP_PERM bor ?RWE_OTH_PERM)) == 0  ->
                 case has_permission(File, delete) of
                     true -> ok;
                     false -> setup_ctx(File)
                 end;
             _ -> setup_ctx(File)
         end,
    {ErrorCode, Stat} = get_cached_value(File, is_reg, Storage_helper_info),
    case ErrorCode of
        ok ->
            case Stat of
                true ->
                    ErrorCode2 = veilhelpers:exec(unlink, Storage_helper_info, [File]),
                    case ErrorCode2 of
                        0 -> clear_cache(File);
                        {error, 'NIF_not_loaded'} ->
                            clear_cache(File),
                            ErrorCode2;
                        _ ->
                            clear_cache(File),
                            {wrong_unlink_return_code, ErrorCode2}
                    end;
                false ->
                    clear_cache(File),
                    {error, not_regular_file}
            end;
        error ->
            clear_cache(File),
            {ErrorCode, Stat};
        _ ->
            clear_cache(File),
            {ErrorCode, Stat}
    end.

%% ls/0
%% ====================================================================
%% @doc Lists files in directory on storage
%% @end
-spec ls() -> {error, not_implemented_yet}.
%% ====================================================================
ls() ->
    %% czy taka funkcja jest nam do czegoś potrzebna - w końcu znane będą pliki z bazy jak i kopie tymczasowe?
    {error, not_implemented_yet}.

%% ====================================================================
%% Internal functions
%% ====================================================================

%% read_bytes/5
%% ====================================================================
%% @doc Reads file (operates only on storage).It contains loop that reads
%% data until all requested data is read (storage may not be able to provide
%% all requested data at once).
%% @end
-spec read_bytes(Storage_helper_info :: record(), File :: string(), Offset :: integer(), Size :: integer(), FFI :: #st_fuse_file_info{}) -> Result when
    Result :: {ok, Bytes} | {ErrorGeneral, ErrorDetail},
    Bytes :: binary(),
    ErrorGeneral :: atom(),
    ErrorDetail :: term().
%% ====================================================================
read_bytes(_Storage_helper_info, _File, _Offset, 0, _FFI) ->
    {ok, <<>>};

read_bytes(Storage_helper_info, File, Offset, Size, FFI) ->
    {ErrorCode, Bytes} = veilhelpers:exec(read, Storage_helper_info, [File, Size, Offset, FFI]),
    case ErrorCode of
        BytesNum when is_integer(BytesNum), BytesNum > 0 ->
            {TmpErrorCode, TmpBytes} = read_bytes(Storage_helper_info, File, Offset + BytesNum, Size - BytesNum, FFI),
            case TmpErrorCode of
                ok -> {ok, <<Bytes/binary, TmpBytes/binary>>};
                _ -> {TmpErrorCode, TmpBytes}
            end;
        error -> {ErrorCode, Bytes};
        _ -> {error, {wrong_read_return_code, ErrorCode}}
    end.

%% write_bytes/5
%% ====================================================================
%% @doc Writes data to file (operates only on storage). It contains loop
%% that writes data until all data is written (storage may not be able to
%% save all data at once).
%% @end
-spec write_bytes(Storage_helper_info :: record(), File :: string(), Offset :: integer(), Buf :: binary(), FFI :: #st_fuse_file_info{}) -> Result when
    Result :: BytesWritten | {ErrorGeneral, ErrorDetail},
    BytesWritten :: integer(),
    ErrorGeneral :: atom(),
    ErrorDetail :: term().
%% ====================================================================
write_bytes(_Storage_helper_info, _File, _Offset, <<>>, _FFI) ->
    0;

write_bytes(Storage_helper_info, File, Offset, Buf, FFI) ->
    ErrorCode = veilhelpers:exec(write, Storage_helper_info, [File, Buf, Offset, FFI]),
    case ErrorCode of
        BytesNum when is_integer(BytesNum), BytesNum > 0 ->
            <<_:BytesNum/binary, NewBuf/binary>> = Buf,
            TmpErrorCode = write_bytes(Storage_helper_info, File, Offset + BytesNum, NewBuf, FFI),
            case TmpErrorCode of
                BytesNum2 when is_integer(BytesNum2) -> BytesNum2 + BytesNum;
                _ -> TmpErrorCode
            end;
        {error, 'NIF_not_loaded'} -> ErrorCode;
        _ ->
            {error, {wrong_write_return_code, ErrorCode}}
    end.


%% get_cached_value/3
%% ====================================================================
%% @doc Checks value using storage helper or gets its from cache
%% @end
-spec get_cached_value(File :: string(), ValueName :: atom(), Storage_helper_info :: record()) -> Result when
    Result :: {ok, Value} | {ErrorGeneral, ErrorDetail},
    Value :: term(),
    ErrorGeneral :: atom(),
    ErrorDetail :: term().
%% ====================================================================
get_cached_value(File, ValueName, Storage_helper_info) ->
    ValType = case ValueName of
                  is_reg -> file_stats;
                  is_dir -> file_stats;
                  grp_wr -> file_stats;
                  mode -> file_stats;
                  owner -> file_stats;
                  o_wronly -> flag;
                  o_rdonly -> flag;
                  size -> size
              end,

    CachedValue =
        case ValType of
            file_stats -> get({File, ValueName});
            flag -> get({Storage_helper_info, ValueName});
            _ -> undefined   %% size
        end,

    case CachedValue of
        undefined ->
            case ValType of
                file_stats ->
                    {ErrorCode, Stat} = case get({File, stats}) of
                                            undefined ->
                                                {TmpErrorCode, TmpStat} = veilhelpers:exec(getattr, Storage_helper_info, [File]),
                                                case TmpErrorCode of
                                                    0 -> put({File, stats}, TmpStat);
                                                    _ -> ok
                                                end,
                                                {TmpErrorCode, TmpStat};
                                            StatsValue ->
                                                {0, StatsValue}
                                        end,
                    case ErrorCode of
                        0 ->
                            ReturnValue = case ValueName of
                                              grp_wr ->
                                                  case Stat#st_stat.st_mode band ?WR_GRP_PERM of
                                                      0 -> false;
                                                      _ -> true
                                                  end;
                                              mode ->
                                                  Stat#st_stat.st_mode;
                                              owner ->
                                                  integer_to_list(Stat#st_stat.st_uid);
                                              _ ->
                                                  veilhelpers:exec(ValueName, Storage_helper_info, [Stat#st_stat.st_mode])
                                          end,
                            put({File, ValueName}, ReturnValue),
                            {ok, ReturnValue};
                        error -> {ErrorCode, Stat};
                        _ -> {wrong_getatt_return_code, ErrorCode}
                    end;
                flag ->
                    ReturnValue2 = veilhelpers:exec(get_flag, Storage_helper_info, [ValueName]),
                    put({Storage_helper_info, ValueName}, ReturnValue2),
                    {ok, ReturnValue2};
                size ->
                    {ErrorCode2, Stat2} = veilhelpers:exec(getattr, Storage_helper_info, [File]),
                    case ErrorCode2 of
                        0 ->
                            ReturnValue3 = veilhelpers:exec(is_reg, Storage_helper_info, [Stat2#st_stat.st_mode]),
                            put({File, is_reg}, ReturnValue3),
                            {ok, {ReturnValue3, Stat2#st_stat.st_size}};
                        error -> {ErrorCode2, Stat2};
                        _ -> {wrong_getatt_return_code, ErrorCode2}
                    end
            end;
        _ -> {ok, CachedValue}
    end.

%% check_perms/2
%% ====================================================================
%% @doc Checks if the user has permission to modify file (e,g. change owner).
%% @end
-spec check_perms(File :: string(), Storage_helper_info :: record()) -> Result when
    Result :: {ok, Value} | {ErrorGeneral, ErrorDetail},
    Value :: boolean(),
    ErrorGeneral :: atom(),
    ErrorDetail :: atom().
%% ====================================================================
check_perms(File, Storage_helper_info) ->
    check_perms(File, Storage_helper_info, write).

%% check_perms/3
%% ====================================================================
%% @doc Checks if the user has permission to modify file (e,g. change owner).
%%      @todo: remove this function. Currently this functionality is provided by operating system via veilhelpers
%% @end
-spec check_perms(File :: string(), Storage_helper_info :: record(), CheckType :: boolean()) -> Result when
    Result :: {ok, Value} | {ErrorGeneral, ErrorDetail},
    Value :: boolean(),
    ErrorGeneral :: atom(),
    ErrorDetail :: atom().
%% ====================================================================
check_perms(_File, _Storage_helper_info, _CheckType) ->
    {ok, true}.
%%   {AccessTypeStatus, AccessAns} = check_access_type(File),
%%   case AccessTypeStatus of
%%     ok ->
%%       {AccesType, AccessName} = AccessAns,
%%       case AccesType of
%%         user ->
%%           {UsrStatus, UserRoot} = fslogic_path:get_user_root(),
%%           case UsrStatus of
%%             ok ->
%%               {ok, UserDoc} = fslogic_objects:get_user(),
%%               fslogic_context:set_fs_user_ctx(UserDoc#veil_document.record#user.login),
%%               [CleanUserRoot | _] = string:tokens(UserRoot, "/"),
%%               {ok, CleanUserRoot =:= AccessName};
%%             _ -> {error, can_not_get_user_root}
%%           end;
%%         group ->
%%           {UserDocStatus, UserDoc} = fslogic_objects:get_user(),
%%           {UsrStatus2, UserGroups} = fslogic_utils:get_user_groups(UserDocStatus, UserDoc),
%%           case UsrStatus2 of
%%             ok ->
%%               fslogic_context:set_fs_user_ctx(UserDoc#veil_document.record#user.login),
%%               case lists:member(AccessName, UserGroups) of
%%                 true ->
%%                   fslogic_context:set_fs_group_ctx(AccessName),
%%                   case CheckType of
%%                     read ->
%%                       {ok, true};
%%                     _ ->
%%                       {Status, CheckOk} = case CheckType of
%%                                             write -> get_cached_value(File, grp_wr, Storage_helper_info);
%%                                             _ -> {ok, false} %perms
%%                                           end,
%%                       case Status of
%%                         ok ->
%%                           case CheckOk of
%%                             true -> {ok, true};
%%                             false ->
%%                               UserRecord = UserDoc#veil_document.record,
%%                               IdFromSystem = fslogic_utils:get_user_id_from_system(UserRecord#user.login),
%%                               IdFromSystem2 = string:substr(IdFromSystem, 1, length(IdFromSystem) - 1),
%%                               {OwnWrStatus, Own} = get_cached_value(File, owner, Storage_helper_info),
%%                               case OwnWrStatus of
%%                                 ok ->
%%                                   {ok, IdFromSystem2 =:= Own};
%%                                 _ ->
%%                                   {error, can_not_check_file_owner}
%%                               end
%%                           end;
%%                         _ ->
%%                           {error, can_not_check_grp_perms}
%%                       end
%%                   end;
%%                 false ->
%%                   {ok, false}
%%               end;
%%             _ -> {error, can_not_get_user_groups}
%%           end
%%       end;
%%     _ ->
%%       {AccessTypeStatus, AccessAns}
%%   end.

%% ====================================================================
%% Internal functions
%% ====================================================================

%% derive_gid_from_parent/2
%% ====================================================================
%% @doc Gets group owner form File's parent and sets same group owner for the File
%% @end
-spec derive_gid_from_parent(Storage_helper_info :: record(), File :: string()) -> ok | {error, ErrNo :: integer()}.
%% ====================================================================
derive_gid_from_parent(SHInfo, File) ->
    case veilhelpers:exec(getattr, SHInfo, [fslogic_path:strip_path_leaf(File)]) of
        {0, #st_stat{st_gid = GID}} ->
            Res = chown(SHInfo, File, -1, GID),
            ?debug("Changing gid of file ~p to ~p. Status: ~p", [File, GID, Res]),
            Res;
        {ErrNo, _} ->
            ?error("Cannot fetch parent dir ~p attrs. Error: ~p", [fslogic_path:strip_path_leaf(File), ErrNo]),
            {error, ErrNo}
    end.

%% get_mode/1
%% ====================================================================
%% @doc Gets mode for a newly created file.
%% @end
-spec get_mode(FileName :: string()) -> Result when
    Result :: {ok, integer()} | {error, undefined}.
%% ====================================================================
get_mode(File) ->
    {AccessTypeStatus, AccesType} = check_access_type(File),
    case AccessTypeStatus of
        ok ->
            TmpAns = case AccesType of
                         {user, _} ->
                             application:get_env(?APP_Name, new_file_storage_mode);
                         {group, _} ->
                             application:get_env(?APP_Name, new_group_file_storage_mode)
                     end,
            case TmpAns of
                undefined -> {error, undefined};
                _ -> TmpAns
            end;
        _ ->
            case application:get_env(?APP_Name, new_file_storage_mode) of %% operation performed by cluster
                undefined -> {error, undefined};
                TmpAns2 -> TmpAns2
            end
    end.

%% check_access_type/1
%% ====================================================================
%% @doc Checks if the file belongs to user or group
%% @end
-spec check_access_type(FileName :: string()) -> Result when
    Result :: {ok, {Type, OwnerName}} | {error, ErrorDesc},
    Type :: atom(),
    OwnerName :: string(),
    ErrorDesc :: atom().
%% ====================================================================
check_access_type(File) ->
    FileTokens = string:tokens(File, "/"),
    FileTokensLen = length(FileTokens),
    case FileTokensLen > 2 of
        true ->
            case lists:nth(1, FileTokens) of
                "users" ->
                    {ok, {user, lists:nth(2, FileTokens)}};
                ?SPACES_BASE_DIR_NAME ->
                    {ok, {group, lists:nth(2, FileTokens)}};
                _ ->
                    {error, wrong_path_format}
            end;
        false ->
            {error, too_short_path}
    end.


%% setup_ctx/1
%% ====================================================================
%% @doc Setups user filesystem context (uid and gid for veilhelpers)
%%      based on current fslogic user context and access path (group name -> primary GID)
%% @end
-spec setup_ctx(File :: string()) -> ok | {error, no_user}.
%% ====================================================================
setup_ctx(File) ->
    ?debug("Setup storage ctx based on fslogc ctx -> DN: ~p, AccessToken: ~p", [fslogic_context:get_user_dn(), fslogic_context:get_gr_auth()]),

    case fslogic_objects:get_user() of
        {ok, #veil_document{record = #user{global_id = GRUID} = UserRec} = UserDoc} ->
            {_Login, UID} = user_logic:get_login_with_uid(UserDoc),
            fslogic_context:set_fs_user_ctx(UID),
            case check_access_type(File) of
                {ok, {group, SpaceId}} ->
                    UserSpaceIds = user_logic:get_space_ids(UserRec),
                    SelectedSpaceId = [X || X <- UserSpaceIds, vcn_utils:ensure_binary(SpaceId) =:= X],
                    SelectedSpaceIdOrSpace =
                        case SelectedSpaceId of
                            [] ->
                                UserSpaces0 =
                                    case dao_lib:apply(vfs, get_space_files, [{gruid, vcn_utils:ensure_binary(GRUID)}], fslogic_context:get_protocol_version()) of
                                        {ok, SpaceFiles} ->
                                            [fslogic_utils:file_to_space_info(SpaceFile) || #veil_document{record = #file{}} = SpaceFile <- SpaceFiles];
                                        _ ->
                                            []
                                    end,
                                SelectedSpace0 = [SP || #space_info{space_id = X} = SP <- UserSpaces0, vcn_utils:ensure_binary(SpaceId) =:= X],
<<<<<<< HEAD
                                {UserSpaces0 ++ UserSpaces, SelectedSpace0};
                            _ ->
                                {UserSpaces, SelectedSpace}
=======
                                SelectedSpace0;
                            _  ->
                                SelectedSpaceId
                        end,

                    SelectedSpace =
                        case SelectedSpaceIdOrSpace of
                            [] -> [];
                            [MSpaceId | _] when is_binary(MSpaceId) ->
                                {ok, SelectedSpace1} = fslogic_objects:get_space({uuid, MSpaceId}),
                                [SelectedSpace1];
                            [#space_info{} = SpaceInfo1 | _] ->
                                [SpaceInfo1]
>>>>>>> 755eb0dc
                        end,

                    GIDs =
                        case SelectedSpace of
                            [] ->
                                [];
                            [#space_info{} = SpaceInfo] ->
                                [fslogic_spaces:map_to_grp_owner(SpaceInfo)]
                        end,
                    fslogic_context:set_fs_group_ctx(GIDs),
                    ok;
                _ ->
                    fslogic_context:set_fs_group_ctx([]),
                    ok
            end;
        _ -> {error, no_user}
    end.


%% clear_cache/1
%% ====================================================================
%% @doc Clears caches connected with file.
%% @end
-spec clear_cache(File :: string()) -> ok.
clear_cache(File) ->
    erase({File, is_reg}),
    erase({File, grp_wr}),
    erase({File, is_dir}),
    erase({File, owner}),
    erase({File, stats}),
    ok.

%% has_permission/1
%% ====================================================================
%% @doc Checks file permission in cache
%% @end
-spec has_permission(StorageFilePath :: string(), PermissionAtom :: create | delete | read | write | execute) -> boolean() | {error, timeout}.
has_permission(StorageFilePath, PermissionAtom) ->
    {ok, #veil_document{record = #user{global_id = GRUID}}} = fslogic_objects:get_user(),
    MsgID = make_ref(),
    gen_server:call(?Dispatcher_Name, {fslogic, fslogic_context:get_protocol_version(), self(), MsgID, {has_permission, StorageFilePath, vcn_utils:ensure_binary(GRUID), PermissionAtom}}, ?CACHE_REQUEST_TIMEOUT),
    receive
        {worker_answer, MsgID, {ok, Resp}} -> Resp
    after ?CACHE_REQUEST_TIMEOUT -> {error, timeout}
    end.<|MERGE_RESOLUTION|>--- conflicted
+++ resolved
@@ -427,28 +427,21 @@
     ErrorDetail :: term().
 %% ====================================================================
 create(Storage_helper_info, File, Mode) ->
-<<<<<<< HEAD
     ok = setup_ctx(File),
     {ErrorCode, Stat} = veilhelpers:exec(getattr, Storage_helper_info, [File]),
     case ErrorCode of
         0 -> {error, file_exists};
         error -> {ErrorCode, Stat};
-=======
-  ok = setup_ctx(File),
-  {ErrorCode, Stat} = veilhelpers:exec(getattr, Storage_helper_info, [File]),
-  case ErrorCode of
-    0 -> {error, file_exists};
-    error -> {ErrorCode, Stat};
-    _ ->
-      ErrorCode2 = veilhelpers:exec(mknod, Storage_helper_info, [File, Mode bor ?S_IFREG, 0]),
-      case ErrorCode2 of
-        0 ->
-          ErrorCode3 = veilhelpers:exec(truncate, Storage_helper_info, [File, 0]),
-          case ErrorCode3 of
-            0 ->
-              derive_gid_from_parent(Storage_helper_info, File),
-
-              Query = fslogic_context:get_user_query(),
+        _ ->
+            ErrorCode2 = veilhelpers:exec(mknod, Storage_helper_info, [File, Mode bor ?S_IFREG, 0]),
+            case ErrorCode2 of
+                0 ->
+                    ErrorCode3 = veilhelpers:exec(truncate, Storage_helper_info, [File, 0]),
+                    case ErrorCode3 of
+                        0 ->
+                            derive_gid_from_parent(Storage_helper_info, File),
+
+                            Query = fslogic_context:get_user_query(),
 
               case Query of
                 undefined -> ok;
@@ -471,45 +464,11 @@
             _ -> {wrong_truncate_return_code, ErrorCode3}
           end;
         {error, 'NIF_not_loaded'} -> ErrorCode2;
->>>>>>> 755eb0dc
         _ ->
-            ErrorCode2 = veilhelpers:exec(mknod, Storage_helper_info, [File, Mode bor ?S_IFREG, 0]),
-            case ErrorCode2 of
-                0 ->
-                    ErrorCode3 = veilhelpers:exec(truncate, Storage_helper_info, [File, 0]),
-                    case ErrorCode3 of
-                        0 ->
-                            derive_gid_from_parent(Storage_helper_info, File),
-
-                            Query = fslogic_context:get_user_query(),
-
-                            case Query of
-                                undefined -> ok;
-                                _ ->
-                                    {GetUserAns, User} = user_logic:get_user(Query),
-                                    case GetUserAns of
-                                        ok ->
-                                            UserRecord = User#veil_document.record,
-                                            Login = UserRecord#user.login,
-                                            ChownAns = chown(Storage_helper_info, File, Login, ""),
-                                            case ChownAns of
-                                                ok ->
-                                                    ok;
-                                                _ ->
-                                                    {cannot_change_file_owner, ChownAns}
-                                            end;
-                                        _ -> {cannot_change_file_owner, get_user_error}
-                                    end
-                            end;
-                        {error, 'NIF_not_loaded'} -> ErrorCode3;
-                        _ -> {wrong_truncate_return_code, ErrorCode3}
-                    end;
-                {error, 'NIF_not_loaded'} -> ErrorCode2;
-                _ ->
-                    ?error("Can not create file ~p, code: ~p, helper info: ~p, mode: ~p, CTX: ~p / ~p", [File, ErrorCode2, Storage_helper_info, Mode bor ?S_IFREG, fslogic_context:get_fs_user_ctx(), fslogic_context:get_fs_group_ctx()]),
-                    {wrong_mknod_return_code, ErrorCode2}
-            end
-    end.
+          ?error("Can not create file ~p, code: ~p, helper info: ~p, mode: ~p, CTX: ~p / ~p", [File, ErrorCode2, Storage_helper_info, Mode bor ?S_IFREG, fslogic_context:get_fs_user_ctx(), fslogic_context:get_fs_group_ctx()]),
+          {wrong_mknod_return_code, ErrorCode2}
+      end
+  end.
 
 %% truncate/3
 %% ====================================================================
@@ -943,11 +902,6 @@
                                             []
                                     end,
                                 SelectedSpace0 = [SP || #space_info{space_id = X} = SP <- UserSpaces0, vcn_utils:ensure_binary(SpaceId) =:= X],
-<<<<<<< HEAD
-                                {UserSpaces0 ++ UserSpaces, SelectedSpace0};
-                            _ ->
-                                {UserSpaces, SelectedSpace}
-=======
                                 SelectedSpace0;
                             _  ->
                                 SelectedSpaceId
@@ -961,7 +915,6 @@
                                 [SelectedSpace1];
                             [#space_info{} = SpaceInfo1 | _] ->
                                 [SpaceInfo1]
->>>>>>> 755eb0dc
                         end,
 
                     GIDs =
