--- conflicted
+++ resolved
@@ -25,6 +25,17 @@
 %% API functions
 %% ====================================================================
 
+%% check_file_perms/3
+%% ====================================================================
+%% @doc Checks if the user has permission to modify file (e,g. change owner).
+%% @end
+-spec check_file_perms(FileName :: string(), UserDoc :: term(), FileDoc :: term()) -> Result when
+    Result :: {ok, boolean()} | {error, ErrorDetail},
+    ErrorDetail :: term().
+%% ====================================================================
+check_file_perms(FileName, UserDoc, FileDoc) ->
+    check_file_perms(FileName, UserDoc, FileDoc, perms).
+
 %% check_file_perms/4
 %% ====================================================================
 %% @doc Checks if the user has permission to modify file (e,g. change owner).
@@ -35,20 +46,6 @@
 %% ====================================================================
 check_file_perms(_FileName, _UserDoc, _FileDoc, '') -> %root, always return ok
     ok;
-<<<<<<< HEAD
-check_file_perms(FileName, UserDoc, _FileDoc, root = CheckType) ->
-    {error, {permission_denied, {{user, UserDoc}, {file, FileName}, {check, CheckType}}}};
-check_file_perms(FileName, UserDoc, FileDoc, CheckType) ->
-    case string:tokens(FileName, "/") of
-        [?SPACES_BASE_DIR_NAME | _] ->
-            FileRecord = FileDoc#veil_document.record,
-            CheckOwn =
-                case CheckType of
-                    perms -> true;
-                    _ -> %write
-                        FileRecord#file.perms band ?WR_GRP_PERM =:= 0
-                end,
-=======
 check_file_perms(_FileName, #veil_document{uuid = ?CLUSTER_USER_ID}, _FileDoc, _CheckType) -> %root, always return ok
     ok;
 check_file_perms(FileName, UserDoc, _FileDoc, root = CheckType) -> % check if root
@@ -73,7 +70,6 @@
     UserUid = UserDoc#veil_document.uuid,
     FileGroup = get_group(FileName),
     UserGroups = user_logic:get_team_names(UserDoc#veil_document.record),
->>>>>>> c69985ac
 
     UserOwnsFile = UserUid=:=FileOwnerUid,
     UserGroupOwnsFile = lists:member(FileGroup,UserGroups),
