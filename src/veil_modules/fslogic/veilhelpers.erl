%% ===================================================================
%% @author Rafal Slota
%% @copyright (C): 2013 ACK CYFRONET AGH
%% This software is released under the MIT license 
%% cited in 'LICENSE.txt'.
%% @end
%% ===================================================================
%% @doc: This module shoul be used as an proxy to veilhelpers_nif module.
%%       This module controls way of accessing veilhelpers_nif methods.
%% @end
%% ===================================================================

-module(veilhelpers).

-include("veil_modules/dao/dao_vfs.hrl").
-include_lib("registered_names.hrl").
-include_lib("ctool/include/logging.hrl").

-export([exec/2, exec/3, exec/4, exec/5]).
%% ===================================================================
%% API
%% ===================================================================


%% exec/3
%% ====================================================================
%% @doc Executes apply(veilhelper_nif, Method, Args) through slave node. <br/>
%%      Before executing, fields from struct SHInfo are preappend to Args list. <br/>
%%      You can also skip SHInfo argument in order to pass exact Args into target Method.    
%% @end
-spec exec(Method :: atom(), SHInfo :: #storage_helper_info{}, [Arg :: term()]) -> 
    {error, Reason :: term()} | Response when Response :: term().
%% ====================================================================
exec(Method, SHInfo = #storage_helper_info{}, Args) ->
    Args1 = [SHInfo#storage_helper_info.name | [SHInfo#storage_helper_info.init_args | Args]],
    exec(Method, Args1).


%% exec/2
%% ====================================================================
%% @doc Executes apply(veilhelper_nif, Method, Args) through slave node. <br/>
%% @end
-spec exec(Method :: atom(), [Arg :: term()]) ->
    {error, Reason :: term()} | Response when Response :: term().
%% ====================================================================
exec(Method, Args) when is_atom(Method), is_list(Args) ->
    [EGroup | _] = fslogic_context:get_fs_group_ctx(),
    exec(fslogic_context:get_fs_user_ctx(), EGroup, Method, Args).


%% exec/5
%% ====================================================================
%% @doc Same as exec/3 but allows to set UserName and GroupId for file system permissions check.
%%
%% @end
-spec exec(UserName :: string(), GroupId :: integer(), Method :: atom(), SHInfo :: #storage_helper_info{}, [Arg :: term()]) ->
    {error, Reason :: term()} | Response when Response :: term().
%% ====================================================================
exec(UserName, GroupId, Method, SHInfo = #storage_helper_info{}, Args) ->
    Args1 = [SHInfo#storage_helper_info.name | [SHInfo#storage_helper_info.init_args | Args]],
    exec(UserName, GroupId, Method, Args1).


%% exec/4
%% ====================================================================
%% @doc Same as exec/2 but allows to set UserName and GroupId for file system permissions check.
%%
%% @end
-spec exec(UserName :: string(), GroupId :: integer(), Method :: atom(), [Arg :: term()]) ->
    {error, Reason :: term()} | Response when Response :: term().
%% ====================================================================
<<<<<<< HEAD
exec(UserName, GroupId, Method, Args) when is_atom(Method), is_list(Args) ->
    Args1 = [UserName, GroupId] ++ Args,
    ?debug("VeilHelpers Storage CTX ~p ~p", [UserName, GroupId]),
    ?debug("veilhelpers:exec with args: ~p ~p", [Method, Args1]),
=======
exec(UserName, GroupName, Method, Args) when is_atom(Method), is_list(Args) ->
    Args1 = [UserName, GroupName] ++ Args,
    ?debug("veilhelpers:exec with args: ~p ~p", [Method, Args1]),

>>>>>>> f74f5cf9
    case gsi_handler:call(veilhelpers_nif, Method, Args1) of
        {error, 'NIF_not_loaded'} ->
            ok = load_veilhelpers(),
            gsi_handler:call(veilhelpers_nif, Method, Args1);
        Other -> Other
    end.


%% load_veilhelpers/0
%% ====================================================================
%% @doc Loads NIF library into slave node. Nodes are started and managed by {@link gsi_handler}
%% @end
-spec load_veilhelpers() -> ok | {error, Reason :: term()}.
%% ====================================================================
load_veilhelpers() ->
    {ok, Prefix} = application:get_env(?APP_Name, nif_prefix),
    case gsi_handler:call(veilhelpers_nif, start, [atom_to_list(Prefix)]) of 
        ok -> ok;
        {error,{reload, _}} -> ok;
        {error, Reason} -> 
            ?error("Could not load veilhelpers NIF lib due to error: ~p", [Reason]),
            {error, Reason}
    end.<|MERGE_RESOLUTION|>--- conflicted
+++ resolved
@@ -69,17 +69,11 @@
 -spec exec(UserName :: string(), GroupId :: integer(), Method :: atom(), [Arg :: term()]) ->
     {error, Reason :: term()} | Response when Response :: term().
 %% ====================================================================
-<<<<<<< HEAD
 exec(UserName, GroupId, Method, Args) when is_atom(Method), is_list(Args) ->
     Args1 = [UserName, GroupId] ++ Args,
     ?debug("VeilHelpers Storage CTX ~p ~p", [UserName, GroupId]),
     ?debug("veilhelpers:exec with args: ~p ~p", [Method, Args1]),
-=======
-exec(UserName, GroupName, Method, Args) when is_atom(Method), is_list(Args) ->
-    Args1 = [UserName, GroupName] ++ Args,
-    ?debug("veilhelpers:exec with args: ~p ~p", [Method, Args1]),
 
->>>>>>> f74f5cf9
     case gsi_handler:call(veilhelpers_nif, Method, Args1) of
         {error, 'NIF_not_loaded'} ->
             ok = load_veilhelpers(),
