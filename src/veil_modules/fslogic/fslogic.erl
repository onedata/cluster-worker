%% ===================================================================
%% @author Michal Wrzeszcz
%% @copyright (C): 2013 ACK CYFRONET AGH
%% This software is released under the MIT license 
%% cited in 'LICENSE.txt'.
%% @end
%% ===================================================================
%% @doc: This module implements worker_plugin_behaviour to provide
%% functionality of file system logic.
%% This module shall provide only entry-points for file system logic implementation.
%% @end
%% ===================================================================

-module(fslogic).
-behaviour(worker_plugin_behaviour).

-include("veil_modules/dao/dao.hrl").
-include("veil_modules/fslogic/fslogic.hrl").
-include("fuse_messages_pb.hrl").
-include("communication_protocol_pb.hrl").
-include("registered_names.hrl").
-include_lib("ctool/include/logging.hrl").

%% ====================================================================
%% API
%% ====================================================================
-export([init/1, handle/2, cleanup/0, fslogic_runner/4]).

%% ====================================================================
%% API functions
%% ====================================================================

%% init/1
%% ====================================================================
%% @doc {@link worker_plugin_behaviour} callback init/1
-spec init(Args :: term()) -> list().
%% ====================================================================
init(_Args) ->
  Pid = self(),
  {ok, CleaningInterval} = application:get_env(veil_cluster_node, fslogic_cleaning_period),
  erlang:send_after(CleaningInterval * 1000, Pid, {timer, {asynch, 1, {delete_old_descriptors, Pid}}}),
  {ok, FilesSizeUpdateInterval} = application:get_env(veil_cluster_node, user_files_size_view_update_period),
  erlang:send_after(FilesSizeUpdateInterval * 1000, Pid, {timer, {asynch, 1, {update_user_files_size_view, Pid}}}),
  [].

%% handle/2
%% ====================================================================
%% @doc {@link worker_plugin_behaviour} callback handle/1. <br/>
%% Processes standard worker requests (e.g. ping) and requests from FUSE.
%% @end
-spec handle(ProtocolVersion :: term(), Request :: term()) -> Result when
  Result :: term().
%% ====================================================================
handle(_ProtocolVersion, ping) ->
  pong;

handle(_ProtocolVersion, healthcheck) ->
    ok;

handle(_ProtocolVersion, get_version) ->
    node_manager:check_vsn();

%% this handler is intended to be called by newly connected clients
%% TODO: create generic mechanism for getting configuration on client startup
handle(ProtocolVersion, is_write_enabled) ->
  try
    case user_logic:get_user({dn, fslogic_context:get_user_dn()}) of
      {ok, UserDoc} ->
        case user_logic:get_quota(UserDoc) of
          {ok, #quota{exceeded = Exceeded}} when is_boolean(Exceeded) ->
            %% we can simply return not(Exceeded) but if quota had been exceeded then user deleted file and for some reason
            %% there was no event handler for rm_event then it would need manual trigger to enable writing
            %% in most cases Exceeded == true so in most cases we will not call user_logic:quota_exceeded
            case Exceeded of
              true -> not(user_logic:quota_exceeded({dn, fslogic_context:get_user_dn()}, ProtocolVersion));
              _ -> true
            end;
          Error ->
            ?warning("cannot get quota doc for user with dn: ~p, Error: ~p", [fslogic_context:get_user_dn(), Error]),
            false
        end;
      Error ->
        ?warning("cannot get user with dn: ~p, Error: ~p", [fslogic_context:get_user_dn(), Error]),
        false
    end
  catch
    E1:E2 ->
      ?warning("Error in is_write_enabled handler, Error: ~p:~p", [E1, E2]),
      false
  end;


%% For tests
handle(ProtocolVersion, {delete_old_descriptors_test, Time}) ->
  handle_test(ProtocolVersion, {delete_old_descriptors_test, Time});

handle(ProtocolVersion, {update_user_files_size_view, Pid}) ->
  ?debug("Updating user file sizes for pid: ~p", [Pid]),
  fslogic_meta:update_user_files_size_view(ProtocolVersion),
  {ok, Interval} = application:get_env(veil_cluster_node, user_files_size_view_update_period),
  erlang:send_after(Interval * 1000, Pid, {timer, {asynch, 1, {update_user_files_size_view, Pid}}}),
  ok;

handle(_ProtocolVersion, {answer_test_message, FuseID, Message}) ->
  request_dispatcher:send_to_fuse(FuseID, #testchannelanswer{message = Message}, "fuse_messages"),
  ok;

handle(ProtocolVersion, {delete_old_descriptors, Pid}) ->
  {Megaseconds,Seconds, _Microseconds} = os:timestamp(),
  Time = 1000000*Megaseconds + Seconds - 15,
  fslogic_objects:delete_old_descriptors(ProtocolVersion, Time),
  {ok, Interval} = application:get_env(veil_cluster_node, fslogic_cleaning_period),
  erlang:send_after(Interval * 1000, Pid, {timer, {asynch, ProtocolVersion, {delete_old_descriptors, Pid}}}),
  ok;

handle(ProtocolVersion, {getfilelocation_uuid, UUID}) ->
  fslogic_context:set_fuse_id(?CLUSTER_FUSE_ID),
  fslogic_context:set_protocol_version(ProtocolVersion),
  fslogic_runner(fun handle_custom_request/1, getfilelocation_by_uuid, {getfilelocation, UUID});

handle(ProtocolVersion, {getfileattr, UUID}) ->
  fslogic_context:set_protocol_version(ProtocolVersion),
  fslogic_runner(fun handle_custom_request/1, getfileattr_by_uuid, {getfileattr, UUID});


handle(ProtocolVersion, Record) when is_record(Record, fusemessage) ->
    RequestBody = Record#fusemessage.input,
    RequestType = element(1, RequestBody),

    %% Setup context
    fslogic_context:set_fuse_id(get(fuse_id)),
    fslogic_context:set_protocol_version(ProtocolVersion),

    fslogic_runner(fun maybe_handle_fuse_message/1, RequestType, RequestBody);

handle(ProtocolVersion, {internal_call, Record}) ->
    fslogic_context:set_fuse_id(?CLUSTER_FUSE_ID),
    handle(ProtocolVersion, #fusemessage{input = Record, message_type = atom_to_list(vcn_utils:record_type(Record))});

handle(_ProtocolVersion, Record) when is_record(Record, callback) ->
  ?debug("Callback request handled: ~p", [Record]),
  Answer = case Record#callback.action of
    channelregistration ->
      try
        gen_server:call({global, ?CCM}, {addCallback, Record#callback.fuse, Record#callback.node, Record#callback.pid}, 1000)
      catch
        E1:E2 ->
          ?error("Callback request ~p error: ~p", [Record, {E1, E2}]),
          error
      end;
    channelclose ->
      try
        gen_server:call({global, ?CCM}, {delete_callback, Record#callback.fuse, Record#callback.node, Record#callback.pid}, 1000)
      catch
        E3:E4 ->
          ?error("Callback request ~p error: ~p", [Record, {E3, E4}]),
          error
      end
  end,
  #atom{value = atom_to_list(Answer)};

%% Handle requests that have wrong structure.
handle(_ProtocolVersion, _Msg) ->
  ?warning("Wrong request: ~p", [_Msg]),
  wrong_request.


maybe_handle_fuse_message(RequestBody) ->
    PathCtx = extract_logical_path(RequestBody),
    {ok, AbsolutePathCtx} = fslogic_path:get_full_file_name(PathCtx),
    {ok, #space_info{uuid = SpaceId, name = SpaceName, providers = Providers}} = fslogic_utils:get_space_info_for_path(AbsolutePathCtx),

    Self = cluster_manager_lib:get_provider_id(),

%%     {ok, Providers} =
%%         case SpaceId of
%%             "" ->
%%                 {ok, [Self]};
%%             _ ->
%%                 registry_spaces:get_space_providers(SpaceId)
%%         end,

    ?info("Space for request: ~p, providers: ~p (current ~p)", [SpaceName, Providers, Self]),

    case lists:member(Self, Providers) of
        true ->
            handle_fuse_message(RequestBody);
        false ->
            [RerouteToProvider | _] = Providers,
            {ok, #{<<"urls">> := URLs}} = registry_providers:get_provider_info(RerouteToProvider),
            ?info("Reroute to: ~p", [URLs]),
            provider_proxy:communicate({RerouteToProvider, URLs}, fslogic_context:get_access_token(), fslogic_context:get_fuse_id(),
                #fusemessage{input = RequestBody, message_type = atom_to_list(element(1, RequestBody))})
    end.

%% handle_test/2
%% ====================================================================
%% @doc Handles calls used during tests
-spec handle_test(ProtocolVersion :: term(), Request :: term()) -> Result when
  Result :: atom().
%% ====================================================================
-ifdef(TEST).
handle_test(ProtocolVersion, {delete_old_descriptors_test, Time}) ->
  fslogic_objects:delete_old_descriptors(ProtocolVersion, Time),
  ok.
-else.
handle_test(_ProtocolVersion, _Request) ->
  not_supported_in_normal_mode.
-endif.

%% cleanup/0
%% ====================================================================
%% @doc {@link worker_plugin_behaviour} callback cleanup/0
-spec cleanup() -> ok.
%% ====================================================================
cleanup() ->
  ok.

%% ====================================================================
%% Internal functions
%% ====================================================================


%% fslogic_runner/3
%% ====================================================================
%% @doc Runs Method(RequestBody) while catching errors and translating them with
%%      fslogic_errors module.
-spec fslogic_runner(Method :: function(), RequestType :: atom(), RequestBody :: term()) -> Response :: term().
%% ====================================================================
fslogic_runner(Method, RequestType, RequestBody) when is_function(Method) ->
    fslogic_runner(Method, RequestType, RequestBody, fslogic_errors).

%% fslogic_runner/4
%% ====================================================================
%% @doc Runs Method(RequestBody) while catching errors and translating them with
%%      given ErrorHandler module. ErrorHandler module has to export at least gen_error_message/2 (see fslogic_errors:gen_error_message/1).
-spec fslogic_runner(Method :: function(), RequestType :: atom(), RequestBody :: term(), ErrorHandler :: atom()) -> Response :: term().
%% ====================================================================
fslogic_runner(Method, RequestType, RequestBody, ErrorHandler) when is_function(Method) ->
    try
        ?debug("Processing request (type ~p): ~p", [RequestType, RequestBody]),
        Method(RequestBody)
    catch
        Reason ->
            {ErrorCode, ErrorDetails} = fslogic_errors:gen_error_code(Reason),
            %% Manually thrown error, normal interrupt case.
            ?debug_stacktrace("Cannot process request ~p due to error: ~p (code: ~p)", [RequestBody, ErrorDetails, ErrorCode]),
            ErrorHandler:gen_error_message(RequestType, fslogic_errors:normalize_error_code(ErrorCode));
        error:{badmatch, {error, Reason}} ->
            {ErrorCode, ErrorDetails} = fslogic_errors:gen_error_code(Reason),
            %% Bad Match assertion - something went wrong, but it could be expected.
            ?warning("Cannot process request ~p due to error: ~p (code: ~p)", [RequestBody, ErrorDetails, ErrorCode]),
            ?debug_stacktrace("Cannot process request ~p due to error: ~p (code: ~p)", [RequestBody, ErrorDetails, ErrorCode]),
            ErrorHandler:gen_error_message(RequestType, fslogic_errors:normalize_error_code(ErrorCode));
        error:{case_clause, {error, Reason}} ->
            {ErrorCode, ErrorDetails} = fslogic_errors:gen_error_code(Reason),
            %% Bad Match assertion - something went seriously wrong and we should know about it.
            ?error_stacktrace("Cannot process request ~p due to error: ~p (code: ~p)", [RequestBody, ErrorDetails, ErrorCode]),
            ErrorHandler:gen_error_message(RequestType, fslogic_errors:normalize_error_code(ErrorCode));
        error:UnkError ->
            {ErrorCode, ErrorDetails} = {?VEREMOTEIO, UnkError},
            %% Bad Match assertion - something went horribly wrong. This should not happen.
            ?error_stacktrace("Cannot process request ~p due to unknown error: ~p (code: ~p)", [RequestBody, ErrorDetails, ErrorCode]),
            ErrorHandler:gen_error_message(RequestType, fslogic_errors:normalize_error_code(ErrorCode))
    end.

%% handle_fuse_message/1
%% ====================================================================
%% @doc Processes requests from FUSE.
%% @end
-spec handle_fuse_message(Record :: tuple()) -> Result when
  Result :: term().
%% ====================================================================
handle_fuse_message(Req = #updatetimes{file_logic_name = FName, atime = ATime, mtime = MTime, ctime = CTime}) ->
    {ok, FullFileName} = fslogic_path:get_full_file_name(FName, vcn_utils:record_type(Req)),
    fslogic_req_generic:update_times(FullFileName, ATime, MTime, CTime);

handle_fuse_message(Req = #changefileowner{file_logic_name = FName, uid = UID, uname = UName}) ->
    {ok, FullFileName} = fslogic_path:get_full_file_name(FName, vcn_utils:record_type(Req)),
    fslogic_req_generic:change_file_owner(FullFileName, UID, UName);

handle_fuse_message(Req = #changefilegroup{file_logic_name = FName, gid = GID, gname = GName}) ->
    {ok, FullFileName} = fslogic_path:get_full_file_name(FName, vcn_utils:record_type(Req)),
    fslogic_req_generic:change_file_group(FullFileName, GID, GName);

handle_fuse_message(Req = #changefileperms{file_logic_name = FName, perms = Perms}) ->
    {ok, FullFileName} = fslogic_path:get_full_file_name(FName, vcn_utils:record_type(Req)),
    fslogic_req_generic:change_file_perms(FullFileName, Perms);

handle_fuse_message(Req = #getfileattr{file_logic_name = FName}) ->
    {ok, FullFileName} = fslogic_path:get_full_file_name(FName, vcn_utils:record_type(Req)),
    fslogic_req_generic:get_file_attr(FullFileName);

handle_fuse_message(Req = #getfilelocation{file_logic_name = FName, open_mode = OpenMode, force_cluster_proxy = ForceClusterProxy}) ->
    {ok, FullFileName} = fslogic_path:get_full_file_name(FName, vcn_utils:record_type(Req)),
    fslogic_req_regular:get_file_location(FullFileName, OpenMode, ForceClusterProxy);

handle_fuse_message(Req = #getnewfilelocation{file_logic_name = FName, mode = Mode, force_cluster_proxy = ForceClusterProxy}) ->
    {ok, FullFileName} = fslogic_path:get_full_file_name(FName, vcn_utils:record_type(Req)),
    fslogic_req_regular:get_new_file_location(FullFileName, Mode, ForceClusterProxy);

handle_fuse_message(Req = #createfileack{file_logic_name = FName}) ->
    {ok, FullFileName} = fslogic_path:get_full_file_name(FName, vcn_utils:record_type(Req)),
    fslogic_req_regular:create_file_ack(FullFileName);

handle_fuse_message(Req = #filenotused{file_logic_name = FName}) ->
    {ok, FullFileName} = fslogic_path:get_full_file_name(FName, vcn_utils:record_type(Req)),
    fslogic_req_regular:file_not_used(FullFileName);

handle_fuse_message(Req = #renewfilelocation{file_logic_name = FName}) ->
    {ok, FullFileName} = fslogic_path:get_full_file_name(FName, vcn_utils:record_type(Req)),
    fslogic_req_regular:renew_file_location(FullFileName);

handle_fuse_message(Req = #createdir{dir_logic_name = FName, mode = Mode}) ->
    {ok, FullFileName} = fslogic_path:get_full_file_name(FName, vcn_utils:record_type(Req)),
    fslogic_req_special:create_dir(FullFileName, Mode);

handle_fuse_message(Req = #getfilechildren{dir_logic_name = FName, offset = Offset, children_num = Count}) ->
    {ok, FullFileName} = fslogic_path:get_full_file_name(FName, vcn_utils:record_type(Req)),
    {ok, UserPathTokens} = fslogic_path:verify_file_name(FName),
    fslogic_req_special:get_file_children(FullFileName, UserPathTokens, Offset, Count);

handle_fuse_message(Req = #deletefile{file_logic_name = FName}) ->
    {ok, FullFileName} = fslogic_path:get_full_file_name(FName, vcn_utils:record_type(Req)),
    fslogic_req_generic:delete_file(FullFileName);

handle_fuse_message(Req = #renamefile{from_file_logic_name = FromFName, to_file_logic_name = ToFName}) ->
  {ok, FullFileName} = fslogic_path:get_full_file_name(FromFName, vcn_utils:record_type(Req)),
  {ok, FullNewFileName} = fslogic_path:get_full_file_name(ToFName, vcn_utils:record_type(Req)),
  fslogic_req_generic:rename_file(FullFileName, FullNewFileName);

%% Symbolic link creation. From - link name, To - path pointed by new link
handle_fuse_message(Req = #createlink{from_file_logic_name = FName, to_file_logic_name = LinkValue}) ->
    {ok, FullFileName} = fslogic_path:get_full_file_name(FName, vcn_utils:record_type(Req)),
    fslogic_req_special:create_link(FullFileName, LinkValue);

%% Fetch link data (target path)
handle_fuse_message(Req = #getlink{file_logic_name = FName}) ->
    {ok, FullFileName} = fslogic_path:get_full_file_name(FName, vcn_utils:record_type(Req)),
    fslogic_req_special:get_link(FullFileName);

handle_fuse_message(_Req = #getstatfs{}) ->
    fslogic_req_generic:get_statfs();

%% Storage requests
handle_fuse_message(_Req = #createstoragetestfilerequest{storage_id = StorageId}) ->
    fslogic_req_storage:create_storage_test_file(StorageId);

handle_fuse_message(_Req = #storagetestfilemodifiedrequest{storage_id = StorageId, relative_path = RelPath, text = Text}) ->
    fslogic_req_storage:storage_test_file_modified(StorageId, RelPath, Text);

handle_fuse_message(_Req = #clientstorageinfo{storage_info = SInfo}) ->
    fslogic_req_storage:client_storage_info(SInfo);

%% Test message
handle_fuse_message(_Req = #testchannel{answer_delay_in_ms = Interval, answer_message = Answer}) ->
    timer:apply_after(Interval, gen_server, cast, [?MODULE, {asynch, fslogic_context:get_protocol_version(), {answer_test_message, fslogic_context:get_fuse_id(), Answer}}]),
    #atom{value = "ok"}.

%% Custom internal request handlers
handle_custom_request({getfileattr, UUID}) ->
    {ok, FileDoc} = fslogic_objects:get_file({uuid, UUID}),
    fslogic_req_generic:get_file_attr(FileDoc);

handle_custom_request({getfilelocation, UUID}) ->
    {ok, FileDoc} = dao_lib:apply(dao_vfs, get_file, [{uuid, UUID}], fslogic_context:get_protocol_version()),
<<<<<<< HEAD
    fslogic_req_regular:get_file_location(FileDoc,?UNSPECIFIED_MODE).


%% %% extract_logical_path/1
%% %% ====================================================================
%% %% @doc Convinience method that returns logical file path for the operation.
%% %% @end
%% -spec extract_logical_path(Record :: tuple()) -> string() | no_return().
%% %% ====================================================================
extract_logical_path(#getfileattr{file_logic_name = Path}) ->
    Path;
extract_logical_path(#getfilelocation{file_logic_name = Path}) ->
    Path;
extract_logical_path(#deletefile{file_logic_name = Path}) ->
    Path;
extract_logical_path(#renamefile{from_file_logic_name = Path}) ->
    Path;
extract_logical_path(#getnewfilelocation{file_logic_name = Path}) ->
    Path;
extract_logical_path(#filenotused{file_logic_name = Path}) ->
    Path;
extract_logical_path(#renewfilelocation{file_logic_name = Path}) ->
    Path;
extract_logical_path(#getfilechildren{dir_logic_name = Path}) ->
    Path;
extract_logical_path(#createdir{dir_logic_name = Path}) ->
    Path;
extract_logical_path(#getlink{file_logic_name = Path}) ->
    Path;
extract_logical_path(#createlink{from_file_logic_name = Path}) ->
    Path;
extract_logical_path(#changefileowner{file_logic_name = Path}) ->
    Path;
extract_logical_path(#changefilegroup{file_logic_name = Path}) ->
    Path;
extract_logical_path(#changefileperms{file_logic_name = Path}) ->
    Path;
extract_logical_path(#updatetimes{file_logic_name = Path}) ->
    Path;
extract_logical_path(_) ->
    "/".
=======
    fslogic_req_regular:get_file_location(FileDoc, ?UNSPECIFIED_MODE).
>>>>>>> 7fe8def6
<|MERGE_RESOLUTION|>--- conflicted
+++ resolved
@@ -364,8 +364,7 @@
 
 handle_custom_request({getfilelocation, UUID}) ->
     {ok, FileDoc} = dao_lib:apply(dao_vfs, get_file, [{uuid, UUID}], fslogic_context:get_protocol_version()),
-<<<<<<< HEAD
-    fslogic_req_regular:get_file_location(FileDoc,?UNSPECIFIED_MODE).
+    fslogic_req_regular:get_file_location(FileDoc, ?UNSPECIFIED_MODE).
 
 
 %% %% extract_logical_path/1
@@ -405,7 +404,4 @@
 extract_logical_path(#updatetimes{file_logic_name = Path}) ->
     Path;
 extract_logical_path(_) ->
-    "/".
-=======
-    fslogic_req_regular:get_file_location(FileDoc, ?UNSPECIFIED_MODE).
->>>>>>> 7fe8def6
+    "/".