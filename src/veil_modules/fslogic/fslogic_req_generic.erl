--- conflicted
+++ resolved
@@ -242,125 +242,6 @@
     end.
 
 
-<<<<<<< HEAD
-=======
-%% rename_file/2
-%% ====================================================================
-%% @doc Renames file.
-%% @end
--spec rename_file(FullFileName :: string(), FullNewFileName :: string()) ->
-    #atom{} | no_return().
-%% ====================================================================
-rename_file(FullFileName, FullNewFileName) ->
-    ?debug("rename_file(FullFileName: ~p, FullNewFileName: ~p)", [FullFileName, FullNewFileName]),
-    {ok, UserDoc} = fslogic_objects:get_user(),
-    {ok, #veil_document{record = #file{} = OldFile} = OldDoc} = fslogic_objects:get_file(FullFileName),
-
-    ok = fslogic_perms:check_file_perms(FullFileName, UserDoc, OldDoc, delete),
-
-    %% Check if destination file exists
-    case fslogic_objects:get_file(FullNewFileName) of
-        {ok, #veil_document{}} ->
-            ?warning("Destination file already exists: ~p", [FullFileName]),
-            throw(?VEEXIST);
-        {error, file_not_found} ->
-            ok
-    end,
-
-    NewDir = fslogic_path:strip_path_leaf(FullNewFileName),
-
-    case (OldFile#file.type =:= ?DIR_TYPE) and (string:str(NewDir, FullFileName) == 1) of
-        true ->
-            ?warning("Moving dir ~p to its child: ~p", [FullFileName, NewDir]),
-            throw(?VEREMOTEIO);
-        false -> ok
-    end,
-
-    {ok, #veil_document{uuid = NewParent} = NewParentDoc} = fslogic_objects:get_file(NewDir),
-
-    OldDir = fslogic_path:strip_path_leaf(FullFileName),
-    {ok, OldParentDoc} = fslogic_objects:get_file(OldDir),
-
-    ok = fslogic_perms:check_file_perms(NewDir, UserDoc, NewParentDoc, write),
-
-    {ok, TargetSpaceInfo} = fslogic_utils:get_space_info_for_path(FullNewFileName),
-
-    MoveOnStorage =
-        fun(#file{type = ?REG_TYPE}) -> %% Returns new file record with updated file_id field or throws excpetion
-            %% Get storage info
-            StorageID = OldFile#file.location#file_location.storage_id,
-            FileID = OldFile#file.location#file_location.file_id,
-            Storage = %% Storage info for the file
-            case dao_lib:apply(dao_vfs, get_storage, [{uuid, StorageID}], 1) of
-                {ok, #veil_document{record = #storage_info{} = S}} -> S;
-                {error, MReason} ->
-                    ?error("Cannot fetch storage (ID: ~p) information for file ~p. Reason: ~p", [StorageID, FullFileName, MReason]),
-                    throw(?VEREMOTEIO)
-            end,
-            SHInfo = fslogic_storage:get_sh_for_fuse(?CLUSTER_FUSE_ID, Storage), %% Storage helper for cluster
-            NewFileID = fslogic_storage:get_new_file_id(TargetSpaceInfo, FullNewFileName, UserDoc, SHInfo, fslogic_context:get_protocol_version()),
-
-            %% Change group owner if needed
-            case storage_files_manager:chown(SHInfo, FileID, -1, fslogic_spaces:map_to_grp_owner(TargetSpaceInfo)) of
-                ok -> ok;
-                MReason1 ->
-                    ?error("Cannot change group owner for file (ID: ~p) to ~p due to: ~p.", [FileID, fslogic_spaces:map_to_grp_owner(TargetSpaceInfo), MReason1]),
-                    throw(?VEREMOTEIO)
-            end,
-
-            %% Move file to new location on storage
-            ActionR = storage_files_manager:mv(SHInfo, FileID, NewFileID),
-            _NewFile =
-                case ActionR of
-                    ok -> OldFile#file{location = OldFile#file.location#file_location{file_id = NewFileID}};
-                    MReason0 ->
-                        ?error("Cannot move file (from ID ~p, to ID: ~p) on storage due to: ~p", [FileID, NewFileID, MReason0]),
-                        throw(?VEREMOTEIO)
-                end;
-            (_) -> ok %% Dont move non-regular files
-        end, %% end fun()
-
-    %% Check if we need to move file on storage and do it when we do need it
-    NewFile =
-        case {string:tokens(fslogic_path:get_user_file_name(FullFileName), "/"), string:tokens(fslogic_path:get_user_file_name(FullNewFileName), "/")} of
-            {_, [?SPACES_BASE_DIR_NAME, _InvalidTarget]} -> %% Moving into ?GROUPS_BASE_DIR_NAME dir is not allowed
-                ?info("Attempt to move file to base group directory. Query: ~p", [stub]),
-                throw(?VEACCES);
-            {[?SPACES_BASE_DIR_NAME, _InvalidSource], _} -> %% Moving from ?GROUPS_BASE_DIR_NAME dir is not allowed
-                ?info("Attemt to move base group directory. Query: ~p", [stub]),
-                throw(?VEACCES);
-
-            {[?SPACES_BASE_DIR_NAME, X | _FromF0], [?SPACES_BASE_DIR_NAME, X | _ToF0]} -> %% Local (group dir) move, no storage actions are required
-                OldFile;
-
-            {[?SPACES_BASE_DIR_NAME, _FromGrp0 | _FromF0], [?SPACES_BASE_DIR_NAME, _ToGrp0 | _ToF0]} -> %% From group X to Y
-                MoveOnStorage(OldFile);
-            {[?SPACES_BASE_DIR_NAME, _FromGrp1 | _FromF1], _} ->
-                %% From group X user dir
-                MoveOnStorage(OldFile);
-            {_, [?SPACES_BASE_DIR_NAME, _ToGrp2 | _ToF2]} ->
-                %% From user dir to group X
-                MoveOnStorage(OldFile);
-
-            {_, _} -> %% Local (user dir) move, no storage actions are required
-                OldFile
-        end,
-
-    RenamedFileInit =
-        NewFile#file{parent = NewParent, name = fslogic_path:basename(FullNewFileName)},
-
-    RenamedFile = fslogic_meta:update_meta_attr(RenamedFileInit, ctime, vcn_utils:time()),
-    Renamed = OldDoc#veil_document{record = RenamedFile},
-
-    {ok, _} = fslogic_objects:save_file(Renamed),
-
-    CTime = vcn_utils:time(),
-    fslogic_meta:update_parent_ctime(fslogic_path:get_user_file_name(FullNewFileName), CTime),
-    fslogic_meta:update_parent_ctime(fslogic_path:get_user_file_name(FullFileName), CTime),
-    #atom{value = ?VOK}.
-
-
->>>>>>> a32c20c3
 %% get_statfs/0
 %% ====================================================================
 %% @doc Gets file system statistics.
