--- conflicted
+++ resolved
@@ -314,13 +314,8 @@
         case {string:tokens(fslogic_path:get_user_file_name(FullFileName), "/"), string:tokens(fslogic_path:get_user_file_name(FullNewFileName), "/")} of
             {_, [?SPACES_BASE_DIR_NAME, _InvalidTarget]} -> %% Moving into ?GROUPS_BASE_DIR_NAME dir is not allowed
                 ?info("Attempt to move file to base group directory. Query: ~p", [stub]),
-<<<<<<< HEAD
-                throw(?VEPERM);
+                throw(?VEACCES);
             {[?SPACES_BASE_DIR_NAME, _InvalidSource], _} -> %% Moving from ?GROUPS_BASE_DIR_NAME dir is not allowed
-=======
-                throw(?VEACCES);
-            {[?GROUPS_BASE_DIR_NAME, _InvalidSource], _} -> %% Moving from ?GROUPS_BASE_DIR_NAME dir is not allowed
->>>>>>> c69985ac
                 ?info("Attemt to move base group directory. Query: ~p", [stub]),
                 throw(?VEACCES);
 
