%% ===================================================================
%% @author Michal Wrzeszcz
%% @copyright (C): 2013 ACK CYFRONET AGH
%% This software is released under the MIT license
%% cited in 'LICENSE.txt'.
%% @end
%% ===================================================================
%% @doc: This module provides high level file system operations that
%% use logical names of files.
%% @end
%% ===================================================================

-module(logical_files_manager).

-include("registered_names.hrl").
-include("communication_protocol_pb.hrl").
-include("fuse_messages_pb.hrl").
-include("veil_modules/fslogic/fslogic.hrl").
-include("veil_modules/dao/dao_vfs.hrl").
-include("veil_modules/dao/dao_share.hrl").
-include("cluster_elements/request_dispatcher/gsi_handler.hrl").
-include_lib("veil_modules/dao/dao_types.hrl").
-include_lib("ctool/include/logging.hrl").

%% ====================================================================
%% API
%% ====================================================================
%% Logical file organization management (only db is used)
<<<<<<< HEAD
-export([mkdir/1, rmdir/1, mv/2, chown/3, ls/3, getfileattr/1, set_user_metadata/2]).
=======
-export([mkdir/1, rmdir/1, mv/2, chown/3, ls/3, getfileattr/1, get_xattr/2, set_xattr/3, remove_xattr/2, list_xattr/1]).
>>>>>>> 03cb362e
%% File access (db and helper are used)
-export([read/3, write/3, write/2, write_from_stream/2, create/1, truncate/2, delete/1, exists/1, error_to_string/1]).
-export([change_file_perm/2, check_file_perm/2]).

%% File sharing
-export([get_file_by_uuid/1, get_file_uuid/1, get_file_full_name_by_uuid/1, get_file_name_by_uuid/1, get_file_user_dependent_name_by_uuid/1]).
-export([create_standard_share/1, create_share/2, get_share/1, remove_share/1]).

%% ====================================================================
%% Test API
%% ====================================================================
-ifdef(TEST).
%% eunit
-export([cache_size/2]).
%% ct
-export([getfilelocation/1]).
-export([doUploadTest/4]).
-endif.

%% ====================================================================
%% API functions
%% ====================================================================

%% ====================================================================
%% Logical file organization management (only db is used)
%% ====================================================================

%% mkdir/1
%% ====================================================================
%% @doc Creates directory (in db)
%% @end
-spec mkdir(DirName :: string()) -> Result when
  Result :: ok | {ErrorGeneral, ErrorDetail},
  ErrorGeneral :: atom(),
  ErrorDetail :: term().
%% ====================================================================
mkdir(DirName) ->
  {ModeStatus, NewFileLogicMode} = get_mode(DirName),
  case ModeStatus of
    ok ->
      Record = #createdir{dir_logic_name = DirName, mode = NewFileLogicMode},
      {Status, TmpAns} = contact_fslogic(Record),
      case Status of
        ok ->
          Response = TmpAns#atom.value,
          case Response of
            ?VOK -> ok;
            ?VEEXIST -> {error, dir_exists};
            _ -> {logical_file_system_error, Response}
          end;
        _ -> {Status, TmpAns}
      end;
    _ -> {error, cannot_get_file_mode}
  end.

%% rmdir/1
%% ====================================================================
%% @doc Deletes directory (in db)
%% @end
-spec rmdir(DirName :: string()) -> Result when
  Result :: ok | {ErrorGeneral, ErrorDetail},
  ErrorGeneral :: atom(),
  ErrorDetail :: term().
%% ====================================================================
rmdir(DirName) ->
  Record = #deletefile{file_logic_name = DirName},
  {Status, TmpAns} = contact_fslogic(Record),
  case Status of
    ok ->
      Response = TmpAns#atom.value,
      case Response of
        ?VOK -> ok;
        _ -> {logical_file_system_error, Response}
      end;
    _ -> {Status, TmpAns}
  end.

%% mv/2
%% ====================================================================
%% @doc Moves directory (in db)
%% @end
-spec mv(From :: string(), To :: string()) -> Result when
  Result :: ok | {ErrorGeneral, ErrorDetail},
  ErrorGeneral :: atom(),
  ErrorDetail :: term().
%% ====================================================================
mv(From, To) ->
  Record = #renamefile{from_file_logic_name = From, to_file_logic_name = To},
  {Status, TmpAns} = contact_fslogic(Record),
  case Status of
    ok ->
      Response = TmpAns#atom.value,
      case Response of
        ?VOK -> clear_cache(From);
        _ ->
          clear_cache(From),
          {logical_file_system_error, Response}
      end;
    _ ->
      clear_cache(From),
      {Status, TmpAns}
  end.

%% chown/3
%% ====================================================================
%% @doc Changes owner of file (in db)
%% @end
-spec chown(FileName :: string(), Uname :: string(), Uid :: integer()) -> Result when
  Result :: ok | {ErrorGeneral, ErrorDetail},
  ErrorGeneral :: atom(),
  ErrorDetail :: term().
%% ====================================================================
chown(FileName, Uname, Uid) ->
  Record = #changefileowner{file_logic_name = FileName, uname = Uname, uid = Uid},
  {Status, TmpAns} = contact_fslogic(Record),
  case Status of
    ok ->
      Response = TmpAns#atom.value,
      case Response of
        ?VOK -> ok;
        _ -> {logical_file_system_error, Response}
      end;
    _ -> {Status, TmpAns}
  end.

%% ls/3
%% ====================================================================
%% @doc Lists directory (uses data from db)
%% @end
-spec ls(DirName :: string(), ChildrenNum :: integer(), Offset :: integer()) -> Result when
  Result :: {ok, FilesList} | {ErrorGeneral, ErrorDetail},
  FilesList :: list(),
  ErrorGeneral :: atom(),
  ErrorDetail :: term().
%% ====================================================================
ls(DirName, ChildrenNum, Offset) ->
  Record = #getfilechildren{dir_logic_name = DirName, children_num = ChildrenNum, offset = Offset},
  {Status, TmpAns} = contact_fslogic(Record),
  case Status of
    ok ->
      Response = TmpAns#filechildren.answer,
      case Response of
        ?VOK -> {ok, TmpAns#filechildren.child_logic_name};
        _ -> {logical_file_system_error, Response}
      end;
    _ -> {Status, TmpAns}
  end.

%% getfileattr/1
%% ====================================================================
%% @doc Returns file attributes
%% @end
-spec getfileattr(FileName :: string()) -> Result when
  Result :: {ok, Attributes} | {ErrorGeneral, ErrorDetail},
  Attributes :: term(),
  ErrorGeneral :: atom(),
  ErrorDetail :: term().
%% ====================================================================
getfileattr({uuid, UUID}) ->
  getfileattr(getfileattr, UUID);

getfileattr(FileName) ->
  Record = #getfileattr{file_logic_name = FileName},
  getfileattr(internal_call, Record).

%% getfileattr/2
%% ====================================================================
%% @doc Returns file attributes
%% @end
-spec getfileattr(Message :: atom(), Value :: term()) -> Result when
  Result :: {ok, Attributes} | {ErrorGeneral, ErrorDetail},
  Attributes :: term(),
  ErrorGeneral :: atom(),
  ErrorDetail :: term().
%% ====================================================================
getfileattr(Message, Value) ->
  {Status, TmpAns} = contact_fslogic(Message, Value),
  case Status of
    ok ->
      ?debug("getfileattr: ~p", [TmpAns]),
      Response = TmpAns#fileattr.answer,
      case Response of
        ?VOK -> {ok, #fileattributes{
          mode = TmpAns#fileattr.mode,
          uid = TmpAns#fileattr.uid,
          gid = TmpAns#fileattr.gid,
          atime = TmpAns#fileattr.atime,
          mtime = TmpAns#fileattr.mtime,
          ctime = TmpAns#fileattr.ctime,
          type = TmpAns#fileattr.type,
          size = TmpAns#fileattr.size,
          uname = TmpAns#fileattr.uname,
          gname = TmpAns#fileattr.gname,
          links = TmpAns#fileattr.links,
          user_metadata = TmpAns#fileattr.user_metadata
        }};
        _ -> {logical_file_system_error, Response}
      end;
    _ -> {Status, TmpAns}
  end.

<<<<<<< HEAD
%% set_user_metadata/2
%% ====================================================================
%% @doc Sets user metadata in db.
%% @end
-spec set_user_metadata(FileName :: string(), Metadata :: [{Name :: string(), Value :: string()}]) -> Result when
    Result :: ok | {ErrorGeneral, ErrorDetail},
    ErrorGeneral :: atom(),
    ErrorDetail :: term().
%% ====================================================================
set_user_metadata(FileName, Metadata) ->
    Record = #setfileusermetadata{file_logic_name = FileName, user_metadata = Metadata},
    {Status, TmpAns} = contact_fslogic(Record),
    case Status of
        ok ->
            Response = TmpAns#atom.value,
            case Response of
                ?VOK -> ok;
                _ -> {logical_file_system_error, Response}
=======
%% get_xattr/2
%% ====================================================================
%% @doc Gets file's extended attribute by name.
%% @end
-spec get_xattr(FullFileName :: string(), Name :: binary()) ->
    binary() | {ErrorGeneral :: atom(), ErrorDetail :: term()}.
%% ====================================================================
get_xattr(FullFileName, Name) ->
    {Status, TmpAns} = contact_fslogic(#getxattr{file_logic_name = FullFileName, name = Name}),
    case Status of
        ok ->
            case TmpAns#xattr.answer of
                ?VOK -> {ok, TmpAns#xattr.value};
                Error -> {logical_file_system_error, Error}
            end;
        _ -> {Status, TmpAns}
    end.

%% set_xattr/3
%% ====================================================================
%% @doc Sets file's extended attribute as {Name, Value}.
%% @end
-spec set_xattr(FullFileName :: string(), Name :: binary(), Value :: binary()) ->
    ok | {ErrorGeneral :: atom(), ErrorDetail :: term()}.
%% ====================================================================
set_xattr(FullFileName, Name, Value) ->
    {Status, TmpAns} = contact_fslogic(#setxattr{file_logic_name = FullFileName, name = Name, value = Value}),
    case Status of
        ok ->
            case TmpAns#atom.value of
                ?VOK -> ok;
                Error -> {logical_file_system_error, Error}
            end;
        _ -> {Status, TmpAns}
    end.

%% remove_xattr/2
%% ====================================================================
%% @doc Removes file's extended attribute with given Name.
%% @end
-spec remove_xattr(FullFileName :: string(), Name :: binary()) ->
    ok | {ErrorGeneral :: atom(), ErrorDetail :: term()}.
%% ====================================================================
remove_xattr(FullFileName,Name) ->
    {Status, TmpAns} = contact_fslogic(#removexattr{file_logic_name = FullFileName, name = Name}),
    case Status of
        ok ->
            case TmpAns#atom.value of
                ?VOK -> ok;
                Error -> {logical_file_system_error, Error}
>>>>>>> 03cb362e
            end;
        _ -> {Status, TmpAns}
    end.

<<<<<<< HEAD
=======
%% list_xattr/1
%% ====================================================================
%% @doc Gets file's extended attribute list.
%% @end
-spec list_xattr(FullFileName :: string()) ->
    list() | {ErrorGeneral :: atom(), ErrorDetail :: term()}.
%% ====================================================================
list_xattr(FullFileName) ->
    {Status, TmpAns} = contact_fslogic(#listxattr{file_logic_name = FullFileName}),
    case Status of
        ok ->
            case TmpAns#xattrlist.answer of
                ?VOK -> {ok, [{Name,Value} || #xattrlist_xattrentry{name = Name, value = Value} <- TmpAns#xattrlist.attrs]};
                Error -> {logical_file_system_error, Error}
            end;
        _ -> {Status, TmpAns}
    end.
>>>>>>> 03cb362e

%% ====================================================================
%% File access (db and helper are used)
%% ====================================================================

%% read/3
%% ====================================================================
%% @doc Reads file (uses logical name of file). First it gets information
%% about storage helper and file id at helper. Next it uses storage helper
%% to read data from file.
%% File can be string (path) or {uuid, UUID}.
%% @end
-spec read(File :: term(), Offset :: integer(), Size :: integer()) -> Result when
  Result :: {ok, Bytes} | {ErrorGeneral, ErrorDetail},
  Bytes :: binary(),
  ErrorGeneral :: atom(),
  ErrorDetail :: term().
%% ====================================================================
read(File, Offset, Size) ->
  {Response, Response2} = getfilelocation(File),
  case Response of
    ok ->
      {Storage_helper_info, FileId} = Response2,
      Res = storage_files_manager:read(Storage_helper_info, FileId, Offset, Size),
      case Res of
        {ok, _} ->
          case event_production_enabled("read_event") of
            true ->
              % TODO: add filePath
              ReadEvent = [{"type", "read_event"}, {"user_dn", fslogic_context:get_user_dn()}, {"bytes", Size}],
              gen_server:call(?Dispatcher_Name, {cluster_rengine, 1, {event_arrived, ReadEvent}});
            _ ->
              ok
          end;
        _ ->
          ok
      end,
      Res;
    _ -> {Response, Response2}
  end.

%% write/2
%% ====================================================================
%% @doc Appends data to the end of file (uses logical name of file).
%% First it gets information about storage helper and file id at helper.
%% Next it uses storage helper to write data to file.
%% @end
-spec write(File :: string(), Buf :: binary()) -> Result when
  Result :: BytesWritten | {ErrorGeneral, ErrorDetail},
  BytesWritten :: integer(),
  ErrorGeneral :: atom(),
  ErrorDetail :: term().
%% ====================================================================
write(File, Buf) ->
  case write_enabled(fslogic_context:get_user_dn()) of
    true ->
      {Response, Response2} = getfilelocation(File),
      case Response of
        ok ->
          {Storage_helper_info, FileId} = Response2,
          Res = storage_files_manager:write(Storage_helper_info, FileId, Buf),
          case {is_integer(Res), event_production_enabled("write_event")} of
            {true, true} ->
              WriteEvent = [{"type", "write_event"}, {"user_dn", fslogic_context:get_user_dn()}, {"bytes", binary:referenced_byte_size(Buf)}],
              gen_server:call(?Dispatcher_Name, {cluster_rengine, 1, {event_arrived, WriteEvent}}),
              WriteEventStats = [{"type", "write_for_stats"}, {"user_dn", fslogic_context:get_user_dn()}, {"bytes", binary:referenced_byte_size(Buf)}],
              gen_server:call(?Dispatcher_Name, {cluster_rengine, 1, {event_arrived, WriteEventStats}});
            _ ->
              ok
          end,
          Res;
        _ -> {Response, Response2}
      end;
    _ ->
      {error, quota_exceeded}
  end.

%% write/3
%% ====================================================================
%% @doc Writes data to file (uses logical name of file). First it gets
%% information about storage helper and file id at helper. Next it uses
%% storage helper to write data to file.
%% @end
-spec write(File :: string(), Offset :: integer(), Buf :: binary()) -> Result when
  Result :: BytesWritten | {ErrorGeneral, ErrorDetail},
  BytesWritten :: integer(),
  ErrorGeneral :: atom(),
  ErrorDetail :: term().
%% ====================================================================
write(File, Offset, Buf) ->
  case write_enabled(fslogic_context:get_user_dn()) of
    true ->
      {Response, Response2} = getfilelocation(File),
      case Response of
        ok ->
          {Storage_helper_info, FileId} = Response2,
          Res = storage_files_manager:write(Storage_helper_info, FileId, Offset, Buf),

          %% TODO - check if asynchronous processing needed
          case {is_integer(Res), event_production_enabled("write_event")} of
            {true, true} ->
              WriteEvent = [{"type", "write_event"}, {"user_dn", fslogic_context:get_user_dn()}, {"count", binary:referenced_byte_size(Buf)}],
              gen_server:call(?Dispatcher_Name, {cluster_rengine, 1, {event_arrived, WriteEvent}}),
              WriteEventStats = [{"type", "write_for_stats"}, {"user_dn", fslogic_context:get_user_dn()}, {"bytes", binary:referenced_byte_size(Buf)}],
              gen_server:call(?Dispatcher_Name, {cluster_rengine, 1, {event_arrived, WriteEventStats}});
            _ ->
              ok
          end,
          Res;
        _ -> {Response, Response2}
      end;
    _ ->
      {error, quota_exceeded}
  end.

%% write_from_stream/2
%% ====================================================================
%% @doc Appends data to the end of file (uses logical name of file).
%% First it gets information about storage helper and file id at helper.
%% Next it uses storage helper to write data to file.
%% @end
-spec write_from_stream(File :: string(), Buf :: binary()) -> Result when
  Result :: BytesWritten | {ErrorGeneral, ErrorDetail},
  BytesWritten :: integer(),
  ErrorGeneral :: atom(),
  ErrorDetail :: term().
%% ====================================================================
write_from_stream(File, Buf) ->
  case write_enabled(fslogic_context:get_user_dn()) of
    true ->
      {Response, Response2} = getfilelocation(File),
      case Response of
        ok ->
          {Storage_helper_info, FileId} = Response2,
          Offset = cache_size(File, byte_size(Buf)),
          Res = storage_files_manager:write(Storage_helper_info, FileId, Offset, Buf),
          case {is_integer(Res), event_production_enabled("write_event")} of
            {true, true} ->
              WriteEvent = [{"type", "write_event"}, {"user_dn", fslogic_context:get_user_dn()}, {"count", binary:referenced_byte_size(Buf)}],
              gen_server:call(?Dispatcher_Name, {cluster_rengine, 1, {event_arrived, WriteEvent}}),
              WriteEventStats = [{"type", "write_for_stats"}, {"user_dn", fslogic_context:get_user_dn()}, {"bytes", binary:referenced_byte_size(Buf)}],
              gen_server:call(?Dispatcher_Name, {cluster_rengine, 1, {event_arrived, WriteEventStats}});
            _ ->
              ok
          end,
          Res;
        _ -> {Response, Response2}
      end;
    _ ->
      {error, quota_exceeded}
  end.

%% create/1
%% ====================================================================
%% @doc Creates file (uses logical name of file). First it creates file
%% in db and gets information about storage helper and file id at helper.
%% Next it uses storage helper to create file on storage.
%% @end
-spec create(File :: string()) -> Result when
  Result :: ok | {ErrorGeneral, ErrorDetail},
  ErrorGeneral :: atom(),
  ErrorDetail :: term().
%% ====================================================================
create(File) ->
  {ModeStatus, NewFileLogicMode} = get_mode(File),
  case ModeStatus of
    ok ->
      Record = #getnewfilelocation{file_logic_name = File, mode = NewFileLogicMode},
      {Status, TmpAns} = contact_fslogic(Record),
      case Status of
        ok ->
          Response = TmpAns#filelocation.answer,
          case Response of
            ?VOK ->
              Storage_helper_info = #storage_helper_info{name = TmpAns#filelocation.storage_helper_name, init_args = TmpAns#filelocation.storage_helper_args},
              case storage_files_manager:create(Storage_helper_info, TmpAns#filelocation.file_id) of
                ok ->
                  Record2 = #createfileack{file_logic_name = File},
                  {Status2, TmpAns2} = contact_fslogic(Record2),
                  case Status of
                    ok ->
                      Response2 = TmpAns2#atom.value,
                      case Response2 of
                        ?VOK ->
                          ok;
                        _ ->
                          {logical_file_system_error, {cannot_confirm_file_creation, Response2}}
                      end;
                    _ -> {Status2, TmpAns2}
                  end;
                {wrong_mknod_return_code, -17} ->
                  {error, file_exists};
                StorageBadAns ->
                  StorageBadAns
              end;
            ?VEEXIST -> {error, file_exists};
            _ -> {logical_file_system_error, Response}
          end;
        _ -> {Status, TmpAns}
      end;
    _ -> {error, cannot_get_file_mode}
  end.

%% truncate/2
%% ====================================================================
%% @doc Truncates file (uses logical name of file). First it gets
%% information about storage helper and file id at helper.
%% Next it uses storage helper to truncate file on storage.
%% @end
-spec truncate(File :: string(), Size :: integer()) -> Result when
  Result :: ok | {ErrorGeneral, ErrorDetail},
  ErrorGeneral :: atom(),
  ErrorDetail :: term().
%% ====================================================================
truncate(File, Size) ->
  {Response, Response2} = getfilelocation(File),
  case Response of
    ok ->
      {Storage_helper_info, FileId} = Response2,
      Res = storage_files_manager:truncate(Storage_helper_info, FileId, Size),
      case {Res, event_production_enabled("truncate_event")} of
        {ok, true} ->
          TruncateEvent = [{"type", "truncate_event"}, {"user_dn", fslogic_context:get_user_dn()}, {"filePath", File}],
          gen_server:call(?Dispatcher_Name, {cluster_rengine, 1, {event_arrived, TruncateEvent}});
        _ ->
          ok
      end,
      Res;
    _ -> {Response, Response2}
  end.

%% delete/1
%% ====================================================================
%% @doc Deletes file (uses logical name of file). First it gets
%% information about storage helper and file id at helper. Next it uses
%% storage helper to delete file from storage. Afterwards it deletes
%% information about file from db.
%% @end
-spec delete(File :: string()) -> Result when
  Result :: ok | {ErrorGeneral, ErrorDetail},
  ErrorGeneral :: atom(),
  ErrorDetail :: term().
%% ====================================================================
delete(File) ->
  {Response, Response2} = getfilelocation(File),
  case Response of
    ok ->
      {Storage_helper_info, FileId} = Response2,
      TmpAns2 = storage_files_manager:delete(Storage_helper_info, FileId),

      TmpAns2_2 = case TmpAns2 of
                    {wrong_getatt_return_code, -2} -> ok;
                    _ -> TmpAns2
                  end,

      case TmpAns2_2 of
        ok ->
          Record2 = #deletefile{file_logic_name = File},
          {Status3, TmpAns3} = contact_fslogic(Record2),
          case Status3 of
            ok ->
              Response3 = TmpAns3#atom.value,
              case Response3 of
                ?VOK ->
                  case event_production_enabled("rm_event") of
                    true ->
                      RmEvent = [{"type", "rm_event"}, {"user_dn", fslogic_context:get_user_dn()}],
                      gen_server:call(?Dispatcher_Name, {cluster_rengine, 1, {event_arrived, RmEvent}});
                    _ ->
                      ok
                  end,
                  clear_cache(File);
                _ ->
                  clear_cache(File),
                  {logical_file_system_error, Response3}
              end;
            _ ->
              clear_cache(File),
              {Status3, TmpAns3}
          end;
        _ ->
          clear_cache(File),
          TmpAns2_2
      end;
    _ ->
      clear_cache(File),
      {Response, Response2}
  end.

%% change_file_perm/2
%% ====================================================================
%% @doc Changes file's permissions in db and at storage
%% @end
-spec change_file_perm(FileName :: string(), NewPerms :: integer()) -> Result when
  Result :: ok | {ErrorGeneral, ErrorDetail},
  ErrorGeneral :: atom(),
  ErrorDetail :: term().
%% ====================================================================
change_file_perm(FileName, NewPerms) ->
  Record = #changefileperms{file_logic_name = FileName, perms = NewPerms},
  {Status, TmpAns} = contact_fslogic(Record),
  case Status of
    ok ->
      Response = TmpAns#atom.value,
      case Response of
        ?VOK ->
          {LocStatus, Response2} = getfilelocation(FileName),
          case LocStatus of
            ok ->
              {Storage_helper_info, FileId} = Response2,
              storage_files_manager:chmod(Storage_helper_info, FileId, NewPerms);
            _ -> {LocStatus, Response2}
          end;
        _ -> {logical_file_system_error, Response}
      end;
    _ -> {Status, TmpAns}
  end.

%% check_file_perms/2
%% ====================================================================
%% @doc Checks permissions to open the file in chosen mode.
%% @end
-spec check_file_perm(FileName :: string(), Type :: root | owner | delete | read | write | execute | rdwr | '') -> Result when
    Result :: boolean() | {ErrorGeneral, ErrorDetail},
    ErrorGeneral :: atom(),
    ErrorDetail :: term().
%% ====================================================================
check_file_perm(FileName, Type) ->
    Record = #checkfileperms{file_logic_name = FileName, type = atom_to_list(Type)},
    {Status, TmpAns} = contact_fslogic(Record),
    case Status of
        ok ->
            Response = TmpAns#atom.value,
            case Response of
                ?VOK -> true;
                _ -> false
            end;
        _ -> {Status, TmpAns}
    end.

%% exists/1
%% ====================================================================
%% @doc Checks if file exists.
%% @end
-spec exists(File :: string()) -> Result when
  Result :: boolean() | {ErrorGeneral, ErrorDetail},
  ErrorGeneral :: atom(),
  ErrorDetail :: term().
%% ====================================================================
exists(FileName) ->
  {FileNameFindingAns, File} = fslogic_path:get_full_file_name(FileName),
  case FileNameFindingAns of
    ok ->
      {Status, TmpAns} = fslogic_objects:get_file(1, File, ?CLUSTER_FUSE_ID),
      case {Status, TmpAns} of
        {ok, _} -> true;
        {error, file_not_found} -> false;
        _ -> {Status, TmpAns}
      end;
    _ -> {full_name_finding_error, File}
  end.


%% ====================================================================
%% Internal functions
%% ====================================================================

%% contact_fslogic/1
%% ====================================================================
%% @doc Sends request to and receives answer from fslogic
%% @end
-spec contact_fslogic(Record :: record()) -> Result when
  Result :: {ok, FSLogicAns} | {ErrorGeneral, ErrorDetail},
  FSLogicAns :: record(),
  ErrorGeneral :: atom(),
  ErrorDetail :: term().
%% ====================================================================
contact_fslogic(Record) ->
  contact_fslogic(internal_call, Record).

%% contact_fslogic/2
%% ====================================================================
%% @doc Sends request to and receives answer from fslogic
%% @end
-spec contact_fslogic(Message :: atom(), Value :: term()) -> Result when
  Result :: {ok, FSLogicAns} | {ErrorGeneral, ErrorDetail},
  FSLogicAns :: record(),
  ErrorGeneral :: atom(),
  ErrorDetail :: term().
%% ====================================================================
contact_fslogic(Message, Value) ->
  MsgId = case get(files_manager_msg_id) of
            ID when is_integer(ID) ->
              put(files_manager_msg_id, ID + 1);
            _ -> put(files_manager_msg_id, 0)
          end,

  try
    CallAns = case Message of
                internal_call ->
                  UserID = fslogic_context:get_user_dn(),
                  case UserID of
                    undefined -> gen_server:call(?Dispatcher_Name, {fslogic, 1, self(), MsgId, {internal_call, Value}});
                    _ ->
                      gen_server:call(?Dispatcher_Name, {fslogic, 1, self(), MsgId, #veil_request{access_token = fslogic_context:get_access_token(), subject = UserID, request = {internal_call, Value}}})
                  end;
                _ -> gen_server:call(?Dispatcher_Name, {fslogic, 1, self(), MsgId, {Message, Value}})
              end,

    case CallAns of
      ok ->
        receive
          {worker_answer, MsgId, Resp} -> {ok, Resp}
        after 7000 ->
          ?error("Logical files manager: error during contact with fslogic, timeout"),
          {error, timeout}
        end;
      _ ->
        ?error("Logical files manager: error during contact with fslogic, call ans: ~p", [CallAns]),
        {error, CallAns}
    end
  catch
    E1:E2 ->
      ?error("Logical files manager: error during contact with fslogic: ~p:~p", [E1, E2]),
      {error, dispatcher_error}
  end.

%% get_file_by_uuid/1
%% ====================================================================
%% @doc Gets file record on the basis of uuid.
%% @end
-spec get_file_by_uuid(UUID :: string()) -> Result when
  Result :: {ok, File} | {ErrorGeneral, ErrorDetail},
  File :: term(),
  ErrorGeneral :: atom(),
  ErrorDetail :: term().
%% ====================================================================
get_file_by_uuid(UUID) ->
  dao_lib:apply(dao_vfs, get_file, [{uuid, UUID}], 1).

%% get_file_uuid/1
%% ====================================================================
%% @doc Gets uuid on the basis of filepath.
%% @end
-spec get_file_uuid(Filepath :: string()) -> Result when
  Result :: {ok, Uuid} | {ErrorGeneral, ErrorDetail},
  Uuid :: uuid(),
  ErrorGeneral :: atom(),
  ErrorDetail :: term().
%% ====================================================================
get_file_uuid(FileName) ->
    {Status, TmpAns} = contact_fslogic(#getfileuuid{file_logic_name = FileName}),
    case Status of
        ok ->
            case TmpAns#fileuuid.answer of
                ?VOK -> {ok, TmpAns#fileuuid.uuid};
                Error -> {logical_file_system_error, Error}
            end;
        _ -> {Status, TmpAns}
    end.

%% get_file_user_dependent_name_by_uuid/1
%% ====================================================================
%% @doc Gets file full name relative to user's dir on the basis of uuid.
%% @end
-spec get_file_user_dependent_name_by_uuid(UUID :: string()) -> Result when
  Result :: {ok, FullPath} | {ErrorGeneral, ErrorDetail},
  FullPath :: string(),
  ErrorGeneral :: atom(),
  ErrorDetail :: term().
%% ====================================================================
get_file_user_dependent_name_by_uuid(UUID) ->
  case get_file_full_name_by_uuid(UUID) of
    {ok, FullPath} ->
      case fslogic_context:get_user_dn() of
        undefined ->
          {ok, FullPath};
        UserDN ->
          case dao_lib:apply(dao_users, get_user, [{dn, UserDN}], 1) of
            {ok, #veil_document{record = #user{login = Login}}} ->
              case string:str(FullPath, Login ++ "/") of
                1 -> {ok, string:sub_string(FullPath, length(Login ++ "/") + 1)};
                _ -> {ok, FullPath}
              end;
            {ErrorGeneral, ErrorDetail} ->
              {ErrorGeneral, ErrorDetail}
          end
      end;
    {ErrorGeneral, ErrorDetail} ->
      {ErrorGeneral, ErrorDetail}
  end.

%% get_file_name_by_uuid/1
%% ====================================================================
%% @doc Gets file name on the basis of uuid.
%% @end
-spec get_file_name_by_uuid(UUID :: string()) -> Result when
  Result :: {ok, Name} | {ErrorGeneral, ErrorDetail},
  Name :: term(),
  ErrorGeneral :: atom(),
  ErrorDetail :: term().
%% ====================================================================
get_file_name_by_uuid(UUID) ->
  case get_file_by_uuid(UUID) of
    {ok, #veil_document{record = FileRec}} -> {ok, FileRec#file.name};
    _ -> {error, {get_file_by_uuid, UUID}}
  end.

%% get_file_full_name_by_uuid/1
%% ====================================================================
%% @doc Gets file full name (with root of the user's system) on the basis of uuid.
%% @end
-spec get_file_full_name_by_uuid(UUID :: string()) -> Result when
  Result :: {ok, FullPath} | {ErrorGeneral, ErrorDetail},
  FullPath :: string(),
  ErrorGeneral :: atom(),
  ErrorDetail :: term().
%% ====================================================================
get_file_full_name_by_uuid(UUID) ->
  get_full_path(UUID, "").

%% get_full_path/1
%% ====================================================================
%% @doc Gets file full path (with root of the user's system) on the basis of uuid.
%% @end
-spec get_full_path(UUID :: string(), TmpPath :: string()) -> Result when
  Result :: {ok, FullPath} | {ErrorGeneral, ErrorDetail},
  FullPath :: string(),
  ErrorGeneral :: atom(),
  ErrorDetail :: term().
%% ====================================================================
get_full_path("", TmpPath) ->
  {ok, TmpPath};

get_full_path(UUID, TmpPath) ->
  case get_file_by_uuid(UUID) of
    {ok, #veil_document{record = FileRec}} ->
      case TmpPath of
        "" -> get_full_path(FileRec#file.parent, FileRec#file.name);
        _ -> get_full_path(FileRec#file.parent, FileRec#file.name ++ "/" ++ TmpPath)
      end;
    _ -> {error, {get_file_by_uuid, UUID}}
  end.

%% create_standard_share/1
%% ====================================================================
%% @doc Creates standard share info (share with all) for file (file path is
%% an argument).
%% @end
-spec create_standard_share(File :: string()) -> Result when
  Result :: {ok, Share_info} | {ErrorGeneral, ErrorDetail},
  Share_info :: term(),
  ErrorGeneral :: atom(),
  ErrorDetail :: term().
%% ====================================================================
create_standard_share(File) ->
  create_share(File, all).

%% create_share/2
%% ====================================================================
%% @doc Creates share info for file (file path is an argument).
%% @end
-spec create_share(File :: string(), Share_With :: term()) -> Result when
  Result :: {ok, Share_info} | {ErrorGeneral, ErrorDetail},
  Share_info :: term(),
  ErrorGeneral :: atom(),
  ErrorDetail :: term().
%% ====================================================================
create_share(File, Share_With) ->
  {Status, FullName} = fslogic_path:get_full_file_name(File),
  {Status2, UID} = fslogic_context:get_user_id(),
  case {Status, Status2} of
    {ok, ok} ->
      case fslogic_objects:get_file(1, FullName, ?CLUSTER_FUSE_ID) of
        {ok, #veil_document{uuid = FUuid}} ->
          Share_info = #share_desc{file = FUuid, user = UID, share_with = Share_With},
          add_share(Share_info);
        Other -> Other
      end;
    {_, error} ->
      {Status2, UID};
    _ ->
      {Status, FullName}
  end.

%% add_share/1
%% ====================================================================
%% @doc Adds info about share to db.
%% @end
-spec add_share(Share_info :: term()) -> Result when
  Result :: {ok, Share_uuid} | {ErrorGeneral, ErrorDetail},
  Share_uuid :: term(),
  ErrorGeneral :: atom(),
  ErrorDetail :: term().
%% ====================================================================
add_share(Share_info) ->
  {Status, Ans} = get_share({file_uuid, Share_info#share_desc.file}),
  Found = case {Status, Ans} of
            {error, share_not_found} -> false;
            {ok, OneAns} when is_record(OneAns, veil_document) ->
              Sh_Inf = OneAns#veil_document.record,
              case Share_info#share_desc.share_with =:= Sh_Inf#share_desc.share_with of
                true -> {true, OneAns};
                _ -> false
              end;
            {ok, _} ->
              Check = fun(Sh_doc, TmpAns) ->
                case TmpAns of
                  false ->
                    Sh_Inf = Sh_doc#veil_document.record,
                    case Share_info#share_desc.share_with =:= Sh_Inf#share_desc.share_with of
                      true -> {true, Sh_doc};
                      _ -> false
                    end;
                  true -> TmpAns
                end
              end,
              lists:foldl(Check, false, Ans);
            _ -> error
          end,
  case Found of
    {true, ExistingShare} -> {exists, ExistingShare};
    false ->
      dao_lib:apply(dao_share, save_file_share, [Share_info], 1);
    _ -> {Status, Ans}
  end.

%% get_share/1
%% ====================================================================
%% @doc Gets info about share from db.
%% @end
-spec get_share(Key :: {file, File :: uuid()} |
{user, User :: uuid()} |
{uuid, UUID :: uuid()}) -> Result when
  Result :: {ok, Share_doc} | {ErrorGeneral, ErrorDetail},
  Share_doc :: term(),
  ErrorGeneral :: atom(),
  ErrorDetail :: term().
%% ====================================================================
get_share({file, File}) ->
  {Status, FullName} = fslogic_path:get_full_file_name(File),
  case Status of
    ok ->
      case fslogic_objects:get_file(1, FullName, ?CLUSTER_FUSE_ID) of
        {ok, #veil_document{uuid = FUuid}} ->
          GetAns = get_share({file_uuid, FUuid}),
          GetAns;
        Other ->
          Other
      end;
    _ ->
      {Status, FullName}
  end;

get_share({file_uuid, File}) ->
  dao_lib:apply(dao_share, get_file_share, [{file, File}], 1);

get_share(Key) ->
  dao_lib:apply(dao_share, get_file_share, [Key], 1).

%% remove_share/1
%% ====================================================================
%% @doc Removes info about share from db.
%% @end
-spec remove_share(Key :: {file, File :: uuid()} |
{user, User :: uuid()} |
{uuid, UUID :: uuid()}) -> Result when
  Result :: ok | {ErrorGeneral, ErrorDetail},
  ErrorGeneral :: atom(),
  ErrorDetail :: term().
%% ====================================================================
remove_share({file, File}) ->
  {Status, FullName} = fslogic_path:get_full_file_name(File),
  case Status of
    ok ->
      case fslogic_objects:get_file(1, FullName, ?CLUSTER_FUSE_ID) of
        {ok, #veil_document{uuid = FUuid}} ->
          dao_lib:apply(dao_share, remove_file_share, [{file, FUuid}], 1);
        Other -> Other
      end;
    _ ->
      {Status, FullName}
  end;

remove_share(Key) ->
  dao_lib:apply(dao_share, remove_file_share, [Key], 1).

%% getfilelocation/1
%% ====================================================================
%% @doc Gets file location from fslogic or from cache.
%% File can be string (path) or {uuid, UUID}.
%% @end
-spec getfilelocation(File :: term()) -> Result when
  Result :: {ok, {Helper, Id}} | {ErrorGeneral, ErrorDetail},
  Helper :: term(),
  Id :: term(),
  ErrorGeneral :: atom(),
  ErrorDetail :: term().
%% ====================================================================
getfilelocation(File) ->
  CachedLocation =
    case get(File) of
      {Location, ValidTo} ->
        {Megaseconds, Seconds, _Microseconds} = os:timestamp(),
        Time = 1000000 * Megaseconds + Seconds,
        case Time < ValidTo of
          true -> Location;
          false -> []
        end;
      _ -> undefined
    end,
  case CachedLocation of
    undefined ->
      {Status, TmpAns} = case File of
                           {uuid, UUID} -> contact_fslogic(getfilelocation_uuid, UUID);
                           _ -> contact_fslogic(#getfilelocation{file_logic_name = File})
                         end,
      case Status of
        ok ->
          Response = TmpAns#filelocation.answer,
          case Response of
            ?VOK ->
              Storage_helper_info = #storage_helper_info{name = TmpAns#filelocation.storage_helper_name, init_args = TmpAns#filelocation.storage_helper_args},
              {Megaseconds2, Seconds2, _Microseconds2} = os:timestamp(),
              Time2 = 1000000 * Megaseconds2 + Seconds2,
              put(File, {{Storage_helper_info, TmpAns#filelocation.file_id}, Time2 + TmpAns#filelocation.validity}),
              {ok, {Storage_helper_info, TmpAns#filelocation.file_id}};
            _ -> {logical_file_system_error, Response}
          end;
        _ -> {Status, TmpAns}
      end;
    _ ->
      ?debug("Reading file location from cache: ~p", [CachedLocation]),
      {ok, CachedLocation}
  end.

%% cache_size/2
%% ====================================================================
%% @doc Gets and updates size of file.
%% @end
-spec cache_size(File :: string(), BuffSize :: integer()) -> Result when
  Result :: integer().
%% ====================================================================
cache_size(File, BuffSize) ->
  OldSize =
    case get({File, size}) of
      Size when is_integer(Size) ->
        ?debug("Reading file size from cache, size: ~p", [Size]),
        Size;
      _ -> 0
    end,
  put({File, size}, OldSize + BuffSize),
  OldSize.

%% error_to_string/1
%% ====================================================================
%% @doc Translates error to text message.
%% @end
-spec error_to_string(Error :: term()) -> Result when
  Result :: string().
%% ====================================================================
error_to_string(Error) ->
  case Error of
    {logical_file_system_error, _} -> "Cannot get data from db";
    {error, timeout} -> "Conection between cluster machines error (timeout)";
    {error, worker_not_found} -> "File management module is down";
    {error, file_not_found} -> "File not found in DB";
    {error, file_exists} -> "Cannot create file - file already exists";
    {error, invalid_data} -> "DB invalid response";
    {error, share_not_found} -> "File sharing info not found in DB";
    {error, remove_file_share_error} -> "File sharing info cacnot be removed from DB";
    {error, unsupported_record} -> "Data cannot be stored in DB";
    {error, {get_file_by_uuid, _}} -> "Cannot find information about file in DB";
    {error, 'NIF_not_loaded'} -> "Data access library not loaded";
    {error, not_regular_file} -> "Cannot access to file at storage (not a regular file)";
    {wrong_unlink_return_code, _} -> "Error during file operation at storage system";
    {wrong_read_return_code, _} -> "Error during file operation at storage system";
    {wrong_write_return_code, _} -> "Error during file operation at storage system";
    {wrong_release_return_code, _} -> "Error during file operation at storage system";
    {wrong_open_return_code, _} -> "Error during file operation at storage system";
    {wrong_truncate_return_code, _} -> "Error during file operation at storage system";
    {wrong_mknod_return_code, _} -> "Error during file operation at storage system";
    {full_name_finding_error, _} -> "Error during translation of file name to DB internal form";
    {error, cannot_get_file_mode} -> "Cannot get file mode for new file/dir";
    _ -> "Unknown error"
  end.

-ifdef(TEST).
%% doUploadTest/4
%% ====================================================================
%% @doc Tests upload speed
%% @end
-spec doUploadTest(File :: string(), WriteFunNum :: integer(), Size :: integer(), Times :: integer()) -> Result when
  Result :: {BytesWritten, WriteTime},
  BytesWritten :: integer(),
  WriteTime :: integer().
%% ====================================================================
doUploadTest(File, WriteFunNum, Size, Times) ->
  Write = fun(Buf, TmpAns) ->
    write(File, Buf) + TmpAns
  end,

  Write2 = fun(Buf, TmpAns) ->
    write_from_stream(File, Buf) + TmpAns
  end,

  WriteFun = case WriteFunNum of
               1 -> Write;
               _ -> Write2
             end,

  Bufs = generateData(Times, Size),
  ok = create(File),

  {Megaseconds, Seconds, Microseconds} = erlang:now(),
  BytesWritten = lists:foldl(WriteFun, 0, Bufs),
  {Megaseconds2, Seconds2, Microseconds2} = erlang:now(),
  WriteTime = 1000000 * 1000000 * (Megaseconds2 - Megaseconds) + 1000000 * (Seconds2 - Seconds) + Microseconds2 - Microseconds,
  {BytesWritten, WriteTime}.

%% generateData/2
%% ====================================================================
%% @doc Generates data for upload test
%% @end
-spec generateData(Size :: integer(), BufSize :: integer()) -> Result when
  Result :: list().
%% ====================================================================
generateData(1, BufSize) -> [list_to_binary(generateRandomData(BufSize))];
generateData(Size, BufSize) -> [list_to_binary(generateRandomData(BufSize)) | generateData(Size - 1, BufSize)].

%% generateRandomData/1
%% ====================================================================
%% @doc Generates list of random bytes
%% @end
-spec generateRandomData(Size :: integer()) -> Result when
  Result :: list().
%% ====================================================================
generateRandomData(1) -> [random:uniform(255)];
generateRandomData(Size) -> [random:uniform(255) | generateRandomData(Size - 1)].
-endif.

%% get_mode/1
%% ====================================================================
%% @doc Gets mode for a newly created file.
%% @end
-spec get_mode(FileName :: string()) -> Result when
  Result :: {ok, integer()} | {error, undefined}.
%% ====================================================================
get_mode(FileName) ->
  TmpAns = case string:tokens(FileName, "/") of
             [?SPACES_BASE_DIR_NAME | _] ->
               application:get_env(?APP_Name, new_group_file_logic_mode);
             _ ->
               application:get_env(?APP_Name, new_file_logic_mode)
           end,
  case TmpAns of
    undefined -> {error, undefined};
    _ -> TmpAns
  end.

%% event_production_enabled/1
%% ====================================================================
%% @doc Returns true if event of type EventName should be produced.
%% @end
-spec event_production_enabled(EventName :: string()) -> boolean().
%% ====================================================================
event_production_enabled(EventName) ->
  case ets:lookup(?LFM_EVENT_PRODUCTION_ENABLED_ETS, EventName) of
    [{_Key, _Value}] -> true;
    _ -> false
  end.

%% write_enabled/1
%% ====================================================================
%% @doc Returns true if quota for user of given dn has not been exceeded and therefore writing is enabled.
%% @end
-spec write_enabled(UserDn :: string()) -> boolean().
write_enabled(UserDn) ->
  case ets:lookup(?WRITE_DISABLED_USERS, UserDn) of
    [{_Key, _Value}] -> false;
    _ -> true
  end.

%% clear_cache/1
%% ====================================================================
%% @doc Clears caches connected with file.
%% @end
-spec clear_cache(File :: string()) -> ok.
clear_cache(File) ->
  erase(File),
  erase({File, size}),
  ok.<|MERGE_RESOLUTION|>--- conflicted
+++ resolved
@@ -26,11 +26,7 @@
 %% API
 %% ====================================================================
 %% Logical file organization management (only db is used)
-<<<<<<< HEAD
--export([mkdir/1, rmdir/1, mv/2, chown/3, ls/3, getfileattr/1, set_user_metadata/2]).
-=======
 -export([mkdir/1, rmdir/1, mv/2, chown/3, ls/3, getfileattr/1, get_xattr/2, set_xattr/3, remove_xattr/2, list_xattr/1]).
->>>>>>> 03cb362e
 %% File access (db and helper are used)
 -export([read/3, write/3, write/2, write_from_stream/2, create/1, truncate/2, delete/1, exists/1, error_to_string/1]).
 -export([change_file_perm/2, check_file_perm/2]).
@@ -224,34 +220,13 @@
           size = TmpAns#fileattr.size,
           uname = TmpAns#fileattr.uname,
           gname = TmpAns#fileattr.gname,
-          links = TmpAns#fileattr.links,
-          user_metadata = TmpAns#fileattr.user_metadata
+          links = TmpAns#fileattr.links
         }};
         _ -> {logical_file_system_error, Response}
       end;
     _ -> {Status, TmpAns}
   end.
 
-<<<<<<< HEAD
-%% set_user_metadata/2
-%% ====================================================================
-%% @doc Sets user metadata in db.
-%% @end
--spec set_user_metadata(FileName :: string(), Metadata :: [{Name :: string(), Value :: string()}]) -> Result when
-    Result :: ok | {ErrorGeneral, ErrorDetail},
-    ErrorGeneral :: atom(),
-    ErrorDetail :: term().
-%% ====================================================================
-set_user_metadata(FileName, Metadata) ->
-    Record = #setfileusermetadata{file_logic_name = FileName, user_metadata = Metadata},
-    {Status, TmpAns} = contact_fslogic(Record),
-    case Status of
-        ok ->
-            Response = TmpAns#atom.value,
-            case Response of
-                ?VOK -> ok;
-                _ -> {logical_file_system_error, Response}
-=======
 %% get_xattr/2
 %% ====================================================================
 %% @doc Gets file's extended attribute by name.
@@ -302,13 +277,10 @@
             case TmpAns#atom.value of
                 ?VOK -> ok;
                 Error -> {logical_file_system_error, Error}
->>>>>>> 03cb362e
             end;
         _ -> {Status, TmpAns}
     end.
 
-<<<<<<< HEAD
-=======
 %% list_xattr/1
 %% ====================================================================
 %% @doc Gets file's extended attribute list.
@@ -326,7 +298,6 @@
             end;
         _ -> {Status, TmpAns}
     end.
->>>>>>> 03cb362e
 
 %% ====================================================================
 %% File access (db and helper are used)
