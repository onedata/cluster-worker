%% ===================================================================
%% @author Michal Wrzeszcz
%% @copyright (C): 2013 ACK CYFRONET AGH
%% This software is released under the MIT license
%% cited in 'LICENSE.txt'.
%% @end
%% ===================================================================
%% @doc: This module provides high level file system operations that
%% use logical names of files.
%% @end
%% ===================================================================

-module(logical_files_manager).

-include("registered_names.hrl").
-include("communication_protocol_pb.hrl").
-include("fuse_messages_pb.hrl").
-include("veil_modules/fslogic/fslogic.hrl").
-include("veil_modules/dao/dao_vfs.hrl").
-include("veil_modules/dao/dao_share.hrl").
-include("cluster_elements/request_dispatcher/gsi_handler.hrl").
-include_lib("veil_modules/dao/dao_types.hrl").
-include_lib("ctool/include/logging.hrl").

%% ====================================================================
%% API
%% ====================================================================
%% Logical file organization management (only db is used)
-export([mkdir/1, rmdir/1, mv/2, chown/3, ls/3, getfileattr/1]).
%% File access (db and helper are used)
-export([read/3, write/3, write/2, write_from_stream/2, create/1, truncate/2, delete/1, exists/1, error_to_string/1, change_file_perm/2]).

%% File sharing
-export([get_file_by_uuid/1, get_file_full_name_by_uuid/1, get_file_name_by_uuid/1, get_file_user_dependent_name_by_uuid/1]).
-export([create_standard_share/1, create_share/2, get_share/1, remove_share/1]).

%% ====================================================================
%% Test API
%% ====================================================================
-ifdef(TEST).
%% eunit
-export([cache_size/2]).
%% ct
-export([getfilelocation/1]).
-export([doUploadTest/4]).
-endif.

%% ====================================================================
%% API functions
%% ====================================================================

%% ====================================================================
%% Logical file organization management (only db is used)
%% ====================================================================

%% mkdir/1
%% ====================================================================
%% @doc Creates directory (in db)
%% @end
-spec mkdir(DirName :: string()) -> Result when
  Result :: ok | {ErrorGeneral, ErrorDetail},
  ErrorGeneral :: atom(),
  ErrorDetail :: term().
%% ====================================================================
mkdir(DirName) ->
  {ModeStatus, NewFileLogicMode} = get_mode(DirName),
  case ModeStatus of
    ok ->
      Record = #createdir{dir_logic_name = DirName, mode = NewFileLogicMode},
      {Status, TmpAns} = contact_fslogic(Record),
      case Status of
        ok ->
          Response = TmpAns#atom.value,
          case Response of
            ?VOK -> ok;
            ?VEEXIST -> {error, dir_exists};
            _ -> {logical_file_system_error, Response}
          end;
        _ -> {Status, TmpAns}
      end;
    _ -> {error, cannot_get_file_mode}
  end.

%% rmdir/1
%% ====================================================================
%% @doc Deletes directory (in db)
%% @end
-spec rmdir(DirName :: string()) -> Result when
  Result :: ok | {ErrorGeneral, ErrorDetail},
  ErrorGeneral :: atom(),
  ErrorDetail :: term().
%% ====================================================================
rmdir(DirName) ->
  Record = #deletefile{file_logic_name = DirName},
  {Status, TmpAns} = contact_fslogic(Record),
  case Status of
    ok ->
      Response = TmpAns#atom.value,
      case Response of
        ?VOK -> ok;
        _ -> {logical_file_system_error, Response}
      end;
    _ -> {Status, TmpAns}
  end.

%% mv/2
%% ====================================================================
%% @doc Moves directory (in db)
%% @end
-spec mv(From :: string(), To :: string()) -> Result when
  Result :: ok | {ErrorGeneral, ErrorDetail},
  ErrorGeneral :: atom(),
  ErrorDetail :: term().
%% ====================================================================
mv(From, To) ->
  Record = #renamefile{from_file_logic_name = From, to_file_logic_name = To},
  {Status, TmpAns} = contact_fslogic(Record),
  case Status of
    ok ->
      Response = TmpAns#atom.value,
      case Response of
        ?VOK -> ok;
        _ -> {logical_file_system_error, Response}
      end;
    _ -> {Status, TmpAns}
  end.

%% chown/3
%% ====================================================================
%% @doc Changes owner of file (in db)
%% @end
-spec chown(FileName :: string(), Uname :: string(), Uid :: integer()) -> Result when
  Result :: ok | {ErrorGeneral, ErrorDetail},
  ErrorGeneral :: atom(),
  ErrorDetail :: term().
%% ====================================================================
chown(FileName, Uname, Uid) ->
  Record = #changefileowner{file_logic_name = FileName, uname = Uname, uid = Uid},
  {Status, TmpAns} = contact_fslogic(Record),
  case Status of
    ok ->
      Response = TmpAns#atom.value,
      case Response of
        ?VOK -> ok;
        _ -> {logical_file_system_error, Response}
      end;
    _ -> {Status, TmpAns}
  end.

%% ls/3
%% ====================================================================
%% @doc Lists directory (uses data from db)
%% @end
-spec ls(DirName :: string(), ChildrenNum :: integer(), Offset :: integer()) -> Result when
  Result :: {ok, FilesList} | {ErrorGeneral, ErrorDetail},
  FilesList :: list(),
  ErrorGeneral :: atom(),
  ErrorDetail :: term().
%% ====================================================================
ls(DirName, ChildrenNum, Offset) ->
  Record = #getfilechildren{dir_logic_name = DirName, children_num = ChildrenNum, offset = Offset},
  {Status, TmpAns} = contact_fslogic(Record),
  case Status of
    ok ->
      Response = TmpAns#filechildren.answer,
      case Response of
        ?VOK -> {ok, TmpAns#filechildren.child_logic_name};
        _ -> {logical_file_system_error, Response}
      end;
    _ -> {Status, TmpAns}
  end.

%% getfileattr/1
%% ====================================================================
%% @doc Returns file attributes
%% @end
-spec getfileattr(FileName :: string()) -> Result when
  Result :: {ok, Attributes} | {ErrorGeneral, ErrorDetail},
  Attributes :: term(),
  ErrorGeneral :: atom(),
  ErrorDetail :: term().
%% ====================================================================
getfileattr({uuid, UUID}) ->
  getfileattr(getfileattr, UUID);

getfileattr(FileName) ->
  Record = #getfileattr{file_logic_name = FileName},
  getfileattr(internal_call, Record).

%% getfileattr/2
%% ====================================================================
%% @doc Returns file attributes
%% @end
-spec getfileattr(Message :: atom(), Value :: term()) -> Result when
  Result :: {ok, Attributes} | {ErrorGeneral, ErrorDetail},
  Attributes :: term(),
  ErrorGeneral :: atom(),
  ErrorDetail :: term().
%% ====================================================================
getfileattr(Message, Value) ->
  {Status, TmpAns} = contact_fslogic(Message, Value),
  case Status of
    ok ->
      Response = TmpAns#fileattr.answer,
      case Response of
        ?VOK -> {ok, #fileattributes{
          mode = TmpAns#fileattr.mode,
          uid = TmpAns#fileattr.uid,
          gid = TmpAns#fileattr.gid,
          atime = TmpAns#fileattr.atime,
          mtime = TmpAns#fileattr.mtime,
          ctime = TmpAns#fileattr.ctime,
          type = TmpAns#fileattr.type,
          size = TmpAns#fileattr.size,
          uname = TmpAns#fileattr.uname,
          gname = TmpAns#fileattr.gname,
          links = TmpAns#fileattr.links
        }};
        _ -> {logical_file_system_error, Response}
      end;
    _ -> {Status, TmpAns}
  end.

%% ====================================================================
%% File access (db and helper are used)
%% ====================================================================

%% read/3
%% ====================================================================
%% @doc Reads file (uses logical name of file). First it gets information
%% about storage helper and file id at helper. Next it uses storage helper
%% to read data from file.
%% File can be string (path) or {uuid, UUID}.
%% @end
-spec read(File :: term(), Offset :: integer(), Size :: integer()) -> Result when
  Result :: {ok, Bytes} | {ErrorGeneral, ErrorDetail},
  Bytes :: binary(),
  ErrorGeneral :: atom(),
  ErrorDetail :: term().
%% ====================================================================
read(File, Offset, Size) ->
  {Response, Response2} = getfilelocation(File),
  case Response of
    ok ->
      {Storage_helper_info, FileId} = Response2,
      Res = storage_files_manager:read(Storage_helper_info, FileId, Offset, Size),
      case Res of
        {ok, _} ->
          case event_production_enabled("read_event") of
            true ->
              % TODO: add filePath
              ReadEvent = [{"type", "read_event"}, {"user_dn", fslogic_context:get_user_dn()}, {"bytes", Size}],
              gen_server:call(?Dispatcher_Name, {cluster_rengine, 1, {event_arrived, ReadEvent}});
            _ ->
              ok
          end;
        _ ->
          ok
      end,
      Res;
    _ -> {Response, Response2}
  end.

%% write/2
%% ====================================================================
%% @doc Appends data to the end of file (uses logical name of file).
%% First it gets information about storage helper and file id at helper.
%% Next it uses storage helper to write data to file.
%% @end
-spec write(File :: string(), Buf :: binary()) -> Result when
  Result :: BytesWritten | {ErrorGeneral, ErrorDetail},
  BytesWritten :: integer(),
  ErrorGeneral :: atom(),
  ErrorDetail :: term().
%% ====================================================================
write(File, Buf) ->
  case write_enabled(fslogic_context:get_user_dn()) of
    true ->
      {Response, Response2} = getfilelocation(File),
      case Response of
        ok ->
          {Storage_helper_info, FileId} = Response2,
          Res = storage_files_manager:write(Storage_helper_info, FileId, Buf),
          case {is_integer(Res), event_production_enabled("write_event")} of
            {true, true} ->
              WriteEvent = [{"type", "write_event"}, {"user_dn", fslogic_context:get_user_dn()}, {"bytes", binary:referenced_byte_size(Buf)}],
              gen_server:call(?Dispatcher_Name, {cluster_rengine, 1, {event_arrived, WriteEvent}}),
              WriteEventStats = [{"type", "write_for_stats"}, {"user_dn", fslogic_context:get_user_dn()}, {"bytes", binary:referenced_byte_size(Buf)}],
              gen_server:call(?Dispatcher_Name, {cluster_rengine, 1, {event_arrived, WriteEventStats}});
            _ ->
              ok
          end,
          Res;
        _ -> {Response, Response2}
      end;
    _ ->
      {error, quota_exceeded}
  end.

%% write/3
%% ====================================================================
%% @doc Writes data to file (uses logical name of file). First it gets
%% information about storage helper and file id at helper. Next it uses
%% storage helper to write data to file.
%% @end
-spec write(File :: string(), Offset :: integer(), Buf :: binary()) -> Result when
  Result :: BytesWritten | {ErrorGeneral, ErrorDetail},
  BytesWritten :: integer(),
  ErrorGeneral :: atom(),
  ErrorDetail :: term().
%% ====================================================================
write(File, Offset, Buf) ->
  case write_enabled(fslogic_context:get_user_dn()) of
    true ->
      {Response, Response2} = getfilelocation(File),
      case Response of
        ok ->
          {Storage_helper_info, FileId} = Response2,
          Res = storage_files_manager:write(Storage_helper_info, FileId, Offset, Buf),

          %% TODO - check if asynchronous processing needed
          case {is_integer(Res), event_production_enabled("write_event")} of
            {true, true} ->
              WriteEvent = [{"type", "write_event"}, {"user_dn", fslogic_context:get_user_dn()}, {"count", binary:referenced_byte_size(Buf)}],
              gen_server:call(?Dispatcher_Name, {cluster_rengine, 1, {event_arrived, WriteEvent}}),
              WriteEventStats = [{"type", "write_for_stats"}, {"user_dn", fslogic_context:get_user_dn()}, {"bytes", binary:referenced_byte_size(Buf)}],
              gen_server:call(?Dispatcher_Name, {cluster_rengine, 1, {event_arrived, WriteEventStats}});
            _ ->
              ok
          end,
          Res;
        _ -> {Response, Response2}
      end;
    _ ->
      {error, quota_exceeded}
  end.

%% write_from_stream/2
%% ====================================================================
%% @doc Appends data to the end of file (uses logical name of file).
%% First it gets information about storage helper and file id at helper.
%% Next it uses storage helper to write data to file.
%% @end
-spec write_from_stream(File :: string(), Buf :: binary()) -> Result when
  Result :: BytesWritten | {ErrorGeneral, ErrorDetail},
  BytesWritten :: integer(),
  ErrorGeneral :: atom(),
  ErrorDetail :: term().
%% ====================================================================
write_from_stream(File, Buf) ->
  case write_enabled(fslogic_context:get_user_dn()) of
    true ->
      {Response, Response2} = getfilelocation(File),
      case Response of
        ok ->
          {Storage_helper_info, FileId} = Response2,
          Offset = cache_size(File, byte_size(Buf)),
          Res = storage_files_manager:write(Storage_helper_info, FileId, Offset, Buf),
          case {is_integer(Res), event_production_enabled("write_event")} of
            {true, true} ->
              WriteEvent = [{"type", "write_event"}, {"user_dn", fslogic_context:get_user_dn()}, {"count", binary:referenced_byte_size(Buf)}],
              gen_server:call(?Dispatcher_Name, {cluster_rengine, 1, {event_arrived, WriteEvent}}),
              WriteEventStats = [{"type", "write_for_stats"}, {"user_dn", fslogic_context:get_user_dn()}, {"bytes", binary:referenced_byte_size(Buf)}],
              gen_server:call(?Dispatcher_Name, {cluster_rengine, 1, {event_arrived, WriteEventStats}});
            _ ->
              ok
          end,
          Res;
        _ -> {Response, Response2}
      end;
    _ ->
      {error, quota_exceeded}
  end.

%% create/1
%% ====================================================================
%% @doc Creates file (uses logical name of file). First it creates file
%% in db and gets information about storage helper and file id at helper.
%% Next it uses storage helper to create file on storage.
%% @end
-spec create(File :: string()) -> Result when
  Result :: ok | {ErrorGeneral, ErrorDetail},
  ErrorGeneral :: atom(),
  ErrorDetail :: term().
%% ====================================================================
create(File) ->
  {ModeStatus, NewFileLogicMode} = get_mode(File),
  case ModeStatus of
    ok ->
      Record = #getnewfilelocation{file_logic_name = File, mode = NewFileLogicMode},
      {Status, TmpAns} = contact_fslogic(Record),
      case Status of
        ok ->
          Response = TmpAns#filelocation.answer,
          case Response of
            ?VOK ->
              Storage_helper_info = #storage_helper_info{name = TmpAns#filelocation.storage_helper_name, init_args = TmpAns#filelocation.storage_helper_args},
              case storage_files_manager:create(Storage_helper_info, TmpAns#filelocation.file_id) of
                ok ->
                  Record2 = #createfileack{file_logic_name = File},
                  {Status2, TmpAns2} = contact_fslogic(Record2),
                  case Status of
                    ok ->
                      Response2 = TmpAns2#atom.value,
                      case Response2 of
                        ?VOK ->
                          ok;
                        _ ->
                          {logical_file_system_error, {cannot_confirm_file_creation, Response2}}
                      end;
                    _ -> {Status2, TmpAns2}
                  end;
                StorageBadAns ->
                  StorageBadAns
              end;
            ?VEEXIST -> {error, file_exists};
            _ -> {logical_file_system_error, Response}
          end;
        _ -> {Status, TmpAns}
      end;
    _ -> {error, cannot_get_file_mode}
  end.

%% truncate/2
%% ====================================================================
%% @doc Truncates file (uses logical name of file). First it gets
%% information about storage helper and file id at helper.
%% Next it uses storage helper to truncate file on storage.
%% @end
-spec truncate(File :: string(), Size :: integer()) -> Result when
  Result :: ok | {ErrorGeneral, ErrorDetail},
  ErrorGeneral :: atom(),
  ErrorDetail :: term().
%% ====================================================================
truncate(File, Size) ->
  {Response, Response2} = getfilelocation(File),
  case Response of
    ok ->
      {Storage_helper_info, FileId} = Response2,
      Res = storage_files_manager:truncate(Storage_helper_info, FileId, Size),
      case {Res, event_production_enabled("truncate_event")} of
        {ok, true} ->
          TruncateEvent = [{"type", "truncate_event"}, {"user_dn", fslogic_context:get_user_dn()}, {"filePath", File}],
          gen_server:call(?Dispatcher_Name, {cluster_rengine, 1, {event_arrived, TruncateEvent}});
        _ ->
          ok
      end,
      Res;
    _ -> {Response, Response2}
  end.

%% delete/1
%% ====================================================================
%% @doc Deletes file (uses logical name of file). First it gets
%% information about storage helper and file id at helper. Next it uses
%% storage helper to delete file from storage. Afterwards it deletes
%% information about file from db.
%% @end
-spec delete(File :: string()) -> Result when
  Result :: ok | {ErrorGeneral, ErrorDetail},
  ErrorGeneral :: atom(),
  ErrorDetail :: term().
%% ====================================================================
delete(File) ->
  {Response, Response2} = getfilelocation(File),
  case Response of
    ok ->
      {Storage_helper_info, FileId} = Response2,
      TmpAns2 = storage_files_manager:delete(Storage_helper_info, FileId),

      TmpAns2_2 = case TmpAns2 of
                    {wrong_getatt_return_code, -2} -> ok;
                    _ -> TmpAns2
                  end,

      case TmpAns2_2 of
        ok ->
          Record2 = #deletefile{file_logic_name = File},
          {Status3, TmpAns3} = contact_fslogic(Record2),
          case Status3 of
            ok ->
              Response3 = TmpAns3#atom.value,
              case Response3 of
                ?VOK ->
                  case event_production_enabled("rm_event") of
                    true ->
                      RmEvent = [{"type", "rm_event"}, {"user_dn", fslogic_context:get_user_dn()}],
                      gen_server:call(?Dispatcher_Name, {cluster_rengine, 1, {event_arrived, RmEvent}});
                    _ ->
                      ok
                  end,
                  ok;
                _ -> {logical_file_system_error, Response3}
              end;
            _ -> {Status3, TmpAns3}
          end;
        _ -> TmpAns2_2
      end;
    _ -> {Response, Response2}
  end.

%% change_file_perm/2
%% ====================================================================
%% @doc Changes file's permissions in db and at storage
%% @end
-spec change_file_perm(FileName :: string(), NewPerms :: integer()) -> Result when
  Result :: ok | {ErrorGeneral, ErrorDetail},
  ErrorGeneral :: atom(),
  ErrorDetail :: term().
%% ====================================================================
change_file_perm(FileName, NewPerms) ->
  Record = #changefileperms{file_logic_name = FileName, perms = NewPerms},
  {Status, TmpAns} = contact_fslogic(Record),
  case Status of
    ok ->
      Response = TmpAns#atom.value,
      case Response of
        ?VOK ->
          {LocStatus, Response2} = getfilelocation(FileName),
          case LocStatus of
            ok ->
              {Storage_helper_info, FileId} = Response2,
              storage_files_manager:chmod(Storage_helper_info, FileId, NewPerms);
            _ -> {LocStatus, Response2}
          end;
        _ -> {logical_file_system_error, Response}
      end;
    _ -> {Status, TmpAns}
  end.

%% exists/1
%% ====================================================================
%% @doc Checks if file exists.
%% @end
-spec exists(File :: string()) -> Result when
  Result :: boolean() | {ErrorGeneral, ErrorDetail},
  ErrorGeneral :: atom(),
  ErrorDetail :: term().
%% ====================================================================
exists(FileName) ->
  {FileNameFindingAns, File} = fslogic_path:get_full_file_name(FileName),
  case FileNameFindingAns of
    ok ->
      {Status, TmpAns} = fslogic_objects:get_file(1, File, ?CLUSTER_FUSE_ID),
      case {Status, TmpAns} of
        {ok, _} -> true;
        {error, file_not_found} -> false;
        _ -> {Status, TmpAns}
      end;
    _ -> {full_name_finding_error, File}
  end.


%% ====================================================================
%% Internal functions
%% ====================================================================

%% contact_fslogic/1
%% ====================================================================
%% @doc Sends request to and receives answer from fslogic
%% @end
-spec contact_fslogic(Record :: record()) -> Result when
  Result :: {ok, FSLogicAns} | {ErrorGeneral, ErrorDetail},
  FSLogicAns :: record(),
  ErrorGeneral :: atom(),
  ErrorDetail :: term().
%% ====================================================================
contact_fslogic(Record) ->
  contact_fslogic(internal_call, Record).

%% contact_fslogic/2
%% ====================================================================
%% @doc Sends request to and receives answer from fslogic
%% @end
-spec contact_fslogic(Message :: atom(), Value :: term()) -> Result when
  Result :: {ok, FSLogicAns} | {ErrorGeneral, ErrorDetail},
  FSLogicAns :: record(),
  ErrorGeneral :: atom(),
  ErrorDetail :: term().
%% ====================================================================
contact_fslogic(Message, Value) ->
  MsgId = case get(files_manager_msg_id) of
            ID when is_integer(ID) ->
              put(files_manager_msg_id, ID + 1);
            _ -> put(files_manager_msg_id, 0)
          end,

  try
    CallAns = case Message of
                internal_call ->
                  UserID = fslogic_context:get_user_dn(),
                  case UserID of
                    undefined -> gen_server:call(?Dispatcher_Name, {fslogic, 1, self(), MsgId, {internal_call, Value}});
                    _ ->
                      gen_server:call(?Dispatcher_Name, {fslogic, 1, self(), MsgId, #veil_request{subject = UserID, request = {internal_call, Value}}})
                  end;
                _ -> gen_server:call(?Dispatcher_Name, {fslogic, 1, self(), MsgId, {Message, Value}})
              end,

    case CallAns of
      ok ->
        receive
          {worker_answer, MsgId, Resp} -> {ok, Resp}
        after 7000 ->
          ?error("Logical files manager: error during contact with fslogic, timeout"),
          {error, timeout}
        end;
      _ ->
        ?error("Logical files manager: error during contact with fslogic, call ans: ~p", [CallAns]),
        {error, CallAns}
    end
  catch
    E1:E2 ->
      ?error("Logical files manager: error during contact with fslogic: ~p:~p", [E1, E2]),
      {error, dispatcher_error}
  end.

%% get_file_by_uuid/1
%% ====================================================================
%% @doc Gets file record on the basis of uuid.
%% @end
-spec get_file_by_uuid(UUID :: string()) -> Result when
  Result :: {ok, File} | {ErrorGeneral, ErrorDetail},
  File :: term(),
  ErrorGeneral :: atom(),
  ErrorDetail :: term().
%% ====================================================================
get_file_by_uuid(UUID) ->
  dao_lib:apply(dao_vfs, get_file, [{uuid, UUID}], 1).

%% get_file_user_dependent_name_by_uuid/1
%% ====================================================================
%% @doc Gets file full name relative to user's dir on the basis of uuid.
%% @end
-spec get_file_user_dependent_name_by_uuid(UUID :: string()) -> Result when
  Result :: {ok, FullPath} | {ErrorGeneral, ErrorDetail},
  FullPath :: string(),
  ErrorGeneral :: atom(),
  ErrorDetail :: term().
%% ====================================================================
get_file_user_dependent_name_by_uuid(UUID) ->
  case get_file_full_name_by_uuid(UUID) of
    {ok, FullPath} ->
      case fslogic_context:get_user_dn() of
        undefined ->
          {ok, FullPath};
        UserDN ->
          case dao_lib:apply(dao_users, get_user, [{dn, UserDN}], 1) of
            {ok, #veil_document{record = #user{login = Login}}} ->
              case string:str(FullPath, Login ++ "/") of
                1 -> {ok, string:sub_string(FullPath, length(Login ++ "/") + 1)};
                _ -> {ok, FullPath}
              end;
            {ErrorGeneral, ErrorDetail} ->
              {ErrorGeneral, ErrorDetail}
          end
      end;
    {ErrorGeneral, ErrorDetail} ->
      {ErrorGeneral, ErrorDetail}
  end.

%% get_file_name_by_uuid/1
%% ====================================================================
%% @doc Gets file name on the basis of uuid.
%% @end
-spec get_file_name_by_uuid(UUID :: string()) -> Result when
  Result :: {ok, Name} | {ErrorGeneral, ErrorDetail},
  Name :: term(),
  ErrorGeneral :: atom(),
  ErrorDetail :: term().
%% ====================================================================
get_file_name_by_uuid(UUID) ->
  case get_file_by_uuid(UUID) of
    {ok, #veil_document{record = FileRec}} -> {ok, FileRec#file.name};
    _ -> {error, {get_file_by_uuid, UUID}}
  end.

%% get_file_full_name_by_uuid/1
%% ====================================================================
%% @doc Gets file full name (with root of the user's system) on the basis of uuid.
%% @end
-spec get_file_full_name_by_uuid(UUID :: string()) -> Result when
  Result :: {ok, FullPath} | {ErrorGeneral, ErrorDetail},
  FullPath :: string(),
  ErrorGeneral :: atom(),
  ErrorDetail :: term().
%% ====================================================================
get_file_full_name_by_uuid(UUID) ->
  get_full_path(UUID, "").

%% get_full_path/1
%% ====================================================================
%% @doc Gets file full path (with root of the user's system) on the basis of uuid.
%% @end
-spec get_full_path(UUID :: string(), TmpPath :: string()) -> Result when
  Result :: {ok, FullPath} | {ErrorGeneral, ErrorDetail},
  FullPath :: string(),
  ErrorGeneral :: atom(),
  ErrorDetail :: term().
%% ====================================================================
get_full_path("", TmpPath) ->
  {ok, TmpPath};

get_full_path(UUID, TmpPath) ->
  case get_file_by_uuid(UUID) of
    {ok, #veil_document{record = FileRec}} ->
      case TmpPath of
        "" -> get_full_path(FileRec#file.parent, FileRec#file.name);
        _ -> get_full_path(FileRec#file.parent, FileRec#file.name ++ "/" ++ TmpPath)
      end;
    _ -> {error, {get_file_by_uuid, UUID}}
  end.

%% create_standard_share/1
%% ====================================================================
%% @doc Creates standard share info (share with all) for file (file path is
%% an argument).
%% @end
-spec create_standard_share(File :: string()) -> Result when
  Result :: {ok, Share_info} | {ErrorGeneral, ErrorDetail},
  Share_info :: term(),
  ErrorGeneral :: atom(),
  ErrorDetail :: term().
%% ====================================================================
create_standard_share(File) ->
  create_share(File, all).

%% create_share/2
%% ====================================================================
%% @doc Creates share info for file (file path is an argument).
%% @end
-spec create_share(File :: string(), Share_With :: term()) -> Result when
  Result :: {ok, Share_info} | {ErrorGeneral, ErrorDetail},
  Share_info :: term(),
  ErrorGeneral :: atom(),
  ErrorDetail :: term().
%% ====================================================================
create_share(File, Share_With) ->
  {Status, FullName} = fslogic_path:get_full_file_name(File),
  {Status2, UID} = fslogic_context:get_user_id(),
  case {Status, Status2} of
    {ok, ok} ->
      case fslogic_objects:get_file(1, FullName, ?CLUSTER_FUSE_ID) of
        {ok, #veil_document{uuid = FUuid}} ->
          Share_info = #share_desc{file = FUuid, user = UID, share_with = Share_With},
          add_share(Share_info);
        Other -> Other
      end;
    {_, error} ->
      {Status2, UID};
    _ ->
      {Status, FullName}
  end.

%% add_share/1
%% ====================================================================
%% @doc Adds info about share to db.
%% @end
-spec add_share(Share_info :: term()) -> Result when
  Result :: {ok, Share_uuid} | {ErrorGeneral, ErrorDetail},
  Share_uuid :: term(),
  ErrorGeneral :: atom(),
  ErrorDetail :: term().
%% ====================================================================
add_share(Share_info) ->
  {Status, Ans} = get_share({file_uuid, Share_info#share_desc.file}),
  Found = case {Status, Ans} of
            {error, share_not_found} -> false;
            {ok, OneAns} when is_record(OneAns, veil_document) ->
              Sh_Inf = OneAns#veil_document.record,
              case Share_info#share_desc.share_with =:= Sh_Inf#share_desc.share_with of
                true -> {true, OneAns};
                _ -> false
              end;
            {ok, _} ->
              Check = fun(Sh_doc, TmpAns) ->
                case TmpAns of
                  false ->
                    Sh_Inf = Sh_doc#veil_document.record,
                    case Share_info#share_desc.share_with =:= Sh_Inf#share_desc.share_with of
                      true -> {true, Sh_doc};
                      _ -> false
                    end;
                  true -> TmpAns
                end
              end,
              lists:foldl(Check, false, Ans);
            _ -> error
          end,
  case Found of
    {true, ExistingShare} -> {exists, ExistingShare};
    false ->
      dao_lib:apply(dao_share, save_file_share, [Share_info], 1);
    _ -> {Status, Ans}
  end.

%% get_share/1
%% ====================================================================
%% @doc Gets info about share from db.
%% @end
-spec get_share(Key :: {file, File :: uuid()} |
{user, User :: uuid()} |
{uuid, UUID :: uuid()}) -> Result when
  Result :: {ok, Share_doc} | {ErrorGeneral, ErrorDetail},
  Share_doc :: term(),
  ErrorGeneral :: atom(),
  ErrorDetail :: term().
%% ====================================================================
get_share({file, File}) ->
  {Status, FullName} = fslogic_path:get_full_file_name(File),
  case Status of
    ok ->
      case fslogic_objects:get_file(1, FullName, ?CLUSTER_FUSE_ID) of
        {ok, #veil_document{uuid = FUuid}} ->
          GetAns = get_share({file_uuid, FUuid}),
          GetAns;
        Other ->
          Other
      end;
    _ ->
      {Status, FullName}
  end;

get_share({file_uuid, File}) ->
  dao_lib:apply(dao_share, get_file_share, [{file, File}], 1);

get_share(Key) ->
  dao_lib:apply(dao_share, get_file_share, [Key], 1).

%% remove_share/1
%% ====================================================================
%% @doc Removes info about share from db.
%% @end
-spec remove_share(Key :: {file, File :: uuid()} |
{user, User :: uuid()} |
{uuid, UUID :: uuid()}) -> Result when
  Result :: ok | {ErrorGeneral, ErrorDetail},
  ErrorGeneral :: atom(),
  ErrorDetail :: term().
%% ====================================================================
remove_share({file, File}) ->
  {Status, FullName} = fslogic_path:get_full_file_name(File),
  case Status of
    ok ->
      case fslogic_objects:get_file(1, FullName, ?CLUSTER_FUSE_ID) of
        {ok, #veil_document{uuid = FUuid}} ->
          dao_lib:apply(dao_share, remove_file_share, [{file, FUuid}], 1);
        Other -> Other
      end;
    _ ->
      {Status, FullName}
  end;

remove_share(Key) ->
  dao_lib:apply(dao_share, remove_file_share, [Key], 1).

%% getfilelocation/1
%% ====================================================================
%% @doc Gets file location from fslogic or from cache.
%% File can be string (path) or {uuid, UUID}.
%% @end
-spec getfilelocation(File :: term()) -> Result when
  Result :: {ok, {Helper, Id}} | {ErrorGeneral, ErrorDetail},
  Helper :: term(),
  Id :: term(),
  ErrorGeneral :: atom(),
  ErrorDetail :: term().
%% ====================================================================
getfilelocation(File) ->
  CachedLocation =
    case get(File) of
      {Location, ValidTo} ->
        {Megaseconds, Seconds, _Microseconds} = os:timestamp(),
        Time = 1000000 * Megaseconds + Seconds,
        case Time < ValidTo of
          true -> Location;
          false -> []
        end;
      _ -> undefined
    end,
  case CachedLocation of
    undefined ->
      {Status, TmpAns} = case File of
                           {uuid, UUID} -> contact_fslogic(getfilelocation_uuid, UUID);
                           _ -> contact_fslogic(#getfilelocation{file_logic_name = File})
                         end,
      case Status of
        ok ->
          Response = TmpAns#filelocation.answer,
          case Response of
            ?VOK ->
              Storage_helper_info = #storage_helper_info{name = TmpAns#filelocation.storage_helper_name, init_args = TmpAns#filelocation.storage_helper_args},
              {Megaseconds2, Seconds2, _Microseconds2} = os:timestamp(),
              Time2 = 1000000 * Megaseconds2 + Seconds2,
              put(File, {{Storage_helper_info, TmpAns#filelocation.file_id}, Time2 + TmpAns#filelocation.validity}),
              {ok, {Storage_helper_info, TmpAns#filelocation.file_id}};
            _ -> {logical_file_system_error, Response}
          end;
        _ -> {Status, TmpAns}
      end;
    _ ->
      ?debug("Reading file location from cache: ~p", [CachedLocation]),
      {ok, CachedLocation}
  end.

%% cache_size/2
%% ====================================================================
%% @doc Gets and updates size of file.
%% @end
-spec cache_size(File :: string(), BuffSize :: integer()) -> Result when
  Result :: integer().
%% ====================================================================
cache_size(File, BuffSize) ->
  OldSize =
    case get({File, size}) of
      Size when is_integer(Size) ->
        ?debug("Reading file size from cache, size: ~p", [Size]),
        Size;
      _ -> 0
    end,
  put({File, size}, OldSize + BuffSize),
  OldSize.

%% error_to_string/1
%% ====================================================================
%% @doc Translates error to text message.
%% @end
-spec error_to_string(Error :: term()) -> Result when
  Result :: string().
%% ====================================================================
error_to_string(Error) ->
  case Error of
    {logical_file_system_error, _} -> "Cannot get data from db";
    {error, timeout} -> "Conection between cluster machines error (timeout)";
    {error, worker_not_found} -> "File management module is down";
    {error, file_not_found} -> "File not found in DB";
    {error, file_exists} -> "Cannot create file - file already exists";
    {error, invalid_data} -> "DB invalid response";
    {error, share_not_found} -> "File sharing info not found in DB";
    {error, remove_file_share_error} -> "File sharing info cacnot be removed from DB";
    {error, unsupported_record} -> "Data cannot be stored in DB";
    {error, {get_file_by_uuid, _}} -> "Cannot find information about file in DB";
    {error, 'NIF_not_loaded'} -> "Data access library not loaded";
    {error, not_regular_file} -> "Cannot access to file at storage (not a regular file)";
    {wrong_unlink_return_code, _} -> "Error during file operation at storage system";
    {wrong_read_return_code, _} -> "Error during file operation at storage system";
    {wrong_write_return_code, _} -> "Error during file operation at storage system";
    {wrong_release_return_code, _} -> "Error during file operation at storage system";
    {wrong_open_return_code, _} -> "Error during file operation at storage system";
    {wrong_truncate_return_code, _} -> "Error during file operation at storage system";
    {wrong_mknod_return_code, _} -> "Error during file operation at storage system";
    {full_name_finding_error, _} -> "Error during translation of file name to DB internal form";
    {error, cannot_get_file_mode} -> "Cannot get file mode for new file/dir";
    _ -> "Unknown error"
  end.

-ifdef(TEST).
%% doUploadTest/4
%% ====================================================================
%% @doc Tests upload speed
%% @end
-spec doUploadTest(File :: string(), WriteFunNum :: integer(), Size :: integer(), Times :: integer()) -> Result when
  Result :: {BytesWritten, WriteTime},
  BytesWritten :: integer(),
  WriteTime :: integer().
%% ====================================================================
doUploadTest(File, WriteFunNum, Size, Times) ->
  Write = fun(Buf, TmpAns) ->
    write(File, Buf) + TmpAns
  end,

  Write2 = fun(Buf, TmpAns) ->
    write_from_stream(File, Buf) + TmpAns
  end,

  WriteFun = case WriteFunNum of
               1 -> Write;
               _ -> Write2
             end,

  Bufs = generateData(Times, Size),
  ok = create(File),

  {Megaseconds, Seconds, Microseconds} = erlang:now(),
  BytesWritten = lists:foldl(WriteFun, 0, Bufs),
  {Megaseconds2, Seconds2, Microseconds2} = erlang:now(),
  WriteTime = 1000000 * 1000000 * (Megaseconds2 - Megaseconds) + 1000000 * (Seconds2 - Seconds) + Microseconds2 - Microseconds,
  {BytesWritten, WriteTime}.

%% generateData/2
%% ====================================================================
%% @doc Generates data for upload test
%% @end
-spec generateData(Size :: integer(), BufSize :: integer()) -> Result when
  Result :: list().
%% ====================================================================
generateData(1, BufSize) -> [list_to_binary(generateRandomData(BufSize))];
generateData(Size, BufSize) -> [list_to_binary(generateRandomData(BufSize)) | generateData(Size - 1, BufSize)].

%% generateRandomData/1
%% ====================================================================
%% @doc Generates list of random bytes
%% @end
-spec generateRandomData(Size :: integer()) -> Result when
  Result :: list().
%% ====================================================================
generateRandomData(1) -> [random:uniform(255)];
generateRandomData(Size) -> [random:uniform(255) | generateRandomData(Size - 1)].
-endif.

%% get_mode/1
%% ====================================================================
%% @doc Gets mode for a newly created file.
%% @end
-spec get_mode(FileName :: string()) -> Result when
  Result :: {ok, integer()} | {error, undefined}.
%% ====================================================================
get_mode(FileName) ->
  TmpAns = case string:tokens(FileName, "/") of
<<<<<<< HEAD
    [?SPACES_BASE_DIR_NAME | _] ->
      application:get_env(?APP_Name, new_group_file_logic_mode);
    _ ->
      application:get_env(?APP_Name, new_file_logic_mode)
  end,
=======
             [?GROUPS_BASE_DIR_NAME | _] ->
               application:get_env(?APP_Name, new_group_file_logic_mode);
             _ ->
               application:get_env(?APP_Name, new_file_logic_mode)
           end,
>>>>>>> 8ec0463d
  case TmpAns of
    undefined -> {error, undefined};
    _ -> TmpAns
  end.

%% event_production_enabled/1
%% ====================================================================
%% @doc Returns true if event of type EventName should be produced.
%% @end
-spec event_production_enabled(EventName :: string()) -> boolean().
%% ====================================================================
event_production_enabled(EventName) ->
  case ets:lookup(?LFM_EVENT_PRODUCTION_ENABLED_ETS, EventName) of
    [{_Key, _Value}] -> true;
    _ -> false
  end.

%% write_enabled/1
%% ====================================================================
%% @doc Returns true if quota for user of given dn has not been exceeded and therefore writing is enabled.
%% @end
-spec write_enabled(UserDn :: string()) -> boolean().
write_enabled(UserDn) ->
  case ets:lookup(?WRITE_DISABLED_USERS, UserDn) of
    [{_Key, _Value}] -> false;
    _ -> true
  end.<|MERGE_RESOLUTION|>--- conflicted
+++ resolved
@@ -1017,19 +1017,11 @@
 %% ====================================================================
 get_mode(FileName) ->
   TmpAns = case string:tokens(FileName, "/") of
-<<<<<<< HEAD
-    [?SPACES_BASE_DIR_NAME | _] ->
-      application:get_env(?APP_Name, new_group_file_logic_mode);
-    _ ->
-      application:get_env(?APP_Name, new_file_logic_mode)
-  end,
-=======
-             [?GROUPS_BASE_DIR_NAME | _] ->
+             [?SPACES_BASE_DIR_NAME | _] ->
                application:get_env(?APP_Name, new_group_file_logic_mode);
              _ ->
                application:get_env(?APP_Name, new_file_logic_mode)
            end,
->>>>>>> 8ec0463d
   case TmpAns of
     undefined -> {error, undefined};
     _ -> TmpAns
