--- conflicted
+++ resolved
@@ -50,8 +50,8 @@
 %%--------------------------------------------------------------------
 -spec handle(Request, State :: term()) -> Result when
     Request :: ping | healthcheck |
-    {get_or_create_sequencer_manager, FuseId :: fuse_id(), Connection :: pid()} |
-    {remove_sequencer_manager, FuseId :: fuse_id()},
+    {get_or_create_sequencer_manager, SessionId :: session_id(), Connection :: pid()} |
+    {remove_sequencer_manager, SessionId :: session_id()},
     Result :: nagios_handler:healthcheck_reponse() | ok | pong | {ok, Response} |
     {error, Reason},
     Response :: term(),
@@ -62,33 +62,11 @@
 handle(healthcheck, _) ->
     ok;
 
-<<<<<<< HEAD
-handle({get_or_create_sequencer_manager, FuseId, Connection}, _) ->
-    get_or_create_sequencer_manager(FuseId, Connection);
-
-handle({remove_sequencer_manager, FuseId}, _) ->
-    remove_sequencer_manager(FuseId);
-=======
-handle({create_or_get_sequencer_manager, SessionId, Connection}, _) ->
-    case get_sequencer_manager(SessionId) of
-        {ok, #sequencer_manager_model{pid = SeqMan}} ->
-            ok = gen_server:call(SeqMan, {add_connection, Connection}),
-            {ok, SeqMan};
-        {error, {not_found, _}} ->
-            create_sequencer_manager(SessionId, Connection);
-        {error, Reason} ->
-            {error, Reason}
-    end;
+handle({get_or_create_sequencer_manager, SessionId, Connection}, _) ->
+    get_or_create_sequencer_manager(SessionId, Connection);
 
 handle({remove_sequencer_manager, SessionId}, _) ->
-    case get_sequencer_manager(SessionId) of
-        {ok, #sequencer_manager_model{node = Node, sup = SeqManSup}} ->
-            ok = sequencer_worker:stop_sequencer_manager_sup(Node, SeqManSup),
-            sequencer_manager_model:delete(SessionId);
-        {error, Reason} ->
-            {error, Reason}
-    end;
->>>>>>> b4ec708f
+    remove_sequencer_manager(SessionId);
 
 handle(_Request, _) ->
     ?log_bad_request(_Request).
@@ -110,31 +88,6 @@
 
 %%--------------------------------------------------------------------
 %% @doc
-<<<<<<< HEAD
-=======
-%% Returns pid of sequencer manager for FUSE client. If sequencer manager
-%% does not exist it is instantiated.
-%% @end
-%%--------------------------------------------------------------------
--spec create_or_get_sequencer_manager(SessionId :: session_id(), Connection :: pid()) ->
-    {ok, Pid :: pid()} | {error, Reason :: term()}.
-create_or_get_sequencer_manager(SessionId, Connection) ->
-    worker_proxy:call(?SEQUENCER_WORKER,
-        {create_or_get_sequencer_manager, SessionId, Connection}).
-
-%%--------------------------------------------------------------------
-%% @doc
-%% Removes sequencer manager for FUSE client.
-%% @end
-%%--------------------------------------------------------------------
--spec remove_sequencer_manager(SessionId :: session_id()) ->
-    ok | {error, Reason :: term()}.
-remove_sequencer_manager(SessionId) ->
-    worker_proxy:call(?SEQUENCER_WORKER, {remove_sequencer_manager, SessionId}).
-
-%%--------------------------------------------------------------------
-%% @doc
->>>>>>> b4ec708f
 %% Starts sequencer manager supervisor supervised by sequencer dispatcher
 %% supervisor.
 %% @end
@@ -190,15 +143,15 @@
 %% does not exist it is instantiated.
 %% @end
 %%--------------------------------------------------------------------
--spec get_or_create_sequencer_manager(FuseId :: fuse_id(), Connection :: pid()) ->
+-spec get_or_create_sequencer_manager(SessionId :: session_id(), Connection :: pid()) ->
     {ok, Pid :: pid()} | {error, Reason :: term()}.
-get_or_create_sequencer_manager(FuseId, Connection) ->
-    case get_sequencer_manager(FuseId) of
+get_or_create_sequencer_manager(SessionId, Connection) ->
+    case get_sequencer_manager(SessionId) of
         {ok, #sequencer_manager_model{pid = SeqMan}} ->
             ok = gen_server:call(SeqMan, {add_connection, Connection}),
             {ok, SeqMan};
         {error, {not_found, _}} ->
-            create_sequencer_manager(FuseId, Connection);
+            create_sequencer_manager(SessionId, Connection);
         {error, Reason} ->
             {error, Reason}
     end.
@@ -239,8 +192,7 @@
             {ok, SeqMan};
         {error, already_exists} ->
             ok = sequencer_worker:stop_sequencer_manager_sup(Node, SeqManSup),
-<<<<<<< HEAD
-            get_or_create_sequencer_manager(FuseId, Connection);
+            get_or_create_sequencer_manager(SessionId, Connection);
         {error, Reason} ->
             {error, Reason}
     end.
@@ -251,16 +203,13 @@
 %% Removes sequencer manager for FUSE client.
 %% @end
 %%--------------------------------------------------------------------
--spec remove_sequencer_manager(FuseId :: fuse_id()) ->
+-spec remove_sequencer_manager(SessionId :: session_id()) ->
     ok | {error, Reason :: term()}.
-remove_sequencer_manager(FuseId) ->
-    case get_sequencer_manager(FuseId) of
+remove_sequencer_manager(SessionId) ->
+    case get_sequencer_manager(SessionId) of
         {ok, #sequencer_manager_model{node = Node, sup = SeqManSup}} ->
             ok = sequencer_worker:stop_sequencer_manager_sup(Node, SeqManSup),
-            sequencer_manager_model:delete(FuseId);
-=======
-            create_or_get_sequencer_manager(SessionId, Connection);
->>>>>>> b4ec708f
+            sequencer_manager_model:delete(SessionId);
         {error, Reason} ->
             {error, Reason}
     end.