--- conflicted
+++ resolved
@@ -25,11 +25,7 @@
 -include_lib("ctool/include/logging.hrl").
 
 % Max time (ms) to wait for worker_host to reply
-<<<<<<< HEAD
--define(handling_process_spawn_timeout, timer:seconds(5)).
-=======
 -define(HANDLING_PROCESS_SPAWN_TIMEOUT, timer:seconds(5)).
->>>>>>> 94a34157
 
 %% Interaction between socket process and handling process
 -export([apply/3, request_processing_loop/0, set_socket_pid/1, get_socket_pid/0]).
@@ -569,11 +565,7 @@
 %%--------------------------------------------------------------------
 -spec spawn_handling_process() -> ok | {error, term()}.
 spawn_handling_process() ->
-<<<<<<< HEAD
-    case worker_proxy:call(http_worker, {spawn_handler, self()}, ?handling_process_spawn_timeout, prefer_local) of
-=======
     case worker_proxy:call(http_worker, {spawn_handler, self()}, ?HANDLING_PROCESS_SPAWN_TIMEOUT, prefer_local) of
->>>>>>> 94a34157
         {ok, Pid} ->
             set_handler_pid(Pid),
             ok;
