--- conflicted
+++ resolved
@@ -28,11 +28,7 @@
 
 
 request(Method, URI, Body, Headers) ->
-<<<<<<< HEAD
-    URL = "https://onedata.org:8443/" ++ URI,
-=======
     URL = "https://globalregistry.org:8443/" ++ vcn_utils:ensure_list(URI),
->>>>>>> a875ce40
     case ibrowse:send_req(URL, [{"Content-Type", "application/json"}] ++ Headers, Method, Body,
         [{ssl_options, [{verify, verify_none}, {certfile, get_provider_cert_path()}, {keyfile, get_provider_key_path()}]}]) of
         {ok, "200", _, Response} -> {ok, jiffy:decode(Response, [return_maps])};
