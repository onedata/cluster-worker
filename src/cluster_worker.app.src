--- conflicted
+++ resolved
@@ -243,10 +243,7 @@
             % Parameters used by couchbase_changes_worker
             {couchbase_changes_batch_size, 200},
             {couchbase_changes_update_interval, 1000},
-<<<<<<< HEAD
             % Parameters used by couchbase_changes_stream
-=======
->>>>>>> 649fa7f8
             {couchbase_changes_stream_batch_size, 500},
             {couchbase_changes_stream_update_interval, 1000},
             % Should couchbase pool force garbage collection (options: on, off)
