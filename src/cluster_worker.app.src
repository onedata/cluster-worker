%%%--------------------------------------------------------------------
%%% @author Michal Zmuda
%%% @copyright (C) 2013 ACK CYFRONET AGH
%%% This software is released under the MIT license
%%% cited in 'LICENSE.txt'.
%%% @end
%%%--------------------------------------------------------------------
%%% @doc It is the description of application.
%%% @end
%%%--------------------------------------------------------------------
{application, cluster_worker,
    [
        {description, "Application starts node of oneprovider cluster"},
        {vsn, "3.0.0-beta3"},
        {registered, [cluster_worker_sup]},
        {applications, [
            kernel,
            stdlib,
            os_mon,
            sasl,
            public_key,
            crypto,
            % Meck is needed only for development purposes, should be removed before release.
            meck,
            % ctool already requires those apps below, but they are here
            % for awareness of them being used in the project and
            % to make sure they are started before the application.
            lager,
            etls,
            hackney,
            web_client,
            cowboy
        ]},
        {mod, {cluster_worker_app, []}},
        {env, [

            %% ===================================================================
            %% GENERAL
            %% ===================================================================

            %% How long (in ms) should worker wait between heartbeats (when connected to cm)
            {heartbeat_interval, 500},
            %% How long (in ms) should worker wait between next connection try (when not registered in cm)
            {cm_connection_retry_period, 1000},
            %% Memory size which stores information about worker load
            {worker_load_memory_size, 1000},
            %% Memory usage level above which caches will be cleared
            {node_mem_ratio_to_clear_cache, 90},
            {erlang_mem_to_clear_cache_mb, 5000},
            %% Memory clearing will be stopped if memory usage less than {mem_clearing_ratio_to_stop}% clearing levels
            {mem_clearing_ratio_to_stop, 75},
            %% Time to wait before memory check during clearing procedure
            {clearing_time_to_refresh_stats, 5000},
            %% Clearing value from memory when tp process terminates
            {tp_proc_terminate_clear_memory, true},

            %% Memory percent that results in blocking operations on mnesia
            {throttling_block_mem_error_ratio, 95},
            %% Number of tp processes to reduce tp process idle time
            {throttling_reduce_idle_time_memory_proc_number, 1000},
            %% Number of tp processes to introduce delay
            {throttling_start_memory_proc_number, 30000},
            %% Number of tp processes to start throttling
            {throttling_max_memory_proc_number, 150000},
            %% Number of tp processes allowed when throttling blocks actions
<<<<<<< HEAD
            {throttling_block_memory_proc_number, 50000},
=======
            {throttling_block_memory_proc_number, 150000},
>>>>>>> 6334d0d6
            %% Size of couch queue to start throttling
            {throttling_db_queue_limit, 10000},
            %% Size of couch queue to introduce delay
            {throttling_delay_db_queue_size, 50},
            %% Base time for throttling
            {throttling_base_time_ms, 16},
            %% Maximum throttling time
            {throttling_max_time_ms, 1024},
            %% Interval of throttling configuration when throttling is used
            {throttling_active_check_interval_seconds, 5},
            %% Interval of throttling configuration
            {throttling_check_interval_seconds, 5},

            % Thresholds to start node analysis
            {node_mem_analysis_treshold, 2000000000}, % 2 GB
            {procs_num_analysis_treshold, 20000},
            {min_analysis_interval_sek, 10},
            {max_analysis_interval_min, 15},
            %% Additional monitoring of erlang schedulers
            {schedulers_monitoring, 'false'},
            %% How long task should wait between function calls (when function execution ends with error)
            %% Min and max waiting value
            {task_fail_min_sleep_time_ms, 3000},
            {task_fail_max_sleep_time_ms, 30000},
            %% Number of task repeats by a single process
            {task_repeats, 3},
            %% The memory will be cleared once a period defined in this variable, even when usage level is acceptable
            {clear_cache_max_period_ms, 86400}, % 1 day
            %% How often node manager checks if caches cleaning is needed
            {check_mem_interval_minutes, 1},
            %% List of beam directories to be covered, cover is not started if list is empty
            {covered_dirs, []},
            %% List of modules to be excluded during cover analysis
            {covered_excluded_modules, []},
            %% Minimal delay in cache dumping to disk (changes done before this time causes cancelation of dump)
            %% Warning - too small delay may result in cache inconsistency
            {cache_to_disk_delay_ms, 3000},
            %% Maximal delay in cache dumping to disk
            {cache_to_disk_force_delay_ms, 5000},
            %% Maximal idle time of memory store process
            {memory_store_idle_timeout_ms, 30000},
            %% Minimal idle time of memory store process
            {memory_store_min_idle_timeout_ms, 100},
            %% Time between flush operations after fail
            {memory_store_flush_error_suspension_ms, 60000},
            %% Period between checkings of tasks lists (to find tasks without owner)
            {task_checking_period_minutes, 5},
            %% Heap size limit for changes stream (it works all the time and must be limited)
            {changes_max_heap_size_words, 33554432}, % 256 MB with 8byte word

            %% ===================================================================
            %% PLUGINS
            %% ===================================================================

            % names of modules implementing given plugins
            {datastore_config_plugin, datastore_config_plugin_default},
            {node_manager_plugin, node_manager_plugin_default},
            {dns_worker_plugin, dns_worker_plugin_default},

            %% ===================================================================
            %% IDENTITY
            %% ===================================================================

            %% Module which implements identity repository
            {identity_repository, identity_repository_default},
            %% Module which implements identity cache
            %% In order to disable cache, use no_identity_cache here
            {identity_cache, db_identity_cache},
            %% Maximum number of seconds until identity cache entry is considered invalid
            {identity_cache_ttl_seconds, 3600},

            %% ===================================================================
            %% HTTP
            %% ===================================================================

            %% Port on which nagios is available
            {http_nagios_port, 6666},
            %% Port on which standard HTTP will be opened to redirect requests to HTTPS
            {http_redirect_port, 80},
            %% Number of accepting processes in http listeners
            {http_number_of_acceptors, 100},
            %% Number of accepting processes on port 80 (redirecting to https)
            {http_number_of_http_acceptors, 50},
            %% Maximum number of HTTP requests without closing the connection (HTTP/1.1 only)
            {http_max_keepalive, 30},
            %% Socket timeout in sek
            {http_socket_timeout_seconds, 300},

            %% ===================================================================
            %% NAGIOS
            %% ===================================================================

            %% Answers from nagios will be cached for maximum of this time (in ms) and served from cache.
            %% The reason is that a healthcheck can generate a considerable traffic.
            {nagios_caching_time, 1000},
            %% Time in ms after healthcheck is considered failed
            {nagios_healthcheck_timeout, 5000},


            %% ===================================================================
            %% DISPATCHER
            %% ===================================================================

            %% Time in ms that must have passed since last update of dispatcher
            %% or DNS to assume they are out of sync.
            {dns_disp_out_of_sync_threshold, 60000},

            %% ===================================================================
            %% DNS
            %% ===================================================================

            %% DNS port
            {dns_port, 53},
            %% How long dns response of type A remains valid (in sec)
            {dns_a_response_ttl, 60},
            %% How long dns response of type NS remains valid (in sec)
            {dns_ns_response_ttl, 600},
            %% Maximum supported UDP size, that will be advertised by the server (via EDNS). If a client advertises a bigger
            %% value, it will be assumed to be as high as this.
            {edns_max_udp_size, 1280},
            %% Number of dns tcp acceptors
            {dns_tcp_acceptor_pool_size, 20},
            %% Time (in sec) after which dns closes idle connection
            {dns_tcp_timeout_seconds, 300},

            %% ===================================================================
            %% DATASTORE
            %% ===================================================================

            %% Persistence driver to use in datastore.
            %% Supported values: couchbase_datastore_driver, riak_datastore_driver, couchdb_datastore_driver
            {persistence_driver_module, 'couchdb_datastore_driver'},
            %% Limit for the number of active tp processes.
            {tp_processes_limit, 200},
            %% Size of a datastore worker pool
            {datastore_pool_size, 5},
            %% Max number of requests a pool worker may aggregate
            {datastore_pool_batch_size, 25},
            %% Max delay in milliseconds before a pool worker queue is flushed
            {datastore_pool_batch_delay, 500},
            %% Range of port numbers for a CouchBase gateway API port
            {couchbase_gateway_api_port_range, {12000, 12999}},
            %% Range of port numbers for a CouchBase gateway admin port
            {couchbase_gateway_admin_port_range, {13000, 13999}}
        ]}
    ]}.<|MERGE_RESOLUTION|>--- conflicted
+++ resolved
@@ -63,11 +63,7 @@
             %% Number of tp processes to start throttling
             {throttling_max_memory_proc_number, 150000},
             %% Number of tp processes allowed when throttling blocks actions
-<<<<<<< HEAD
-            {throttling_block_memory_proc_number, 50000},
-=======
             {throttling_block_memory_proc_number, 150000},
->>>>>>> 6334d0d6
             %% Size of couch queue to start throttling
             {throttling_db_queue_limit, 10000},
             %% Size of couch queue to introduce delay
