--- conflicted
+++ resolved
@@ -49,13 +49,9 @@
             %% Memory usage level above which caches will be cleared
             {mem_to_clear_cache, 80},
             %% How long task should wait between function calls (when function execution ends with error)
-<<<<<<< HEAD
             %% Min and max waiting value
             {task_fail_min_sleep_time_ms, 3000},
             {task_fail_max_sleep_time_ms, 30000},
-=======
-            {task_fail_sleep_time_ms, 5000},
->>>>>>> 80d7dab5
             %% The memory will be cleared once a period defined in this variable, even when usage level is acceptable
             {clear_cache_max_period_ms, 86400}, % 1 day
             %% How often node manager checks if caches cleaning is needed
