%%%-------------------------------------------------------------------
%%% @author Lukasz Opiola
%%% @copyright (C) 2017 ACK CYFRONET AGH
%%% This software is released under the MIT license
%%% cited in 'LICENSE.txt'.
%%% @end
%%%-------------------------------------------------------------------
%%% @doc
%%% This module contains procedures to encode and decode Graph Sync messages
%%% and definitions of types used both on client and server side.
%%% @end
%%%-------------------------------------------------------------------
-module(gs_protocol).
-author("Lukasz Opiola").

-include_lib("ctool/include/api_errors.hrl").
-include("graph_sync/graph_sync.hrl").
-include_lib("ctool/include/logging.hrl").


-type req_wrapper() :: #gs_req{}.
-type handshake_req() :: #gs_req_handshake{}.
-type rpc_req() :: #gs_req_rpc{}.
-type graph_req() :: #gs_req_graph{}.
-type unsub_req() :: #gs_req_unsub{}.
-type req() :: handshake_req() | rpc_req() | graph_req() | unsub_req().

-type resp_wrapper() :: #gs_resp{}.
-type handshake_resp() :: #gs_resp_handshake{}.
-type rpc_resp() :: #gs_resp_rpc{}.
-type graph_resp() :: #gs_resp_graph{}.
-type unsub_resp() :: #gs_resp_unsub{}.
-type resp() :: handshake_resp() | rpc_resp() | graph_resp() | unsub_resp().

-type push_wrapper() :: #gs_push{}.
-type graph_push() :: #gs_push_graph{}.
-type nosub_push() :: #gs_push_nosub{}.
-type error_push() :: #gs_push_error{}.
-type push() :: graph_push() | nosub_push() | error_push().

-export_type([
    req_wrapper/0,
    handshake_req/0,
    rpc_req/0,
    graph_req/0,
    unsub_req/0,
    req/0,

    resp_wrapper/0,
    handshake_resp/0,
    rpc_resp/0,
    graph_resp/0,
    unsub_resp/0,
    resp/0,

    push_wrapper/0,
    graph_push/0,
    nosub_push/0,
    error_push/0,
    push/0
]).

% Unique message id used to match requests to responses.
-type message_id() :: binary().
% An opaque term, understood by gs_logic_plugin, identifying requesting client
% and his authorization.
-type client() :: term().
-type protocol_version() :: non_neg_integer().
% Graph Sync session id, used as reference to store subscriptions data
-type session_id() :: gs_session:id().
% Identity of the client that connects to the Graph Sync server
-type identity() :: nobody | {user, UId :: binary()} | {provider, PId :: binary()}.
% Optional, arbitrary attributes that can be sent by the sever with successful
% handshake response.
-type handshake_attributes() :: undefined | maps:map().

% Denotes type of message so the payload can be properly interpreted
-type message_type() :: request | response | push.
% Denotes subtype of message so the payload can be properly interpreted
-type message_subtype() :: handshake | rpc | graph | unsub | nosub | error.

% Used to override the client authorization established on connection level, per
% request. Can be used for example by providers to authorize a certain request
% with a user's token, while still using the Graph Sync channel that was opened
% with provider's auth.
-type auth_override() :: undefined | {token, binary()} | {basic, binary()} |
{macaroon, Macaroon :: binary(), DischMacaroons :: [binary()]}.

% Possible entity types
-type entity_type() :: atom().
-type entity_id() :: undefined | binary().
% Aspect of given entity, one of resource identifiers
-type aspect() :: atom() | {atom(), term()}.
% Scope of given aspect, allows to differentiate access to subsets of aspect data
% 'auto' scope means the maximum scope (if any) the client is authorized to access.
-type scope() :: private | protected | shared | public | auto.
% Graph Resource Identifier - a record identifying a certain resource in the graph.
-type gri() :: #gri{}.
% Requested operation
-type operation() :: create | get | update | delete.
% Data included in the request or response and its format:
%   resource - data carries a resource with included gri
%   value - data carries a value that is not related to any resource
-type data_format() :: undefined | resource | value.
-type data() :: undefined | json_map() | binary() | integer().
% Authorization hint that indicates the context needed to access shared
% resources or disambiguate issuer of an operation.
-type auth_hint() :: undefined | {
    throughUser | throughGroup | throughSpace | throughProvider |
<<<<<<< HEAD
    throughHandleService | throughHandle | throughHarvester | asUser | asGroup | asSpace,
=======
    throughHandleService | throughHandle | throughCluster | asUser | asGroup,
>>>>>>> de543bf1
    EntityId :: binary()
}.
% A prefetched entity that can be passed to gs_logic_plugin to speed up request
% handling. Undefined if no entity was prefetched.
-type entity() :: undefined | term().

-type change_type() :: updated | deleted.
-type nosub_reason() :: forbidden.

% Function identifier in RPC
-type rpc_function() :: binary().
% Arguments map in RPC
-type rpc_args() :: maps:map().

-type rpc_result() :: {ok, data()} | {error, term()}.

-type error() :: {error, term()}.

-type graph_create_result() :: ok | {ok, value, term()} |
{ok, resource, {gri(), term()} | {gri(), auth_hint(), term()}} | error().
-type graph_get_result() :: {ok, term()} | {ok, gri(), term()} | error().
-type graph_delete_result() :: ok | error().
-type graph_update_result() :: ok | error().

-type graph_request_result() :: graph_create_result() | graph_get_result() |
graph_update_result() | graph_delete_result().

-type json_map() :: maps:map().

-export_type([
    message_id/0,
    client/0,
    protocol_version/0,
    session_id/0,
    identity/0,
    handshake_attributes/0,
    message_type/0,
    message_subtype/0,
    auth_override/0,
    entity_type/0,
    entity_id/0,
    aspect/0,
    scope/0,
    gri/0,
    operation/0,
    data_format/0,
    data/0,
    auth_hint/0,
    entity/0,
    change_type/0,
    nosub_reason/0,
    rpc_function/0,
    rpc_args/0,
    rpc_result/0,
    error/0,
    graph_create_result/0,
    graph_get_result/0,
    graph_delete_result/0,
    graph_update_result/0,
    graph_request_result/0,
    json_map/0
]).

%% API
-export([supported_versions/0]).
-export([greatest_common_version/2]).
-export([encode/2]).
-export([decode/2]).
-export([
    generate_success_response/2,
    generate_error_response/2,
    generate_error_push_message/1
]).
-export([string_to_gri/1, gri_to_string/1]).
-export([undefined_to_null/1, null_to_undefined/1]).

%%%===================================================================
%%% API
%%%===================================================================

%%--------------------------------------------------------------------
%% @doc
%% Returns a list of supported protocol versions by this version of module.
%% @end
%%--------------------------------------------------------------------
-spec supported_versions() -> [protocol_version()].
supported_versions() -> [1, 2].


%%--------------------------------------------------------------------
%% @doc
%% Finds the greatest common protocol versions given two lists of supported
%% protocol versions.
%% @end
%%--------------------------------------------------------------------
-spec greatest_common_version([protocol_version()], [protocol_version()]) ->
    {true, protocol_version()} | false.
greatest_common_version(ClientVersions, ServerVersions) ->
    greatest_common_version_sorted(
        lists:reverse(lists:usort(ClientVersions)),
        lists:reverse(lists:usort(ServerVersions))
    ).

-spec greatest_common_version_sorted([protocol_version()], [protocol_version()]) ->
    {true, protocol_version()} | false.
greatest_common_version_sorted([Cl | _ClTail], [Sv | _SvTail]) when Cl =:= Sv ->
    {true, Cl};
greatest_common_version_sorted([Cl | ClTail], [Sv | SvTail]) when Cl > Sv ->
    greatest_common_version_sorted(ClTail, [Sv | SvTail]);
greatest_common_version_sorted([Cl | ClTail], [Sv | SvTail]) when Cl < Sv ->
    greatest_common_version_sorted([Cl | ClTail], SvTail);
greatest_common_version_sorted(_, _) ->
    false.


%%--------------------------------------------------------------------
%% @doc
%% Encodes a graph sync message returning a map ready to be converted to JSON.
%% @end
%%--------------------------------------------------------------------
-spec encode(protocol_version(), req_wrapper() | resp_wrapper() | push_wrapper()) ->
    {ok, json_map()} | error().
encode(ProtocolVersion, Record) ->
    try
        JSONMap = case Record of
            #gs_req{} ->
                encode_request(ProtocolVersion, Record);
            #gs_resp{} ->
                encode_response(ProtocolVersion, Record);
            #gs_push{} ->
                encode_push(ProtocolVersion, Record)
        end,
        {ok, JSONMap}
    catch Type:Reason ->
        ?error_stacktrace("Cannot encode gs message - ~p:~p~nMessage: ~p", [
            Type, Reason, Record
        ]),
        ?ERROR_BAD_MESSAGE(Record)
    end.


%%--------------------------------------------------------------------
%% @doc
%% Decodes a graph sync message expressed by a map obtained from JSON parsing,
%% returning message record.
%% @end
%%--------------------------------------------------------------------
-spec decode(protocol_version(), json_map()) ->
    {ok, req_wrapper() | resp_wrapper() | push_wrapper()} | error().
decode(ProtocolVersion, JSONMap) ->
    try
        Record = case maps:get(<<"type">>, JSONMap) of
            <<"request">> ->
                decode_request(ProtocolVersion, JSONMap);
            <<"response">> ->
                decode_response(ProtocolVersion, JSONMap);
            <<"push">> ->
                decode_push(ProtocolVersion, JSONMap)
        end,
        {ok, Record}
    catch _:_ ->
        % No log is needed here, as this code is expected to crash any time
        % a malformed JSON comes. The error pushed back to the client will
        % contain the message that could not be decoded.
        ?ERROR_BAD_MESSAGE(JSONMap)
    end.


%%--------------------------------------------------------------------
%% @doc
%% Creates a #gs_resp{} record with message id matching given request and a
%% success response.
%% @end
%%--------------------------------------------------------------------
-spec generate_success_response(req_wrapper(), data()) -> resp_wrapper().
generate_success_response(#gs_req{id = Id, subtype = Subtype}, Response) ->
    #gs_resp{
        id = Id,
        subtype = Subtype,
        success = true,
        response = Response
    }.


%%--------------------------------------------------------------------
%% @doc
%% Creates a #gs_resp{} record with message id matching given request and an
%% error response.
%% @end
%%--------------------------------------------------------------------
-spec generate_error_response(req_wrapper(), Error :: error()) ->
    resp_wrapper().
generate_error_response(#gs_req{id = Id, subtype = Subtype}, Error) ->
    #gs_resp{
        id = Id,
        subtype = Subtype,
        success = false,
        error = Error
    }.


%%--------------------------------------------------------------------
%% @doc
%% Creates a #gs_push{} record expressing an error encountered on server side
%% that could not be coupled with any request.
%% @end
%%--------------------------------------------------------------------
-spec generate_error_push_message(Error :: error()) -> push_wrapper().
generate_error_push_message(Error) ->
    #gs_push{
        subtype = error, message = #gs_push_error{
            error = Error
        }}.


%%--------------------------------------------------------------------
%% @doc
%% If given term is undefined returns null, otherwise returns unchanged term.
%% @end
%%--------------------------------------------------------------------
-spec undefined_to_null(undefined | term()) -> null | term().
undefined_to_null(undefined) ->
    null;
undefined_to_null(Other) ->
    Other.


%%--------------------------------------------------------------------
%% @doc
%% If given term is null returns undefined, otherwise returns unchanged term.
%% @end
%%--------------------------------------------------------------------
-spec null_to_undefined(null | term()) -> undefined | term().
null_to_undefined(null) ->
    undefined;
null_to_undefined(Other) ->
    Other.


%%--------------------------------------------------------------------
%% @doc
%% Converts GRI expressed as string into record.
%% @end
%%--------------------------------------------------------------------
-spec string_to_gri(binary()) -> gri().
string_to_gri(String) ->
    [TypeStr, IdBinary, AspectScope] = binary:split(String, <<".">>, [global]),
    Type = ?GS_PROTOCOL_PLUGIN:decode_entity_type(TypeStr),
    Id = string_to_id(IdBinary),
    {Aspect, Scope} = case binary:split(AspectScope, <<":">>, [global]) of
        [A, S] -> {string_to_aspect(A), string_to_scope(S)};
        [A] -> {string_to_aspect(A), private}
    end,
    #gri{type = Type, id = Id, aspect = Aspect, scope = Scope}.


%%--------------------------------------------------------------------
%% @doc
%% Converts GRI expressed as record into string.
%% @end
%%--------------------------------------------------------------------
-spec gri_to_string(gri()) -> binary().
gri_to_string(#gri{type = Type, id = Id, aspect = Aspect, scope = Scope}) ->
    <<
        (?GS_PROTOCOL_PLUGIN:encode_entity_type(Type))/binary, ".",
        (id_to_string(Id))/binary, ".",
        (aspect_to_string(Aspect))/binary, ":",
        (scope_to_string(Scope))/binary
    >>.

%%%===================================================================
%%% Internal functions
%%%===================================================================

-spec encode_request(protocol_version(), req_wrapper()) -> json_map().
encode_request(ProtocolVersion, #gs_req{} = GSReq) ->
    #gs_req{
        id = Id, subtype = Subtype, auth_override = AuthOverride, request = Request
    } = GSReq,
    Payload = case Request of
        #gs_req_handshake{} ->
            encode_request_handshake(ProtocolVersion, Request);
        #gs_req_rpc{} ->
            encode_request_rpc(ProtocolVersion, Request);
        #gs_req_graph{} ->
            encode_request_graph(ProtocolVersion, Request);
        #gs_req_unsub{} ->
            encode_request_unsub(ProtocolVersion, Request)
    end,
    #{
        <<"id">> => Id,
        <<"type">> => <<"request">>,
        <<"subtype">> => subtype_to_string(Subtype),
        <<"authOverride">> => auth_override_to_json(AuthOverride),
        <<"payload">> => Payload
    }.


-spec encode_request_handshake(protocol_version(), handshake_req()) -> json_map().
encode_request_handshake(_, #gs_req_handshake{} = Req) ->
    % Handshake messages do not change regardless of the protocol version
    #gs_req_handshake{
        supported_versions = SupportedVersions, session_id = SessionId
    } = Req,
    #{
        <<"supportedVersions">> => SupportedVersions,
        <<"sessionId">> => undefined_to_null(SessionId)
    }.


-spec encode_request_rpc(protocol_version(), rpc_req()) -> json_map().
encode_request_rpc(_, #gs_req_rpc{} = Req) ->
    #gs_req_rpc{
        function = Function, args = Args
    } = Req,
    #{
        <<"function">> => Function,
        <<"args">> => Args
    }.


-spec encode_request_graph(protocol_version(), graph_req()) -> json_map().
encode_request_graph(_, #gs_req_graph{} = Req) ->
    #gs_req_graph{
        gri = GRI, operation = Operation, data = Data,
        subscribe = Subscribe, auth_hint = AuthHint
    } = Req,
    #{
        <<"gri">> => gri_to_string(GRI),
        <<"operation">> => operation_to_string(Operation),
        <<"data">> => undefined_to_null(Data),
        <<"subscribe">> => Subscribe,
        <<"authHint">> => auth_hint_to_json(AuthHint)
    }.


-spec encode_request_unsub(protocol_version(), unsub_req()) -> json_map().
encode_request_unsub(_, #gs_req_unsub{} = Req) ->
    #gs_req_unsub{
        gri = GRI
    } = Req,
    #{
        <<"gri">> => gri_to_string(GRI)
    }.


-spec encode_response(protocol_version(), resp_wrapper()) -> json_map().
encode_response(ProtocolVersion, #gs_resp{} = GSReq) ->
    #gs_resp{
        id = Id, subtype = Subtype, success = Success, error = Error, response = Response
    } = GSReq,
    Data = case Success of
        false ->
            #{};
        true ->
            case Response of
                #gs_resp_handshake{} ->
                    encode_response_handshake(ProtocolVersion, Response);
                #gs_resp_rpc{} ->
                    encode_response_rpc(ProtocolVersion, Response);
                #gs_resp_graph{} ->
                    encode_response_graph(ProtocolVersion, Response);
                #gs_resp_unsub{} ->
                    encode_response_unsub(ProtocolVersion, Response)
            end
    end,
    #{
        <<"id">> => Id,
        <<"type">> => <<"response">>,
        <<"subtype">> => subtype_to_string(Subtype),
        <<"payload">> => #{
            <<"success">> => Success,
            <<"error">> => gs_protocol_errors:error_to_json(ProtocolVersion, Error),
            <<"data">> => undefined_to_null(Data)
        }
    }.


-spec encode_response_handshake(protocol_version(), handshake_resp()) -> json_map().
encode_response_handshake(_, #gs_resp_handshake{} = Resp) ->
    % Handshake messages do not change regardless of the protocol version
    #gs_resp_handshake{
        version = Version, session_id = SessionId,
        identity = Identity, attributes = Attributes
    } = Resp,
    #{
        <<"version">> => Version,
        <<"sessionId">> => SessionId,
        <<"identity">> => identity_to_json(Identity),
        <<"attributes">> => undefined_to_null(Attributes)
    }.


-spec encode_response_rpc(protocol_version(), rpc_resp()) -> json_map().
encode_response_rpc(_, #gs_resp_rpc{} = Resp) ->
    #gs_resp_rpc{
        result = Result
    } = Resp,
    undefined_to_null(Result).


-spec encode_response_graph(protocol_version(), graph_resp()) -> json_map().
encode_response_graph(_, #gs_resp_graph{data_format = undefined}) ->
    undefined;
encode_response_graph(1, #gs_resp_graph{data_format = Format, data = Result}) ->
    case Format of
        value -> #{<<"data">> => undefined_to_null(Result)};
        resource -> Result
    end;
encode_response_graph(2, #gs_resp_graph{data_format = Format, data = Result}) ->
    FormatStr = data_format_to_str(Format),
    #{
        <<"format">> => FormatStr,
        FormatStr => undefined_to_null(Result)
    }.


-spec encode_response_unsub(protocol_version(), unsub_resp()) -> json_map().
encode_response_unsub(_, #gs_resp_unsub{}) ->
    % Currently the response does not carry any information
    #{}.


-spec encode_push(protocol_version(), push_wrapper()) -> json_map().
encode_push(ProtocolVersion, #gs_push{} = GSReq) ->
    #gs_push{
        subtype = Subtype, message = Message
    } = GSReq,
    Payload = case Message of
        #gs_push_graph{} ->
            encode_push_graph(ProtocolVersion, Message);
        #gs_push_nosub{} ->
            encode_push_nosub(ProtocolVersion, Message);
        #gs_push_error{} ->
            encode_push_error(ProtocolVersion, Message)
    end,
    #{
        <<"type">> => <<"push">>,
        <<"subtype">> => subtype_to_string(Subtype),
        <<"payload">> => Payload
    }.


-spec encode_push_graph(protocol_version(), graph_push()) -> json_map().
encode_push_graph(_, #gs_push_graph{} = Message) ->
    #gs_push_graph{
        gri = GRI, change_type = UpdateType, data = Data
    } = Message,
    #{
        <<"gri">> => gri_to_string(GRI),
        <<"updateType">> => update_type_to_string(UpdateType),
        <<"data">> => undefined_to_null(Data)
    }.


-spec encode_push_nosub(protocol_version(), nosub_push()) -> json_map().
encode_push_nosub(_, #gs_push_nosub{} = Message) ->
    #gs_push_nosub{
        gri = GRI, auth_hint = AuthHint, reason = Reason
    } = Message,
    #{
        <<"gri">> => gri_to_string(GRI),
        <<"authHint">> => auth_hint_to_json(AuthHint),
        <<"reason">> => nosub_reason_to_json(Reason)
    }.


-spec encode_push_error(protocol_version(), error_push()) -> json_map().
encode_push_error(?BASIC_PROTOCOL, Message) ->
    % Error push message may be sent before negotiating handshake, so it must
    % support the basic protocol (currently the same as 1. protocol version).
    encode_push_error(2, Message);
encode_push_error(ProtocolVersion, #gs_push_error{} = Message) ->
    #gs_push_error{
        error = Error
    } = Message,
    #{
        <<"error">> => gs_protocol_errors:error_to_json(ProtocolVersion, Error)
    }.


-spec decode_request(protocol_version(), json_map()) -> req_wrapper().
decode_request(ProtocolVersion, ReqJSON) ->
    PayloadJSON = maps:get(<<"payload">>, ReqJSON),
    Subtype = string_to_subtype(maps:get(<<"subtype">>, ReqJSON)),
    AuthOverride = maps:get(<<"authOverride">>, ReqJSON, null),
    Request = case Subtype of
        handshake ->
            decode_request_handshake(ProtocolVersion, PayloadJSON);
        rpc ->
            decode_request_rpc(ProtocolVersion, PayloadJSON);
        graph ->
            decode_request_graph(ProtocolVersion, PayloadJSON);
        unsub ->
            decode_request_unsub(ProtocolVersion, PayloadJSON)

    end,
    #gs_req{
        id = maps:get(<<"id">>, ReqJSON),
        subtype = Subtype,
        auth_override = json_to_aut_override(AuthOverride),
        request = Request
    }.


-spec decode_request_handshake(protocol_version(), json_map()) -> handshake_req().
decode_request_handshake(_, PayloadJSON) ->
    % Handshake messages do not change regardless of the protocol version
    SessionId = maps:get(<<"sessionId">>, PayloadJSON, null),
    SupportedVersions = maps:get(<<"supportedVersions">>, PayloadJSON),
    #gs_req_handshake{
        supported_versions = SupportedVersions,
        session_id = null_to_undefined(SessionId)
    }.


-spec decode_request_rpc(protocol_version(), json_map()) -> rpc_req().
decode_request_rpc(_, PayloadJSON) ->
    #gs_req_rpc{
        function = maps:get(<<"function">>, PayloadJSON),
        args = maps:get(<<"args">>, PayloadJSON)
    }.


-spec decode_request_graph(protocol_version(), json_map()) -> graph_req().
decode_request_graph(_, PayloadJSON) ->
    #gs_req_graph{
        gri = string_to_gri(maps:get(<<"gri">>, PayloadJSON)),
        operation = string_to_operation(maps:get(<<"operation">>, PayloadJSON)),
        data = null_to_undefined(maps:get(<<"data">>, PayloadJSON, #{})),
        subscribe = maps:get(<<"subscribe">>, PayloadJSON, false),
        auth_hint = json_to_auth_hint(maps:get(<<"authHint">>, PayloadJSON, null))
    }.


-spec decode_request_unsub(protocol_version(), json_map()) -> unsub_req().
decode_request_unsub(_, PayloadJSON) ->
    #gs_req_unsub{
        gri = string_to_gri(maps:get(<<"gri">>, PayloadJSON))
    }.


-spec decode_response(protocol_version(), json_map()) -> resp_wrapper().
decode_response(ProtocolVersion, ReqJSON) ->
    PayloadJSON = maps:get(<<"payload">>, ReqJSON),
    Success = maps:get(<<"success">>, PayloadJSON),
    Error = gs_protocol_errors:json_to_error(
        ProtocolVersion, maps:get(<<"error">>, PayloadJSON, null)
    ),
    DataJSON = maps:get(<<"data">>, PayloadJSON, #{}),
    Subtype = string_to_subtype(maps:get(<<"subtype">>, ReqJSON)),
    Response = case Success of
        false ->
            undefined;
        true ->
            case Subtype of
                handshake ->
                    decode_response_handshake(ProtocolVersion, DataJSON);
                rpc ->
                    decode_response_rpc(ProtocolVersion, DataJSON);
                graph ->
                    decode_response_graph(ProtocolVersion, DataJSON);
                unsub ->
                    decode_response_unsub(ProtocolVersion, DataJSON)
            end
    end,
    #gs_resp{
        id = maps:get(<<"id">>, ReqJSON),
        subtype = Subtype,
        success = Success,
        error = Error,
        response = Response
    }.


-spec decode_response_handshake(protocol_version(), json_map()) -> handshake_resp().
decode_response_handshake(_, DataJSON) ->
    % Handshake messages do not change regardless of the protocol version
    Version = maps:get(<<"version">>, DataJSON),
    SessionId = maps:get(<<"sessionId">>, DataJSON),
    Identity = maps:get(<<"identity">>, DataJSON),
    Attributes = maps:get(<<"attributes">>, DataJSON, #{}),
    #gs_resp_handshake{
        version = Version,
        session_id = null_to_undefined(SessionId),
        identity = json_to_identity(Identity),
        attributes = null_to_undefined(Attributes)
    }.


-spec decode_response_rpc(protocol_version(), json_map()) -> rpc_resp().
decode_response_rpc(_, DataJSON) ->
    #gs_resp_rpc{
        result = null_to_undefined(DataJSON)
    }.


-spec decode_response_graph(protocol_version(), json_map()) -> graph_resp().
decode_response_graph(1, DataJSON) ->
    case DataJSON of
        null ->
            #gs_resp_graph{};
        Map when map_size(Map) == 0 ->
            #gs_resp_graph{};
        #{<<"data">> := Data} ->
            #gs_resp_graph{
                data_format = value,
                data = Data
            };
        #{<<"gri">> := _} ->
            #gs_resp_graph{
                data_format = resource,
                data = DataJSON
            }
    end;
decode_response_graph(2, null) ->
    #gs_resp_graph{};
decode_response_graph(2, Map) when map_size(Map) == 0 ->
    #gs_resp_graph{};
decode_response_graph(2, DataJSON) ->
    FormatStr = maps:get(<<"format">>, DataJSON),
    #gs_resp_graph{
        data_format = str_to_data_format(FormatStr),
        data = maps:get(FormatStr, DataJSON)
    }.


-spec decode_response_unsub(protocol_version(), json_map()) -> unsub_resp().
decode_response_unsub(_, _DataJSON) ->
    % Currently the response does not carry any information
    #gs_resp_unsub{}.



-spec decode_push(protocol_version(), json_map()) -> push_wrapper().
decode_push(ProtocolVersion, ReqJSON) ->
    PayloadJSON = maps:get(<<"payload">>, ReqJSON),
    Subtype = string_to_subtype(maps:get(<<"subtype">>, ReqJSON)),
    Message = case Subtype of
        graph ->
            decode_push_graph(ProtocolVersion, PayloadJSON);
        nosub ->
            decode_push_nosub(ProtocolVersion, PayloadJSON);
        error ->
            decode_push_error(ProtocolVersion, PayloadJSON)
    end,
    #gs_push{
        subtype = Subtype, message = Message
    }.


-spec decode_push_graph(protocol_version(), json_map()) -> graph_push().
decode_push_graph(_, PayloadJSON) ->
    GRI = string_to_gri(maps:get(<<"gri">>, PayloadJSON)),
    UpdateType = string_to_update_type(maps:get(<<"updateType">>, PayloadJSON)),
    Data = null_to_undefined(maps:get(<<"data">>, PayloadJSON, #{})),
    #gs_push_graph{
        gri = GRI,
        change_type = UpdateType,
        data = null_to_undefined(Data)
    }.


-spec decode_push_nosub(protocol_version(), json_map()) -> nosub_push().
decode_push_nosub(_, PayloadJSON) ->
    GRI = maps:get(<<"gri">>, PayloadJSON),
    Reason = maps:get(<<"reason">>, PayloadJSON),
    AuthHint = maps:get(<<"authHint">>, PayloadJSON, null),
    #gs_push_nosub{
        gri = string_to_gri(GRI),
        auth_hint = json_to_auth_hint(AuthHint),
        reason = json_to_nosub_reason(Reason)
    }.


-spec decode_push_error(protocol_version(), json_map()) -> error_push().
decode_push_error(?BASIC_PROTOCOL, PayloadJSON) ->
    % Error push message may be sent before negotiating handshake, so it must
    % support the basic protocol (currently the same as 1. protocol version).
    decode_push_error(2, PayloadJSON);
decode_push_error(ProtocolVersion, PayloadJSON) ->
    Error = maps:get(<<"error">>, PayloadJSON),
    #gs_push_error{
        error = gs_protocol_errors:json_to_error(ProtocolVersion, Error)
    }.


-spec subtype_to_string(message_subtype()) -> binary().
subtype_to_string(handshake) -> <<"handshake">>;
subtype_to_string(rpc) -> <<"rpc">>;
subtype_to_string(graph) -> <<"graph">>;
subtype_to_string(unsub) -> <<"unsub">>;
subtype_to_string(nosub) -> <<"nosub">>;
subtype_to_string(error) -> <<"error">>.


-spec string_to_subtype(binary()) -> message_subtype().
string_to_subtype(<<"handshake">>) -> handshake;
string_to_subtype(<<"rpc">>) -> rpc;
string_to_subtype(<<"graph">>) -> graph;
string_to_subtype(<<"unsub">>) -> unsub;
string_to_subtype(<<"nosub">>) -> nosub;
string_to_subtype(<<"error">>) -> error.


-spec json_to_aut_override(null | json_map()) -> undefined | auth_override().
json_to_aut_override(null) -> undefined;
json_to_aut_override(#{<<"token">> := Token}) -> {token, Token};
json_to_aut_override(#{<<"basic">> := UserPasswdB64}) ->
    {basic, UserPasswdB64};
json_to_aut_override(#{
    <<"macaroon">> := Macaroon,
    <<"discharge-macaroons">> := DischargeMacaroons}
) ->
    {macaroon, Macaroon, DischargeMacaroons}.


-spec auth_override_to_json(undefined | auth_override()) -> null | json_map().
auth_override_to_json(undefined) -> null;
auth_override_to_json({token, Token}) -> #{<<"token">> => Token};
auth_override_to_json({basic, UserPasswdB64}) ->
    #{<<"basic">> => UserPasswdB64};
auth_override_to_json({macaroon, Macaroon, DischargeMacaroons}) -> #{
    <<"macaroon">> => Macaroon,
    <<"discharge-macaroons">> => DischargeMacaroons
}.


-spec operation_to_string(operation()) -> binary().
operation_to_string(create) -> <<"create">>;
operation_to_string(get) -> <<"get">>;
operation_to_string(update) -> <<"update">>;
operation_to_string(delete) -> <<"delete">>.


-spec string_to_operation(binary()) -> operation().
string_to_operation(<<"create">>) -> create;
string_to_operation(<<"get">>) -> get;
string_to_operation(<<"update">>) -> update;
string_to_operation(<<"delete">>) -> delete.


-spec id_to_string(undefined | binary()) -> binary().
id_to_string(undefined) -> <<"null">>;
id_to_string(?SELF) -> <<"self">>;
id_to_string(Bin) -> Bin.


-spec string_to_id(binary()) -> undefined | binary().
string_to_id(<<"null">>) -> undefined;
string_to_id(<<"self">>) -> ?SELF;
string_to_id(Bin) -> Bin.


-spec aspect_to_string(aspect()) -> binary().
aspect_to_string(Aspect) ->
    case Aspect of
        {A, B} -> <<(atom_to_binary(A, utf8))/binary, ",", B/binary>>;
        A -> atom_to_binary(A, utf8)
    end.


-spec string_to_aspect(binary()) -> aspect().
string_to_aspect(String) ->
    case binary:split(String, <<",">>, [global]) of
        [A] -> binary_to_existing_atom(A, utf8);
        [A, B] -> {binary_to_existing_atom(A, utf8), B}
    end.


-spec scope_to_string(scope()) -> binary().
scope_to_string(private) -> <<"private">>;
scope_to_string(protected) -> <<"protected">>;
scope_to_string(shared) -> <<"shared">>;
scope_to_string(public) -> <<"public">>;
scope_to_string(auto) -> <<"auto">>.


-spec string_to_scope(binary()) -> scope().
string_to_scope(<<"private">>) -> private;
string_to_scope(<<"protected">>) -> protected;
string_to_scope(<<"shared">>) -> shared;
string_to_scope(<<"public">>) -> public;
string_to_scope(<<"auto">>) -> auto.


-spec auth_hint_to_json(undefined | auth_hint()) -> null | json_map().
auth_hint_to_json(undefined) -> null;
auth_hint_to_json(?THROUGH_USER(UserId)) -> <<"throughUser:", UserId/binary>>;
auth_hint_to_json(?THROUGH_GROUP(GroupId)) ->
    <<"throughGroup:", GroupId/binary>>;
auth_hint_to_json(?THROUGH_SPACE(SpaceId)) ->
    <<"throughSpace:", SpaceId/binary>>;
auth_hint_to_json(?THROUGH_PROVIDER(ProvId)) ->
    <<"throughProvider:", ProvId/binary>>;
auth_hint_to_json(?THROUGH_HANDLE_SERVICE(HSId)) ->
    <<"throughHandleService:", HSId/binary>>;
auth_hint_to_json(?THROUGH_HANDLE(HandleId)) ->
    <<"throughHandle:", HandleId/binary>>;
<<<<<<< HEAD
auth_hint_to_json(?THROUGH_HARVESTER(HarvesterId)) ->
    <<"throughHarvester:", HarvesterId/binary>>;
=======
auth_hint_to_json(?THROUGH_CLUSTER(ClusterId)) ->
    <<"throughCluster:", ClusterId/binary>>;
>>>>>>> de543bf1
auth_hint_to_json(?AS_USER(UserId)) -> <<"asUser:", UserId/binary>>;
auth_hint_to_json(?AS_GROUP(GroupId)) -> <<"asGroup:", GroupId/binary>>;
auth_hint_to_json(?AS_SPACE(SpaceId)) -> <<"asSpace:", SpaceId/binary>>.


-spec json_to_auth_hint(null | json_map()) -> undefined | auth_hint().
json_to_auth_hint(null) -> undefined;
json_to_auth_hint(<<"throughUser:", UserId/binary>>) -> ?THROUGH_USER(UserId);
json_to_auth_hint(<<"throughGroup:", GroupId/binary>>) ->
    ?THROUGH_GROUP(GroupId);
json_to_auth_hint(<<"throughSpace:", SpaceId/binary>>) ->
    ?THROUGH_SPACE(SpaceId);
json_to_auth_hint(<<"throughProvider:", ProvId/binary>>) ->
    ?THROUGH_PROVIDER(ProvId);
json_to_auth_hint(<<"throughHandleService:", HSId/binary>>) ->
    ?THROUGH_HANDLE_SERVICE(HSId);
json_to_auth_hint(<<"throughHandle:", HandleId/binary>>) ->
    ?THROUGH_HANDLE(HandleId);
<<<<<<< HEAD
json_to_auth_hint(<<"throughHarvester:", HarvesterId/binary>>) ->
    ?THROUGH_HARVESTER(HarvesterId);
=======
json_to_auth_hint(<<"throughCluster:", ClusterId/binary>>) ->
    ?THROUGH_CLUSTER(ClusterId);
>>>>>>> de543bf1
json_to_auth_hint(<<"asUser:", UserId/binary>>) -> ?AS_USER(UserId);
json_to_auth_hint(<<"asGroup:", GroupId/binary>>) -> ?AS_GROUP(GroupId);
json_to_auth_hint(<<"asSpace:", SpaceId/binary>>) -> ?AS_SPACE(SpaceId).


-spec identity_to_json(identity()) -> binary() | json_map().
identity_to_json(nobody) -> <<"nobody">>;
identity_to_json({user, UserId}) -> #{<<"user">> => UserId};
identity_to_json({provider, ProviderId}) -> #{<<"provider">> => ProviderId}.


-spec json_to_identity(binary() | json_map()) -> identity().
json_to_identity(<<"nobody">>) -> nobody;
json_to_identity(#{<<"user">> := UserId}) -> {user, UserId};
json_to_identity(#{<<"provider">> := ProviderId}) -> {provider, ProviderId}.


-spec nosub_reason_to_json(nosub_reason()) -> binary().
nosub_reason_to_json(forbidden) -> <<"forbidden">>.


-spec json_to_nosub_reason(binary()) -> nosub_reason().
json_to_nosub_reason(<<"forbidden">>) -> forbidden.


-spec update_type_to_string(change_type()) -> binary().
update_type_to_string(updated) -> <<"updated">>;
update_type_to_string(deleted) -> <<"deleted">>.


-spec string_to_update_type(binary()) -> change_type().
string_to_update_type(<<"updated">>) -> updated;
string_to_update_type(<<"deleted">>) -> deleted.


-spec data_format_to_str(atom()) -> binary().
data_format_to_str(resource) -> <<"resource">>;
data_format_to_str(value) -> <<"value">>.


-spec str_to_data_format(binary()) -> atom().
str_to_data_format(<<"resource">>) -> resource;
str_to_data_format(<<"value">>) -> value.<|MERGE_RESOLUTION|>--- conflicted
+++ resolved
@@ -107,11 +107,8 @@
 % resources or disambiguate issuer of an operation.
 -type auth_hint() :: undefined | {
     throughUser | throughGroup | throughSpace | throughProvider |
-<<<<<<< HEAD
-    throughHandleService | throughHandle | throughHarvester | asUser | asGroup | asSpace,
-=======
-    throughHandleService | throughHandle | throughCluster | asUser | asGroup,
->>>>>>> de543bf1
+    throughHandleService | throughHandle | throughHarvester | throughCluster| 
+    asUser | asGroup | asSpace,
     EntityId :: binary()
 }.
 % A prefetched entity that can be passed to gs_logic_plugin to speed up request
@@ -911,13 +908,10 @@
     <<"throughHandleService:", HSId/binary>>;
 auth_hint_to_json(?THROUGH_HANDLE(HandleId)) ->
     <<"throughHandle:", HandleId/binary>>;
-<<<<<<< HEAD
 auth_hint_to_json(?THROUGH_HARVESTER(HarvesterId)) ->
     <<"throughHarvester:", HarvesterId/binary>>;
-=======
 auth_hint_to_json(?THROUGH_CLUSTER(ClusterId)) ->
     <<"throughCluster:", ClusterId/binary>>;
->>>>>>> de543bf1
 auth_hint_to_json(?AS_USER(UserId)) -> <<"asUser:", UserId/binary>>;
 auth_hint_to_json(?AS_GROUP(GroupId)) -> <<"asGroup:", GroupId/binary>>;
 auth_hint_to_json(?AS_SPACE(SpaceId)) -> <<"asSpace:", SpaceId/binary>>.
@@ -936,13 +930,10 @@
     ?THROUGH_HANDLE_SERVICE(HSId);
 json_to_auth_hint(<<"throughHandle:", HandleId/binary>>) ->
     ?THROUGH_HANDLE(HandleId);
-<<<<<<< HEAD
 json_to_auth_hint(<<"throughHarvester:", HarvesterId/binary>>) ->
     ?THROUGH_HARVESTER(HarvesterId);
-=======
 json_to_auth_hint(<<"throughCluster:", ClusterId/binary>>) ->
     ?THROUGH_CLUSTER(ClusterId);
->>>>>>> de543bf1
 json_to_auth_hint(<<"asUser:", UserId/binary>>) -> ?AS_USER(UserId);
 json_to_auth_hint(<<"asGroup:", GroupId/binary>>) -> ?AS_GROUP(GroupId);
 json_to_auth_hint(<<"asSpace:", SpaceId/binary>>) -> ?AS_SPACE(SpaceId).
