--- conflicted
+++ resolved
@@ -82,16 +82,6 @@
 -type client_auth() :: undefined | nobody | {token, tokens:serialized()}.
 
 % Used to override the client authorization established on connection level, per
-<<<<<<< HEAD
-% request. Can be used for example by providers to authorize a certain request
-% with a user's token, while still using the Graph Sync channel that was opened
-% with provider's auth.
-% PeerIp is used to indicate the IP address of the client on behalf of whom the
-% channel owner is authorizing.
-% Auth override can only be specified if the owner of the GS channel is
-% an op-worker or op-panel service.
--type auth_override() :: undefined | {client_auth(), PeerIp :: undefined | ip_utils:ip()}.
-=======
 % request. Can be used by providers to authorize a certain request with a user's
 % token, while still using the Graph Sync channel that was opened with provider's auth.
 % PeerIp is used to indicate the IP address of the client on behalf of whom the
@@ -101,7 +91,6 @@
 % Auth override can only be specified if the owner of the GS channel is
 % an op-worker or op-panel service.
 -type auth_override() :: undefined | #auth_override{}.
->>>>>>> 9019f803
 
 % Possible entity types
 -type entity_type() :: atom().
@@ -199,10 +188,6 @@
     generate_error_response/2,
     generate_error_push_message/1
 ]).
-<<<<<<< HEAD
--export([undefined_to_null/1, null_to_undefined/1]).
-=======
->>>>>>> 9019f803
 
 %%%===================================================================
 %%% API
@@ -343,32 +328,6 @@
         }}.
 
 
-<<<<<<< HEAD
-%%--------------------------------------------------------------------
-%% @doc
-%% If given term is undefined returns null, otherwise returns unchanged term.
-%% @end
-%%--------------------------------------------------------------------
--spec undefined_to_null(undefined | term()) -> null | term().
-undefined_to_null(undefined) ->
-    null;
-undefined_to_null(Other) ->
-    Other.
-
-
-%%--------------------------------------------------------------------
-%% @doc
-%% If given term is null returns undefined, otherwise returns unchanged term.
-%% @end
-%%--------------------------------------------------------------------
--spec null_to_undefined(null | term()) -> undefined | term().
-null_to_undefined(null) ->
-    undefined;
-null_to_undefined(Other) ->
-    Other.
-
-=======
->>>>>>> 9019f803
 %%%===================================================================
 %%% Internal functions
 %%%===================================================================
@@ -473,11 +432,7 @@
         <<"payload">> => #{
             <<"success">> => Success,
             <<"error">> => errors:to_json(Error),
-<<<<<<< HEAD
-            <<"data">> => undefined_to_null(Data)
-=======
             <<"data">> => utils:undefined_to_null(Data)
->>>>>>> 9019f803
         }
     }.
 
@@ -492,19 +447,11 @@
     #{
         <<"version">> => Version,
         <<"sessionId">> => SessionId,
-<<<<<<< HEAD
-        <<"identity">> => case ProtocolVersion >= 5 of
-            true -> aai:serialize_subject(Identity);
-            false -> deprecated_subject_to_json(Identity)
-        end,
-        <<"attributes">> => undefined_to_null(Attributes)
-=======
         <<"identity">> => case ProtocolVersion >= 4 of
             true -> aai:serialize_subject(Identity);
             false -> deprecated_subject_to_json(Identity)
         end,
         <<"attributes">> => utils:undefined_to_null(Attributes)
->>>>>>> 9019f803
     }.
 
 
@@ -560,13 +507,8 @@
     } = Message,
     #{
         <<"gri">> => gri:serialize(GRI),
-<<<<<<< HEAD
-        <<"updateType">> => update_type_to_string(UpdateType),
-        <<"data">> => undefined_to_null(Data)
-=======
         <<"updateType">> => update_type_to_str(UpdateType),
         <<"data">> => utils:undefined_to_null(Data)
->>>>>>> 9019f803
     }.
 
 
@@ -692,21 +634,12 @@
     Attributes = maps:get(<<"attributes">>, DataJSON, #{}),
     #gs_resp_handshake{
         version = Version,
-<<<<<<< HEAD
-        session_id = null_to_undefined(SessionId),
-        identity = case ProtocolVersion >= 5 of
-            true -> aai:deserialize_subject(Identity);
-            false -> deprecated_json_to_subject(Identity)
-        end,
-        attributes = null_to_undefined(Attributes)
-=======
         session_id = utils:null_to_undefined(SessionId),
         identity = case ProtocolVersion >= 4 of
             true -> aai:deserialize_subject(Identity);
             false -> deprecated_json_to_subject(Identity)
         end,
         attributes = utils:null_to_undefined(Attributes)
->>>>>>> 9019f803
     }.
 
 
@@ -757,13 +690,8 @@
 -spec decode_push_graph(protocol_version(), json_map()) -> graph_push().
 decode_push_graph(_, PayloadJSON) ->
     GRI = gri:deserialize(maps:get(<<"gri">>, PayloadJSON)),
-<<<<<<< HEAD
-    UpdateType = string_to_update_type(maps:get(<<"updateType">>, PayloadJSON)),
-    Data = null_to_undefined(maps:get(<<"data">>, PayloadJSON, #{})),
-=======
     UpdateType = str_to_update_type(maps:get(<<"updateType">>, PayloadJSON)),
     Data = utils:null_to_undefined(maps:get(<<"data">>, PayloadJSON, #{})),
->>>>>>> 9019f803
     #gs_push_graph{
         gri = GRI,
         change_type = UpdateType,
@@ -836,15 +764,6 @@
 json_to_auth_override(_, null) ->
     undefined;
 json_to_auth_override(3, Data) ->
-<<<<<<< HEAD
-    {json_to_client_auth(Data), undefined};
-json_to_auth_override(_, #{<<"auth">> := ClientAuth} = Data) ->
-    PeerIp = case maps:get(<<"peerIp">>, Data, null) of
-        null -> undefined;
-        IpBin -> element(2, {ok, _} = ip_utils:to_ip4_address(IpBin))
-    end,
-    {json_to_client_auth(ClientAuth), PeerIp}.
-=======
     #auth_override{
         client_auth = json_to_client_auth(Data),
         peer_ip = undefined,
@@ -869,23 +788,11 @@
             Bin -> str_to_data_access_caveats_policy(Bin)
         end
     }.
->>>>>>> 9019f803
 
 
 -spec auth_override_to_json(protocol_version(), auth_override()) -> null | json_map() | binary().
 auth_override_to_json(_, undefined) ->
     null;
-<<<<<<< HEAD
-auth_override_to_json(3, {ClientAuth, _PeerIp}) ->
-    client_auth_to_json(ClientAuth);
-auth_override_to_json(_, {ClientAuth, PeerIp}) ->
-    #{
-        <<"auth">> => client_auth_to_json(ClientAuth),
-        <<"peerIp">> => case PeerIp of
-            undefined -> null;
-            _ -> element(2, {ok, _} = ip_utils:to_binary(PeerIp))
-        end
-=======
 auth_override_to_json(3, #auth_override{client_auth = ClientAuth}) ->
     client_auth_to_json(ClientAuth);
 auth_override_to_json(_, #auth_override{} = AuthOverride) ->
@@ -903,7 +810,6 @@
         <<"dataAccessCaveatsPolicy">> => data_access_caveats_policy_to_str(
             AuthOverride#auth_override.data_access_caveats_policy
         )
->>>>>>> 9019f803
     }.
 
 
@@ -951,17 +857,12 @@
 json_to_auth_hint(<<"asSpace:", SpaceId/binary>>) -> ?AS_SPACE(SpaceId).
 
 
-<<<<<<< HEAD
--spec nosub_reason_to_json(nosub_reason()) -> binary().
-nosub_reason_to_json(forbidden) -> <<"forbidden">>.
-=======
 -spec nosub_reason_to_str(nosub_reason()) -> binary().
 nosub_reason_to_str(forbidden) -> <<"forbidden">>.
 
 
 -spec str_to_nosub_reason(binary()) -> nosub_reason().
 str_to_nosub_reason(<<"forbidden">>) -> forbidden.
->>>>>>> 9019f803
 
 
 -spec update_type_to_str(change_type()) -> binary().
@@ -984,12 +885,6 @@
 str_to_data_format(<<"value">>) -> value.
 
 
-<<<<<<< HEAD
-%%--------------------------------------------------------------------
-%% @private
-%% @doc
-%% Deprecated - used for backward compatibility with 19.02.* (proto version < 5).
-=======
 -spec data_access_caveats_policy_to_str(data_access_caveats:policy()) -> binary().
 data_access_caveats_policy_to_str(disallow_data_access_caveats) -> <<"disallowDataAccessCaveats">>;
 data_access_caveats_policy_to_str(allow_data_access_caveats) -> <<"allowDataAccessCaveats">>.
@@ -1004,7 +899,6 @@
 %% @private
 %% @doc
 %% Deprecated - used for backward compatibility with 19.02.* (proto version < 4).
->>>>>>> 9019f803
 %% @end
 %%--------------------------------------------------------------------
 -spec deprecated_subject_to_json(aai:subject()) -> json_utils:json_term().
@@ -1018,11 +912,7 @@
 %%--------------------------------------------------------------------
 %% @private
 %% @doc
-<<<<<<< HEAD
-%% Deprecated - used for backward compatibility with 19.02.* (proto version < 5).
-=======
 %% Deprecated - used for backward compatibility with 19.02.* (proto version < 4).
->>>>>>> 9019f803
 %% @end
 %%--------------------------------------------------------------------
 -spec deprecated_json_to_subject(json_utils:json_term()) -> aai:subject().
