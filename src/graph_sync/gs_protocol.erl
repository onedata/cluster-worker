%%%-------------------------------------------------------------------
%%% @author Lukasz Opiola
%%% @copyright (C) 2017 ACK CYFRONET AGH
%%% This software is released under the MIT license
%%% cited in 'LICENSE.txt'.
%%% @end
%%%-------------------------------------------------------------------
%%% @doc
%%% This module contains procedures to encode and decode Graph Sync messages
%%% and definitions of types used both on client and server side.
%%% @end
%%%-------------------------------------------------------------------
-module(gs_protocol).
-author("Lukasz Opiola").

-include_lib("ctool/include/api_errors.hrl").
-include("graph_sync/graph_sync.hrl").
-include_lib("ctool/include/logging.hrl").


-type req_wrapper() :: #gs_req{}.
-type handshake_req() :: #gs_req_handshake{}.
-type rpc_req() :: #gs_req_rpc{}.
-type graph_req() :: #gs_req_graph{}.
-type unsub_req() :: #gs_req_unsub{}.
-type req() :: handshake_req() | rpc_req() | graph_req() | unsub_req().

-type resp_wrapper() :: #gs_resp{}.
-type handshake_resp() :: #gs_resp_handshake{}.
-type rpc_resp() :: #gs_resp_rpc{}.
-type graph_resp() :: #gs_resp_graph{}.
-type unsub_resp() :: #gs_resp_unsub{}.
-type resp() :: handshake_resp() | rpc_resp() | graph_resp() | unsub_resp().

-type push_wrapper() :: #gs_push{}.
-type graph_push() :: #gs_push_graph{}.
-type nosub_push() :: #gs_push_nosub{}.
-type error_push() :: #gs_push_error{}.
-type push() :: graph_push() | nosub_push() | error_push().

-export_type([
    req_wrapper/0,
    handshake_req/0,
    rpc_req/0,
    graph_req/0,
    unsub_req/0,
    req/0,

    resp_wrapper/0,
    handshake_resp/0,
    rpc_resp/0,
    graph_resp/0,
    unsub_resp/0,
    resp/0,

    push_wrapper/0,
    graph_push/0,
    nosub_push/0,
    error_push/0,
    push/0
]).

% Unique message id used to match requests to responses.
-type message_id() :: binary().
% An opaque term, understood by gs_logic_plugin, identifying requesting client
% and his authorization.
-type client() :: term().
-type protocol_version() :: non_neg_integer().
% Graph Sync session id, used as reference to store subscriptions data
-type session_id() :: gs_session:id().
% Identity of the client that connects to the Graph Sync server
-type identity() :: nobody | {user, UId :: binary()} | {provider, PId :: binary()}.
% Optional, arbitrary attributes that can be sent by the sever with successful
% handshake response.
-type handshake_attributes() :: undefined | maps:map().

% Denotes type of message so the payload can be properly interpreted
-type message_type() :: request | response | push.
% Denotes subtype of message so the payload can be properly interpreted
-type message_subtype() :: handshake | rpc | graph | unsub | nosub | error.

% Used to override the client authorization established on connection level, per
% request.
-type auth_override() :: undefined | {token, binary()} | {basic, binary()} |
{macaroon, Macaroon :: binary(), DischMacaroons :: [binary()]}.

% Possible entity types
-type entity_type() :: atom().
-type entity_id() :: undefined | binary().
% Aspect of given entity, one of resource identifiers
-type aspect() :: atom() | {atom(), term()}.
% Scope of given aspect, allows to differentiate access to subsets of aspect data
% 'auto' scope means the maximum scope (if any) the client is authorized to access.
-type scope() :: private | protected | shared | public | auto.
% Graph Resource Identifier - a record identifying a certain resource in the graph.
-type gri() :: #gri{}.
% Requested operation
-type operation() :: create | get | update | delete.
% Data included in the request or response and its format:
%   resource - data carries a resource with included gri
%   value - data carries a value that is not related to any resource
-type data_format() :: undefined | resource | value.
-type data() :: undefined | json_map() | binary() | integer().
% Authorization hint that indicates the context needed to access shared
% resources or disambiguate issuer of an operation.
-type auth_hint() :: undefined | {
    throughUser | throughGroup | throughSpace | throughProvider |
    throughHandleService | throughHandle | asUser | asGroup,
    EntityId :: binary()
}.
% A prefetched entity that can be passed to gs_logic_plugin to speed up request
% handling. Undefined if no entity was prefetched.
-type entity() :: undefined | term().

-type change_type() :: updated | deleted.
-type nosub_reason() :: forbidden.

% Function identifier in RPC
-type rpc_function() :: binary().
% Arguments map in RPC
-type rpc_args() :: maps:map().

-type rpc_result() :: {ok, data()} | {error, term()}.

-type error() :: {error, term()}.

<<<<<<< HEAD
-type graph_create_result() :: ok | {ok, {data, term()} | {fetched, gri(), term()} |
{not_fetched, gri()} | {not_fetched, gri(), auth_hint()}} | error().
-type graph_get_result() :: {ok, term()} | {ok, gri(), term()} | error().
=======
-type graph_create_result() :: ok | {ok, value, term()} |
{ok, resource, {gri(), term()} | {gri(), auth_hint(), term()}} | error().
-type graph_get_result() :: {ok, term()} | error().
>>>>>>> 68b3554d
-type graph_delete_result() :: ok | error().
-type graph_update_result() :: ok | error().

-type graph_request_result() :: graph_create_result() | graph_get_result() |
graph_update_result() | graph_delete_result().

-type json_map() :: maps:map().

-export_type([
    message_id/0,
    client/0,
    protocol_version/0,
    session_id/0,
    identity/0,
    handshake_attributes/0,
    message_type/0,
    message_subtype/0,
    auth_override/0,
    entity_type/0,
    entity_id/0,
    aspect/0,
    scope/0,
    gri/0,
    operation/0,
    data_format/0,
    data/0,
    auth_hint/0,
    entity/0,
    change_type/0,
    nosub_reason/0,
    rpc_function/0,
    rpc_args/0,
    rpc_result/0,
    error/0,
    graph_create_result/0,
    graph_get_result/0,
    graph_delete_result/0,
    graph_update_result/0,
    graph_request_result/0,
    json_map/0
]).

%% API
-export([supported_versions/0]).
-export([greatest_common_version/2]).
-export([encode/2]).
-export([decode/2]).
-export([
    generate_success_response/2,
    generate_error_response/2,
    generate_error_push_message/1
]).
-export([string_to_gri/1, gri_to_string/1]).
-export([undefined_to_null/1, null_to_undefined/1]).

%%%===================================================================
%%% API
%%%===================================================================

%%--------------------------------------------------------------------
%% @doc
%% Returns a list of supported protocol versions by this version of module.
%% @end
%%--------------------------------------------------------------------
-spec supported_versions() -> [protocol_version()].
supported_versions() -> [1, 2].


%%--------------------------------------------------------------------
%% @doc
%% Finds the greatest common protocol versions given two lists of supported
%% protocol versions.
%% @end
%%--------------------------------------------------------------------
-spec greatest_common_version([protocol_version()], [protocol_version()]) ->
    {true, protocol_version()} | false.
greatest_common_version(ClientVersions, ServerVersions) ->
    greatest_common_version_sorted(
        lists:reverse(lists:usort(ClientVersions)),
        lists:reverse(lists:usort(ServerVersions))
    ).

-spec greatest_common_version_sorted([protocol_version()], [protocol_version()]) ->
    {true, protocol_version()} | false.
greatest_common_version_sorted([Cl | _ClTail], [Sv | _SvTail]) when Cl =:= Sv ->
    {true, Cl};
greatest_common_version_sorted([Cl | ClTail], [Sv | SvTail]) when Cl > Sv ->
    greatest_common_version_sorted(ClTail, [Sv | SvTail]);
greatest_common_version_sorted([Cl | ClTail], [Sv | SvTail]) when Cl < Sv ->
    greatest_common_version_sorted([Cl | ClTail], SvTail);
greatest_common_version_sorted(_, _) ->
    false.


%%--------------------------------------------------------------------
%% @doc
%% Encodes a graph sync message returning a map ready to be converted to JSON.
%% @end
%%--------------------------------------------------------------------
-spec encode(protocol_version(), req_wrapper() | resp_wrapper() | push_wrapper()) ->
    {ok, json_map()} | error().
encode(ProtocolVersion, Record) ->
    try
        JSONMap = case Record of
            #gs_req{} ->
                encode_request(ProtocolVersion, Record);
            #gs_resp{} ->
                encode_response(ProtocolVersion, Record);
            #gs_push{} ->
                encode_push(ProtocolVersion, Record)
        end,
        {ok, JSONMap}
    catch Type:Reason ->
        ?error_stacktrace("Cannot encode gs message - ~p:~p~nMessage: ~p", [
            Type, Reason, Record
        ]),
        ?ERROR_BAD_MESSAGE(Record)
    end.


%%--------------------------------------------------------------------
%% @doc
%% Decodes a graph sync message expressed by a map obtained from JSON parsing,
%% returning message record.
%% @end
%%--------------------------------------------------------------------
-spec decode(protocol_version(), json_map()) ->
    {ok, req_wrapper() | resp_wrapper() | push_wrapper()} | error().
decode(ProtocolVersion, JSONMap) ->
    try
        Record = case maps:get(<<"type">>, JSONMap) of
            <<"request">> ->
                decode_request(ProtocolVersion, JSONMap);
            <<"response">> ->
                decode_response(ProtocolVersion, JSONMap);
            <<"push">> ->
                decode_push(ProtocolVersion, JSONMap)
        end,
        {ok, Record}
    catch _:_ ->
        % No log is needed here, as this code is expected to crash any time
        % a malformed JSON comes. The error pushed back to the client will
        % contain the message that could not be decoded.
        ?ERROR_BAD_MESSAGE(JSONMap)
    end.


%%--------------------------------------------------------------------
%% @doc
%% Creates a #gs_resp{} record with message id matching given request and a
%% success response.
%% @end
%%--------------------------------------------------------------------
-spec generate_success_response(req_wrapper(), data()) -> resp_wrapper().
generate_success_response(#gs_req{id = Id, subtype = Subtype}, Response) ->
    #gs_resp{
        id = Id,
        subtype = Subtype,
        success = true,
        response = Response
    }.


%%--------------------------------------------------------------------
%% @doc
%% Creates a #gs_resp{} record with message id matching given request and an
%% error response.
%% @end
%%--------------------------------------------------------------------
-spec generate_error_response(req_wrapper(), Error :: error()) ->
    resp_wrapper().
generate_error_response(#gs_req{id = Id, subtype = Subtype}, Error) ->
    #gs_resp{
        id = Id,
        subtype = Subtype,
        success = false,
        error = Error
    }.


%%--------------------------------------------------------------------
%% @doc
%% Creates a #gs_push{} record expressing an error encountered on server side
%% that could not be coupled with any request.
%% @end
%%--------------------------------------------------------------------
-spec generate_error_push_message(Error :: error()) -> push_wrapper().
generate_error_push_message(Error) ->
    #gs_push{
        subtype = error, message = #gs_push_error{
            error = Error
        }}.


%%--------------------------------------------------------------------
%% @doc
%% If given term is undefined returns null, otherwise returns unchanged term.
%% @end
%%--------------------------------------------------------------------
-spec undefined_to_null(undefined | term()) -> null | term().
undefined_to_null(undefined) ->
    null;
undefined_to_null(Other) ->
    Other.


%%--------------------------------------------------------------------
%% @doc
%% If given term is null returns undefined, otherwise returns unchanged term.
%% @end
%%--------------------------------------------------------------------
-spec null_to_undefined(null | term()) -> undefined | term().
null_to_undefined(null) ->
    undefined;
null_to_undefined(Other) ->
    Other.


%%--------------------------------------------------------------------
%% @doc
%% Converts GRI expressed as string into record.
%% @end
%%--------------------------------------------------------------------
-spec string_to_gri(binary()) -> gri().
string_to_gri(String) ->
    [TypeStr, IdBinary, AspectScope] = binary:split(String, <<".">>, [global]),
    Type = string_to_entity_type(TypeStr),
    Id = string_to_id(IdBinary),
    {Aspect, Scope} = case binary:split(AspectScope, <<":">>, [global]) of
        [A, S] -> {string_to_aspect(A), string_to_scope(S)};
        [A] -> {string_to_aspect(A), private}
    end,
    #gri{type = Type, id = Id, aspect = Aspect, scope = Scope}.


%%--------------------------------------------------------------------
%% @doc
%% Converts GRI expressed as record into string.
%% @end
%%--------------------------------------------------------------------
-spec gri_to_string(gri()) -> binary().
gri_to_string(#gri{type = Type, id = Id, aspect = Aspect, scope = Scope}) ->
    <<
        (entity_type_to_string(Type))/binary, ".",
        (id_to_string(Id))/binary, ".",
        (aspect_to_string(Aspect))/binary, ":",
        (scope_to_string(Scope))/binary
    >>.

%%%===================================================================
%%% Internal functions
%%%===================================================================

-spec encode_request(protocol_version(), req_wrapper()) -> json_map().
encode_request(ProtocolVersion, #gs_req{} = GSReq) ->
    #gs_req{
        id = Id, subtype = Subtype, auth_override = AuthOverride, request = Request
    } = GSReq,
    Payload = case Request of
        #gs_req_handshake{} ->
            encode_request_handshake(ProtocolVersion, Request);
        #gs_req_rpc{} ->
            encode_request_rpc(ProtocolVersion, Request);
        #gs_req_graph{} ->
            encode_request_graph(ProtocolVersion, Request);
        #gs_req_unsub{} ->
            encode_request_unsub(ProtocolVersion, Request)
    end,
    #{
        <<"id">> => Id,
        <<"type">> => <<"request">>,
        <<"subtype">> => subtype_to_string(Subtype),
        <<"authOverride">> => auth_override_to_json(AuthOverride),
        <<"payload">> => Payload
    }.


-spec encode_request_handshake(protocol_version(), handshake_req()) -> json_map().
encode_request_handshake(_, #gs_req_handshake{} = Req) ->
    % Handshake messages do not change regardless of the protocol version
    #gs_req_handshake{
        supported_versions = SupportedVersions, session_id = SessionId
    } = Req,
    #{
        <<"supportedVersions">> => SupportedVersions,
        <<"sessionId">> => undefined_to_null(SessionId)
    }.


-spec encode_request_rpc(protocol_version(), rpc_req()) -> json_map().
encode_request_rpc(_, #gs_req_rpc{} = Req) ->
    #gs_req_rpc{
        function = Function, args = Args
    } = Req,
    #{
        <<"function">> => Function,
        <<"args">> => Args
    }.


-spec encode_request_graph(protocol_version(), graph_req()) -> json_map().
encode_request_graph(_, #gs_req_graph{} = Req) ->
    #gs_req_graph{
        gri = GRI, operation = Operation, data = Data,
        subscribe = Subscribe, auth_hint = AuthHint
    } = Req,
    #{
        <<"gri">> => gri_to_string(GRI),
        <<"operation">> => operation_to_string(Operation),
        <<"data">> => undefined_to_null(Data),
        <<"subscribe">> => Subscribe,
        <<"authHint">> => auth_hint_to_json(AuthHint)
    }.


-spec encode_request_unsub(protocol_version(), unsub_req()) -> json_map().
encode_request_unsub(_, #gs_req_unsub{} = Req) ->
    #gs_req_unsub{
        gri = GRI
    } = Req,
    #{
        <<"gri">> => gri_to_string(GRI)
    }.


-spec encode_response(protocol_version(), resp_wrapper()) -> json_map().
encode_response(ProtocolVersion, #gs_resp{} = GSReq) ->
    #gs_resp{
        id = Id, subtype = Subtype, success = Success, error = Error, response = Response
    } = GSReq,
    Data = case Success of
        false ->
            #{};
        true ->
            case Response of
                #gs_resp_handshake{} ->
                    encode_response_handshake(ProtocolVersion, Response);
                #gs_resp_rpc{} ->
                    encode_response_rpc(ProtocolVersion, Response);
                #gs_resp_graph{} ->
                    encode_response_graph(ProtocolVersion, Response);
                #gs_resp_unsub{} ->
                    encode_response_unsub(ProtocolVersion, Response)
            end
    end,
    #{
        <<"id">> => Id,
        <<"type">> => <<"response">>,
        <<"subtype">> => subtype_to_string(Subtype),
        <<"payload">> => #{
            <<"success">> => Success,
            <<"error">> => gs_protocol_errors:error_to_json(ProtocolVersion, Error),
            <<"data">> => undefined_to_null(Data)
        }
    }.


-spec encode_response_handshake(protocol_version(), handshake_resp()) -> json_map().
encode_response_handshake(_, #gs_resp_handshake{} = Resp) ->
    % Handshake messages do not change regardless of the protocol version
    #gs_resp_handshake{
        version = Version, session_id = SessionId,
        identity = Identity, attributes = Attributes
    } = Resp,
    #{
        <<"version">> => Version,
        <<"sessionId">> => SessionId,
        <<"identity">> => identity_to_json(Identity),
        <<"attributes">> => undefined_to_null(Attributes)
    }.


-spec encode_response_rpc(protocol_version(), rpc_resp()) -> json_map().
encode_response_rpc(_, #gs_resp_rpc{} = Resp) ->
    #gs_resp_rpc{
        result = Result
    } = Resp,
    undefined_to_null(Result).


-spec encode_response_graph(protocol_version(), graph_resp()) -> json_map().
encode_response_graph(_, #gs_resp_graph{data_format = undefined}) ->
    undefined;
encode_response_graph(1, #gs_resp_graph{data_format = Format, data = Result}) ->
    case Format of
        value -> #{<<"data">> => undefined_to_null(Result)};
        resource -> Result
    end;
encode_response_graph(2, #gs_resp_graph{data_format = Format, data = Result}) ->
    FormatStr = data_format_to_str(Format),
    #{
        <<"format">> => FormatStr,
        FormatStr => undefined_to_null(Result)
    }.


-spec encode_response_unsub(protocol_version(), unsub_resp()) -> json_map().
encode_response_unsub(_, #gs_resp_unsub{}) ->
    % Currently the response does not carry any information
    #{}.


-spec encode_push(protocol_version(), push_wrapper()) -> json_map().
encode_push(ProtocolVersion, #gs_push{} = GSReq) ->
    #gs_push{
        subtype = Subtype, message = Message
    } = GSReq,
    Payload = case Message of
        #gs_push_graph{} ->
            encode_push_graph(ProtocolVersion, Message);
        #gs_push_nosub{} ->
            encode_push_nosub(ProtocolVersion, Message);
        #gs_push_error{} ->
            encode_push_error(ProtocolVersion, Message)
    end,
    #{
        <<"type">> => <<"push">>,
        <<"subtype">> => subtype_to_string(Subtype),
        <<"payload">> => Payload
    }.


-spec encode_push_graph(protocol_version(), graph_push()) -> json_map().
encode_push_graph(_, #gs_push_graph{} = Message) ->
    #gs_push_graph{
        gri = GRI, change_type = UpdateType, data = Data
    } = Message,
    #{
        <<"gri">> => gri_to_string(GRI),
        <<"updateType">> => update_type_to_string(UpdateType),
        <<"data">> => undefined_to_null(Data)
    }.


-spec encode_push_nosub(protocol_version(), nosub_push()) -> json_map().
encode_push_nosub(_, #gs_push_nosub{} = Message) ->
    #gs_push_nosub{
        gri = GRI, reason = Reason
    } = Message,
    #{
        <<"gri">> => gri_to_string(GRI),
        <<"reason">> => nosub_reason_to_json(Reason)
    }.


-spec encode_push_error(protocol_version(), error_push()) -> json_map().
encode_push_error(?BASIC_PROTOCOL, Message) ->
    % Error push message may be sent before negotiating handshake, so it must
    % support the basic protocol (currently the same as 1. protocol version).
    encode_push_error(2, Message);
encode_push_error(ProtocolVersion, #gs_push_error{} = Message) ->
    #gs_push_error{
        error = Error
    } = Message,
    #{
        <<"error">> => gs_protocol_errors:error_to_json(ProtocolVersion, Error)
    }.


-spec decode_request(protocol_version(), json_map()) -> req_wrapper().
decode_request(ProtocolVersion, ReqJSON) ->
    PayloadJSON = maps:get(<<"payload">>, ReqJSON),
    Subtype = string_to_subtype(maps:get(<<"subtype">>, ReqJSON)),
    AuthOverride = maps:get(<<"authOverride">>, ReqJSON, null),
    Request = case Subtype of
        handshake ->
            decode_request_handshake(ProtocolVersion, PayloadJSON);
        rpc ->
            decode_request_rpc(ProtocolVersion, PayloadJSON);
        graph ->
            decode_request_graph(ProtocolVersion, PayloadJSON);
        unsub ->
            decode_request_unsub(ProtocolVersion, PayloadJSON)

    end,
    #gs_req{
        id = maps:get(<<"id">>, ReqJSON),
        subtype = Subtype,
        auth_override = json_to_aut_override(AuthOverride),
        request = Request
    }.


-spec decode_request_handshake(protocol_version(), json_map()) -> handshake_req().
decode_request_handshake(_, PayloadJSON) ->
    % Handshake messages do not change regardless of the protocol version
    SessionId = maps:get(<<"sessionId">>, PayloadJSON, null),
    SupportedVersions = maps:get(<<"supportedVersions">>, PayloadJSON),
    #gs_req_handshake{
        supported_versions = SupportedVersions,
        session_id = null_to_undefined(SessionId)
    }.


-spec decode_request_rpc(protocol_version(), json_map()) -> rpc_req().
decode_request_rpc(_, PayloadJSON) ->
    #gs_req_rpc{
        function = maps:get(<<"function">>, PayloadJSON),
        args = maps:get(<<"args">>, PayloadJSON)
    }.


-spec decode_request_graph(protocol_version(), json_map()) -> graph_req().
decode_request_graph(_, PayloadJSON) ->
    #gs_req_graph{
        gri = string_to_gri(maps:get(<<"gri">>, PayloadJSON)),
        operation = string_to_operation(maps:get(<<"operation">>, PayloadJSON)),
        data = null_to_undefined(maps:get(<<"data">>, PayloadJSON, #{})),
        subscribe = maps:get(<<"subscribe">>, PayloadJSON, false),
        auth_hint = json_to_auth_hint(maps:get(<<"authHint">>, PayloadJSON, null))
    }.


-spec decode_request_unsub(protocol_version(), json_map()) -> unsub_req().
decode_request_unsub(_, PayloadJSON) ->
    #gs_req_unsub{
        gri = string_to_gri(maps:get(<<"gri">>, PayloadJSON))
    }.


-spec decode_response(protocol_version(), json_map()) -> resp_wrapper().
decode_response(ProtocolVersion, ReqJSON) ->
    PayloadJSON = maps:get(<<"payload">>, ReqJSON),
    Success = maps:get(<<"success">>, PayloadJSON),
    Error = gs_protocol_errors:json_to_error(
        ProtocolVersion, maps:get(<<"error">>, PayloadJSON, null)
    ),
    DataJSON = maps:get(<<"data">>, PayloadJSON, #{}),
    Subtype = string_to_subtype(maps:get(<<"subtype">>, ReqJSON)),
    Response = case Success of
        false ->
            undefined;
        true ->
            case Subtype of
                handshake ->
                    decode_response_handshake(ProtocolVersion, DataJSON);
                rpc ->
                    decode_response_rpc(ProtocolVersion, DataJSON);
                graph ->
                    decode_response_graph(ProtocolVersion, DataJSON);
                unsub ->
                    decode_response_unsub(ProtocolVersion, DataJSON)
            end
    end,
    #gs_resp{
        id = maps:get(<<"id">>, ReqJSON),
        subtype = Subtype,
        success = Success,
        error = Error,
        response = Response
    }.


-spec decode_response_handshake(protocol_version(), json_map()) -> handshake_resp().
decode_response_handshake(_, DataJSON) ->
    % Handshake messages do not change regardless of the protocol version
    Version = maps:get(<<"version">>, DataJSON),
    SessionId = maps:get(<<"sessionId">>, DataJSON),
    Identity = maps:get(<<"identity">>, DataJSON),
    Attributes = maps:get(<<"attributes">>, DataJSON, #{}),
    #gs_resp_handshake{
        version = Version,
        session_id = null_to_undefined(SessionId),
        identity = json_to_identity(Identity),
        attributes = null_to_undefined(Attributes)
    }.


-spec decode_response_rpc(protocol_version(), json_map()) -> rpc_resp().
decode_response_rpc(_, DataJSON) ->
    #gs_resp_rpc{
        result = null_to_undefined(DataJSON)
    }.


-spec decode_response_graph(protocol_version(), json_map()) -> graph_resp().
decode_response_graph(1, DataJSON) ->
    case DataJSON of
        null ->
            #gs_resp_graph{};
        Map when map_size(Map) == 0 ->
            #gs_resp_graph{};
        #{<<"data">> := Data} ->
            #gs_resp_graph{
                data_format = value,
                data = Data
            };
        #{<<"gri">> := _} ->
            #gs_resp_graph{
                data_format = resource,
                data = DataJSON
            }
    end;
decode_response_graph(2, null) ->
    #gs_resp_graph{};
decode_response_graph(2, Map) when map_size(Map) == 0 ->
    #gs_resp_graph{};
decode_response_graph(2, DataJSON) ->
    FormatStr = maps:get(<<"format">>, DataJSON),
    #gs_resp_graph{
        data_format = str_to_data_format(FormatStr),
        data = maps:get(FormatStr, DataJSON)
    }.


-spec decode_response_unsub(protocol_version(), json_map()) -> unsub_resp().
decode_response_unsub(_, _DataJSON) ->
    % Currently the response does not carry any information
    #gs_resp_unsub{}.



-spec decode_push(protocol_version(), json_map()) -> push_wrapper().
decode_push(ProtocolVersion, ReqJSON) ->
    PayloadJSON = maps:get(<<"payload">>, ReqJSON),
    Subtype = string_to_subtype(maps:get(<<"subtype">>, ReqJSON)),
    Message = case Subtype of
        graph ->
            decode_push_graph(ProtocolVersion, PayloadJSON);
        nosub ->
            decode_push_nosub(ProtocolVersion, PayloadJSON);
        error ->
            decode_push_error(ProtocolVersion, PayloadJSON)
    end,
    #gs_push{
        subtype = Subtype, message = Message
    }.


-spec decode_push_graph(protocol_version(), json_map()) -> graph_push().
decode_push_graph(_, PayloadJSON) ->
    GRI = string_to_gri(maps:get(<<"gri">>, PayloadJSON)),
    UpdateType = string_to_update_type(maps:get(<<"updateType">>, PayloadJSON)),
    Data = null_to_undefined(maps:get(<<"data">>, PayloadJSON, #{})),
    #gs_push_graph{
        gri = GRI,
        change_type = UpdateType,
        data = null_to_undefined(Data)
    }.


-spec decode_push_nosub(protocol_version(), json_map()) -> nosub_push().
decode_push_nosub(_, PayloadJSON) ->
    GRI = maps:get(<<"gri">>, PayloadJSON),
    Reason = maps:get(<<"reason">>, PayloadJSON),
    #gs_push_nosub{
        gri = string_to_gri(GRI),
        reason = json_to_nosub_reason(Reason)
    }.


-spec decode_push_error(protocol_version(), json_map()) -> error_push().
decode_push_error(?BASIC_PROTOCOL, PayloadJSON) ->
    % Error push message may be sent before negotiating handshake, so it must
    % support the basic protocol (currently the same as 1. protocol version).
    decode_push_error(2, PayloadJSON);
decode_push_error(ProtocolVersion, PayloadJSON) ->
    Error = maps:get(<<"error">>, PayloadJSON),
    #gs_push_error{
        error = gs_protocol_errors:json_to_error(ProtocolVersion, Error)
    }.


-spec subtype_to_string(message_subtype()) -> binary().
subtype_to_string(handshake) -> <<"handshake">>;
subtype_to_string(rpc) -> <<"rpc">>;
subtype_to_string(graph) -> <<"graph">>;
subtype_to_string(unsub) -> <<"unsub">>;
subtype_to_string(nosub) -> <<"nosub">>;
subtype_to_string(error) -> <<"error">>.


-spec string_to_subtype(binary()) -> message_subtype().
string_to_subtype(<<"handshake">>) -> handshake;
string_to_subtype(<<"rpc">>) -> rpc;
string_to_subtype(<<"graph">>) -> graph;
string_to_subtype(<<"unsub">>) -> unsub;
string_to_subtype(<<"nosub">>) -> nosub;
string_to_subtype(<<"error">>) -> error.


-spec json_to_aut_override(null | json_map()) -> undefined | auth_override().
json_to_aut_override(null) -> undefined;
json_to_aut_override(#{<<"token">> := Token}) -> {token, Token};
json_to_aut_override(#{<<"basic">> := UserPasswdB64}) ->
    {basic, UserPasswdB64};
json_to_aut_override(#{
    <<"macaroon">> := Macaroon,
    <<"discharge-macaroons">> := DischargeMacaroons}
) ->
    {macaroon, Macaroon, DischargeMacaroons}.


-spec auth_override_to_json(undefined | auth_override()) -> null | json_map().
auth_override_to_json(undefined) -> null;
auth_override_to_json({token, Token}) -> #{<<"token">> => Token};
auth_override_to_json({basic, UserPasswdB64}) ->
    #{<<"basic">> => UserPasswdB64};
auth_override_to_json({macaroon, Macaroon, DischargeMacaroons}) -> #{
    <<"macaroon">> => Macaroon,
    <<"discharge-macaroons">> => DischargeMacaroons
}.


-spec operation_to_string(operation()) -> binary().
operation_to_string(create) -> <<"create">>;
operation_to_string(get) -> <<"get">>;
operation_to_string(update) -> <<"update">>;
operation_to_string(delete) -> <<"delete">>.


-spec string_to_operation(binary()) -> operation().
string_to_operation(<<"create">>) -> create;
string_to_operation(<<"get">>) -> get;
string_to_operation(<<"update">>) -> update;
string_to_operation(<<"delete">>) -> delete.


-spec entity_type_to_string(entity_type()) -> binary().
entity_type_to_string(od_user) -> <<"user">>;
entity_type_to_string(od_group) -> <<"group">>;
entity_type_to_string(od_space) -> <<"space">>;
entity_type_to_string(od_share) -> <<"share">>;
entity_type_to_string(od_provider) -> <<"provider">>;
entity_type_to_string(od_handle_service) -> <<"handleService">>;
entity_type_to_string(od_handle) -> <<"handle">>;
entity_type_to_string(_) -> throw(?ERROR_BAD_TYPE).


-spec string_to_entity_type(binary()) -> entity_type().
string_to_entity_type(<<"user">>) -> od_user;
string_to_entity_type(<<"group">>) -> od_group;
string_to_entity_type(<<"space">>) -> od_space;
string_to_entity_type(<<"share">>) -> od_share;
string_to_entity_type(<<"provider">>) -> od_provider;
string_to_entity_type(<<"handleService">>) -> od_handle_service;
string_to_entity_type(<<"handle">>) -> od_handle;
string_to_entity_type(_) -> throw(?ERROR_BAD_TYPE).


-spec id_to_string(undefined | binary()) -> binary().
id_to_string(undefined) -> <<"null">>;
id_to_string(?SELF) -> <<"self">>;
id_to_string(Bin) -> Bin.


-spec string_to_id(binary()) -> undefined | binary().
string_to_id(<<"null">>) -> undefined;
string_to_id(<<"self">>) -> ?SELF;
string_to_id(Bin) -> Bin.


-spec aspect_to_string(aspect()) -> binary().
aspect_to_string(Aspect) ->
    case Aspect of
        {A, B} -> <<(atom_to_binary(A, utf8))/binary, ",", B/binary>>;
        A -> atom_to_binary(A, utf8)
    end.


-spec string_to_aspect(binary()) -> aspect().
string_to_aspect(String) ->
    case binary:split(String, <<",">>, [global]) of
        [A] -> binary_to_existing_atom(A, utf8);
        [A, B] -> {binary_to_existing_atom(A, utf8), B}
    end.


-spec scope_to_string(scope()) -> binary().
scope_to_string(private) -> <<"private">>;
scope_to_string(protected) -> <<"protected">>;
scope_to_string(shared) -> <<"shared">>;
scope_to_string(public) -> <<"public">>;
scope_to_string(auto) -> <<"auto">>.


-spec string_to_scope(binary()) -> scope().
string_to_scope(<<"private">>) -> private;
string_to_scope(<<"protected">>) -> protected;
string_to_scope(<<"shared">>) -> shared;
string_to_scope(<<"public">>) -> public;
string_to_scope(<<"auto">>) -> auto.


-spec auth_hint_to_json(undefined | auth_hint()) -> null | json_map().
auth_hint_to_json(undefined) -> null;
auth_hint_to_json(?THROUGH_USER(UserId)) -> <<"throughUser:", UserId/binary>>;
auth_hint_to_json(?THROUGH_GROUP(GroupId)) ->
    <<"throughGroup:", GroupId/binary>>;
auth_hint_to_json(?THROUGH_SPACE(SpaceId)) ->
    <<"throughSpace:", SpaceId/binary>>;
auth_hint_to_json(?THROUGH_PROVIDER(ProvId)) ->
    <<"throughProvider:", ProvId/binary>>;
auth_hint_to_json(?THROUGH_HANDLE_SERVICE(HSId)) ->
    <<"throughHandleService:", HSId/binary>>;
auth_hint_to_json(?THROUGH_HANDLE(HandleId)) ->
    <<"throughHandle:", HandleId/binary>>;
auth_hint_to_json(?AS_USER(UserId)) -> <<"asUser:", UserId/binary>>;
auth_hint_to_json(?AS_GROUP(GroupId)) -> <<"asGroup:", GroupId/binary>>.


-spec json_to_auth_hint(null | json_map()) -> undefined | auth_hint().
json_to_auth_hint(null) -> undefined;
json_to_auth_hint(<<"throughUser:", UserId/binary>>) -> ?THROUGH_USER(UserId);
json_to_auth_hint(<<"throughGroup:", GroupId/binary>>) ->
    ?THROUGH_GROUP(GroupId);
json_to_auth_hint(<<"throughSpace:", SpaceId/binary>>) ->
    ?THROUGH_SPACE(SpaceId);
json_to_auth_hint(<<"throughProvider:", ProvId/binary>>) ->
    ?THROUGH_PROVIDER(ProvId);
json_to_auth_hint(<<"throughHandleService:", HSId/binary>>) ->
    ?THROUGH_HANDLE_SERVICE(HSId);
json_to_auth_hint(<<"throughHandle:", HandleId/binary>>) ->
    ?THROUGH_HANDLE(HandleId);
json_to_auth_hint(<<"asUser:", UserId/binary>>) -> ?AS_USER(UserId);
json_to_auth_hint(<<"asGroup:", GroupId/binary>>) -> ?AS_GROUP(GroupId).


-spec identity_to_json(identity()) -> binary() | json_map().
identity_to_json(nobody) -> <<"nobody">>;
identity_to_json({user, UserId}) -> #{<<"user">> => UserId};
identity_to_json({provider, ProviderId}) -> #{<<"provider">> => ProviderId}.


-spec json_to_identity(binary() | json_map()) -> identity().
json_to_identity(<<"nobody">>) -> nobody;
json_to_identity(#{<<"user">> := UserId}) -> {user, UserId};
json_to_identity(#{<<"provider">> := ProviderId}) -> {provider, ProviderId}.


-spec nosub_reason_to_json(nosub_reason()) -> binary().
nosub_reason_to_json(forbidden) -> <<"forbidden">>.


-spec json_to_nosub_reason(binary()) -> nosub_reason().
json_to_nosub_reason(<<"forbidden">>) -> forbidden.


-spec update_type_to_string(change_type()) -> binary().
update_type_to_string(updated) -> <<"updated">>;
update_type_to_string(deleted) -> <<"deleted">>.


-spec string_to_update_type(binary()) -> change_type().
string_to_update_type(<<"updated">>) -> updated;
string_to_update_type(<<"deleted">>) -> deleted.


-spec data_format_to_str(atom()) -> binary().
data_format_to_str(resource) -> <<"resource">>;
data_format_to_str(value) -> <<"value">>.


-spec str_to_data_format(binary()) -> atom().
str_to_data_format(<<"resource">>) -> resource;
str_to_data_format(<<"value">>) -> value.<|MERGE_RESOLUTION|>--- conflicted
+++ resolved
@@ -124,15 +124,9 @@
 
 -type error() :: {error, term()}.
 
-<<<<<<< HEAD
--type graph_create_result() :: ok | {ok, {data, term()} | {fetched, gri(), term()} |
-{not_fetched, gri()} | {not_fetched, gri(), auth_hint()}} | error().
--type graph_get_result() :: {ok, term()} | {ok, gri(), term()} | error().
-=======
 -type graph_create_result() :: ok | {ok, value, term()} |
 {ok, resource, {gri(), term()} | {gri(), auth_hint(), term()}} | error().
--type graph_get_result() :: {ok, term()} | error().
->>>>>>> 68b3554d
+-type graph_get_result() :: {ok, term()} | {ok, gri(), term()} | error().
 -type graph_delete_result() :: ok | error().
 -type graph_update_result() :: ok | error().
 
