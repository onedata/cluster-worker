%%%-------------------------------------------------------------------
%%% @author Lukasz Opiola
%%% @copyright (C) 2017 ACK CYFRONET AGH
%%% This software is released under the MIT license
%%% cited in 'LICENSE.txt'.
%%% @end
%%%-------------------------------------------------------------------
%%% @doc
%%% This behaviour defines callbacks that must be implemented by translator
%%% plugin module that is used to translate request results into format
%%% understood by client.
%%% @end
%%%-------------------------------------------------------------------
-module(gs_translator_behaviour).
-author("Lukasz Opiola").


%%--------------------------------------------------------------------
%% @doc
%% Returns handshake response attributes for given client that has been
%% authorized.
%% @end
%%--------------------------------------------------------------------
-callback handshake_attributes(gs_protocol:client()) ->
    gs_protocol:handshake_attributes().


%%--------------------------------------------------------------------
%% @doc
<<<<<<< HEAD
%% Translates CREATE result to the format understood by client. Will be called
%% only for requests that return {ok, {data, Data}}.
%% For other results, translate_get is called.
%% Can return a function taking one argument - the Client, that returns result
%% depending on the client.
%% @end
%%--------------------------------------------------------------------
-callback translate_create(gs_protocol:protocol_version(), gs_protocol:gri(),
    Data :: term()) -> Result | fun((gs_protocol:client()) -> Result) when
    Result :: gs_protocol:data() | gs_protocol:error().
=======
%% Translates result with data_format = 'value' (currently only applicable to
%% CREATE operation) to the format understood by client.
%% @end
%%--------------------------------------------------------------------
-callback translate_value(gs_protocol:protocol_version(), gs_protocol:gri(),
    Value :: term()) -> gs_protocol:data() | gs_protocol:error().
>>>>>>> 68b3554d


%%--------------------------------------------------------------------
%% @doc
<<<<<<< HEAD
%% Translates GET result to the format understood by client. The requested GRI
%% will be automatically included in the answer. Alternatively, this callback
%% can return a new GRI to override the requested one.
%% Can return a function taking one argument - the Client, that returns result
%% depending on the client.
%% @end
%%--------------------------------------------------------------------
-callback translate_get(gs_protocol:protocol_version(), gs_protocol:gri(),
    Data :: term()) -> Result | fun((gs_protocol:client()) -> Result) when
    Result :: gs_protocol:data() | {gs_protocol:gri(), gs_protocol:data()} |
=======
%% Translates result with data_format = 'resource' (can be returned from
%% CREATE or GET operations) to the format understood by client. The requested
%% GRI will be automatically included in the answer. Alternatively, this
%% callback can return a new GRI to override the requested one.
%% @end
%%--------------------------------------------------------------------
-callback translate_resource(gs_protocol:protocol_version(), gs_protocol:gri(),
    ResourceData :: term()) ->
    gs_protocol:data() | {gs_protocol:gri(), gs_protocol:data()} |
>>>>>>> 68b3554d
    gs_protocol:error().<|MERGE_RESOLUTION|>--- conflicted
+++ resolved
@@ -27,49 +27,26 @@
 
 %%--------------------------------------------------------------------
 %% @doc
-<<<<<<< HEAD
-%% Translates CREATE result to the format understood by client. Will be called
-%% only for requests that return {ok, {data, Data}}.
-%% For other results, translate_get is called.
+%% Translates result with data_format = 'value' (currently only applicable to
+%% CREATE operation) to the format understood by client.
 %% Can return a function taking one argument - the Client, that returns result
 %% depending on the client.
 %% @end
 %%--------------------------------------------------------------------
--callback translate_create(gs_protocol:protocol_version(), gs_protocol:gri(),
-    Data :: term()) -> Result | fun((gs_protocol:client()) -> Result) when
+-callback translate_value(gs_protocol:protocol_version(), gs_protocol:gri(),
+    Value :: term()) -> Result | fun((gs_protocol:client()) -> Result) when
     Result :: gs_protocol:data() | gs_protocol:error().
-=======
-%% Translates result with data_format = 'value' (currently only applicable to
-%% CREATE operation) to the format understood by client.
-%% @end
-%%--------------------------------------------------------------------
--callback translate_value(gs_protocol:protocol_version(), gs_protocol:gri(),
-    Value :: term()) -> gs_protocol:data() | gs_protocol:error().
->>>>>>> 68b3554d
 
 
 %%--------------------------------------------------------------------
 %% @doc
-<<<<<<< HEAD
-%% Translates GET result to the format understood by client. The requested GRI
-%% will be automatically included in the answer. Alternatively, this callback
-%% can return a new GRI to override the requested one.
+%% Translates result with data_format = 'resource' (can be returned from
+%% CREATE or GET operations) to the format understood by client. The requested
+%% GRI will be automatically included in the answer.
 %% Can return a function taking one argument - the Client, that returns result
 %% depending on the client.
 %% @end
 %%--------------------------------------------------------------------
--callback translate_get(gs_protocol:protocol_version(), gs_protocol:gri(),
-    Data :: term()) -> Result | fun((gs_protocol:client()) -> Result) when
-    Result :: gs_protocol:data() | {gs_protocol:gri(), gs_protocol:data()} |
-=======
-%% Translates result with data_format = 'resource' (can be returned from
-%% CREATE or GET operations) to the format understood by client. The requested
-%% GRI will be automatically included in the answer. Alternatively, this
-%% callback can return a new GRI to override the requested one.
-%% @end
-%%--------------------------------------------------------------------
 -callback translate_resource(gs_protocol:protocol_version(), gs_protocol:gri(),
-    ResourceData :: term()) ->
-    gs_protocol:data() | {gs_protocol:gri(), gs_protocol:data()} |
->>>>>>> 68b3554d
-    gs_protocol:error().+    ResourceData :: term()) -> Result | fun((gs_protocol:client()) -> Result) when
+    Result :: gs_protocol:data() | gs_protocol:error().