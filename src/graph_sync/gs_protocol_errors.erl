%%%-------------------------------------------------------------------
%%% @author Lukasz Opiola
%%% @copyright (C) 2017 ACK CYFRONET AGH
%%% This software is released under the MIT license
%%% cited in 'LICENSE.txt'.
%%% @end
%%%-------------------------------------------------------------------
%%% @doc
%%% This module contains methods for encoding and decoding errors between
%%% internal expressions and JSON.
%%% @end
%%%-------------------------------------------------------------------
-module(gs_protocol_errors).
-author("Lukasz Opiola").

-include_lib("ctool/include/api_errors.hrl").

-export([error_to_json/2, json_to_error/2]).

%%%===================================================================
%%% API
%%%===================================================================

-spec error_to_json(gs_protocol:protocol_version(), undefined | gs_protocol:error()) ->
    null | gs_protocol:json_map().
error_to_json(_, undefined) ->
    null;
% This error can be sent before handshake is negotiated, so it must support all
% protocol versions.
error_to_json(_, ?ERROR_BAD_MESSAGE(MessageJSON)) ->
    #{
        <<"id">> => <<"badMessage">>,
        <<"details">> => #{
            <<"message">> => MessageJSON
        }
    };
% This error can be sent before handshake is negotiated, so it must support all
% protocol versions.
error_to_json(_, ?ERROR_BAD_VERSION(SupportedVersions)) ->
    #{
        <<"id">> => <<"badVersion">>,
        <<"details">> => #{
            <<"supportedVersions">> => SupportedVersions
        }
    };
% This error can be sent before handshake is negotiated, so it must support all
% protocol versions.
error_to_json(_, ?ERROR_EXPECTED_HANDSHAKE_MESSAGE) ->
    #{
        <<"id">> => <<"expectedHandshakeMessage">>
    };
error_to_json(_, ?ERROR_HANDSHAKE_ALREADY_DONE) ->
    #{
        <<"id">> => <<"handshakeAlreadyDone">>
    };
error_to_json(_, ?ERROR_UNCLASSIFIED_ERROR(ReadableDescription)) ->
    #{
        <<"id">> => <<"unclassifiedError">>,
        <<"details">> => #{
            <<"description">> => ReadableDescription
        }
    };
error_to_json(_, ?ERROR_BAD_TYPE) ->
    #{
        <<"id">> => <<"badType">>
    };
error_to_json(_, ?ERROR_NOT_SUBSCRIBABLE) ->
    #{
        <<"id">> => <<"notSubscribable">>
    };
error_to_json(_, ?ERROR_RPC_UNDEFINED) ->
    #{
        <<"id">> => <<"rpcUndefined">>
    };
error_to_json(_, ?ERROR_INTERNAL_SERVER_ERROR) ->
    #{
        <<"id">> => <<"internalServerError">>
    };
error_to_json(_, ?ERROR_NOT_IMPLEMENTED) ->
    #{
        <<"id">> => <<"notImplemented">>
    };
error_to_json(_, ?ERROR_NOT_SUPPORTED) ->
    #{
        <<"id">> => <<"notSupported">>
    };
error_to_json(_, ?ERROR_NOT_FOUND) ->
    #{
        <<"id">> => <<"notFound">>
    };
error_to_json(_, ?ERROR_UNAUTHORIZED) ->
    #{
        <<"id">> => <<"unauthorized">>
    };
error_to_json(_, ?ERROR_FORBIDDEN) ->
    #{
        <<"id">> => <<"forbidden">>
    };
error_to_json(_, ?ERROR_BAD_MACAROON) ->
    #{
        <<"id">> => <<"badMacaroon">>
    };
error_to_json(_, ?ERROR_MACAROON_INVALID) ->
    #{
        <<"id">> => <<"macaroonInvalid">>
    };
error_to_json(_, ?ERROR_MACAROON_EXPIRED) ->
    #{
        <<"id">> => <<"macaroonExpired">>
    };
error_to_json(_, ?ERROR_MACAROON_TTL_TO_LONG(MaxTtl)) ->
    #{
        <<"id">> => <<"macaroonTtlTooLong">>,
        <<"details">> => #{
            <<"maxTtl">> => MaxTtl
        }
    };
error_to_json(_, ?ERROR_MALFORMED_DATA) ->
    #{
        <<"id">> => <<"malformedData">>
    };
error_to_json(_, ?ERROR_BAD_BASIC_CREDENTIALS) ->
    #{
        <<"id">> => <<"badBasicCredentials">>
    };
error_to_json(_, ?ERROR_MISSING_REQUIRED_VALUE(Key)) ->
    #{
        <<"id">> => <<"missingRequiredValue">>,
        <<"details">> => #{
            <<"key">> => Key
        }
    };
error_to_json(_, ?ERROR_MISSING_AT_LEAST_ONE_VALUE(Keys)) ->
    #{
        <<"id">> => <<"missingAtLeastOneValue">>,
        <<"details">> => #{
            <<"keys">> => Keys
        }
    };
error_to_json(_, ?ERROR_BAD_DATA(Key)) ->
    #{
        <<"id">> => <<"badData">>,
        <<"details">> => #{
            <<"key">> => Key
        }
    };
error_to_json(_, ?ERROR_BAD_VALUE_EMPTY(Key)) ->
    #{
        <<"id">> => <<"badValueEmpty">>,
        <<"details">> => #{
            <<"key">> => Key
        }
    };
% We do not differentiate between atoms and binaries in JSON, so they are
% treated as the same.
error_to_json(_, ?ERROR_BAD_VALUE_BINARY(Key)) ->
    #{
        <<"id">> => <<"badValueString">>,
        <<"details">> => #{
            <<"key">> => Key
        }
    };
error_to_json(_, ?ERROR_BAD_VALUE_LIST_OF_BINARIES(Key)) ->
    #{
        <<"id">> => <<"badValueListOfStrings">>,
        <<"details">> => #{
            <<"key">> => Key
        }
    };
error_to_json(_, ?ERROR_BAD_VALUE_ATOM(Key)) ->
    #{
        <<"id">> => <<"badValueString">>,
        <<"details">> => #{
            <<"key">> => Key
        }
    };
error_to_json(_, ?ERROR_BAD_VALUE_LIST_OF_ATOMS(Key)) ->
    #{
        <<"id">> => <<"badValueListOfStrings">>,
        <<"details">> => #{
            <<"key">> => Key
        }
    };
error_to_json(_, ?ERROR_BAD_VALUE_BOOLEAN(Key)) ->
    #{
        <<"id">> => <<"badValueBoolean">>,
        <<"details">> => #{
            <<"key">> => Key
        }
    };
error_to_json(_, ?ERROR_BAD_VALUE_INTEGER(Key)) ->
    #{
        <<"id">> => <<"badValueInteger">>,
        <<"details">> => #{
            <<"key">> => Key
        }
    };
error_to_json(_, ?ERROR_BAD_VALUE_FLOAT(Key)) ->
    #{
        <<"id">> => <<"badValueFloat">>,
        <<"details">> => #{
            <<"key">> => Key
        }
    };
error_to_json(_, ?ERROR_BAD_VALUE_JSON(Key)) ->
    #{
        <<"id">> => <<"badValueJSON">>,
        <<"details">> => #{
            <<"key">> => Key
        }
    };
error_to_json(_, ?ERROR_BAD_VALUE_TOKEN(Key)) ->
    #{
        <<"id">> => <<"badValueToken">>,
        <<"details">> => #{
            <<"key">> => Key
        }
    };
error_to_json(_, ?ERROR_BAD_VALUE_LIST_OF_IPV4_ADDRESSES(Key)) ->
    #{
        <<"id">> => <<"badValueListOfIPv4Addresses">>,
        <<"details">> => #{
            <<"key">> => Key
        }
    };
error_to_json(_, ?ERROR_BAD_VALUE_DOMAIN(Key)) ->
    #{
        <<"id">> => <<"badValueDomain">>,
        <<"details">> => #{
            <<"key">> => Key
        }
    };
error_to_json(_, ?ERROR_BAD_VALUE_SUBDOMAIN) ->
    #{
        <<"id">> => <<"badValueSubdomain">>
    };
error_to_json(_, ?ERROR_BAD_VALUE_EMAIL) ->
    #{
        <<"id">> => <<"badValueEmail">>
    };
error_to_json(_, ?ERROR_BAD_VALUE_TOO_LOW(Key, Threshold)) ->
    #{
        <<"id">> => <<"badValueTooLow">>,
        <<"details">> => #{
            <<"key">> => Key,
            <<"limit">> => Threshold
        }
    };
error_to_json(_, ?ERROR_BAD_VALUE_TOO_HIGH(Key, Threshold)) ->
    #{
        <<"id">> => <<"badValueTooHigh">>,
        <<"details">> => #{
            <<"key">> => Key,
            <<"limit">> => Threshold
        }
    };
error_to_json(_, ?ERROR_BAD_VALUE_NOT_IN_RANGE(Key, Low, High)) ->
    #{
        <<"id">> => <<"badValueNotInRange">>,
        <<"details">> => #{
            <<"key">> => Key,
            <<"low">> => Low,
            <<"high">> => High
        }
    };
error_to_json(_, ?ERROR_BAD_VALUE_NOT_ALLOWED(Key, AllowedValues)) ->
    #{
        <<"id">> => <<"badValueNotAllowed">>,
        <<"details">> => #{
            <<"key">> => Key,
            <<"allowed">> => AllowedValues
        }
    };
error_to_json(_, ?ERROR_BAD_VALUE_LIST_NOT_ALLOWED(Key, AllowedValues)) ->
    #{
        <<"id">> => <<"badValueListNotAllowed">>,
        <<"details">> => #{
            <<"key">> => Key,
            <<"allowed">> => AllowedValues
        }
    };
error_to_json(_, ?ERROR_BAD_VALUE_ID_NOT_FOUND(Key)) ->
    #{
        <<"id">> => <<"badValueIdNotFound">>,
        <<"details">> => #{
            <<"key">> => Key
        }
    };
error_to_json(_, ?ERROR_BAD_VALUE_IDENTIFIER_OCCUPIED(Key)) ->
    #{
        <<"id">> => <<"badValueIdentifierOccupied">>,
        <<"details">> => #{
            <<"key">> => Key
        }
    };
error_to_json(_, ?ERROR_BAD_VALUE_BAD_TOKEN_TYPE(Key)) ->
    #{
        <<"id">> => <<"badValueTokenType">>,
        <<"details">> => #{
            <<"key">> => Key
        }
    };
error_to_json(_, ?ERROR_BAD_VALUE_IDENTIFIER(Key)) ->
    #{
        <<"id">> => <<"badValueIntentifier">>,
        <<"details">> => #{
            <<"key">> => Key
        }
    };
error_to_json(_, ?ERROR_BAD_VALUE_ALIAS) ->
    #{
        <<"id">> => <<"badValueAlias">>
    };
error_to_json(_, ?ERROR_BAD_VALUE_USER_NAME) ->
    #{
        <<"id">> => <<"badValueUserName">>
    };
error_to_json(_, ?ERROR_BAD_VALUE_NAME) ->
    #{
        <<"id">> => <<"badValueName">>
    };
error_to_json(_, ?ERROR_SUBDOMAIN_DELEGATION_DISABLED) ->
    #{
        <<"id">> => <<"subdomainDelegationDisabled">>
    };
<<<<<<< HEAD
error_to_json(1, ?ERROR_PROTECTED_GROUP) ->
    #{
        <<"id">> => <<"protectedGroup">>
    };
error_to_json(1, ?ERROR_RELATION_DOES_NOT_EXIST(ChType, ChId, ParType, ParId)) ->
=======
error_to_json(_, ?ERROR_RELATION_DOES_NOT_EXIST(ChType, ChId, ParType, ParId)) ->
>>>>>>> 68b3554d
    #{
        <<"id">> => <<"relationDoesNotExist">>,
        <<"details">> => #{
            <<"childType">> => ChType,
            <<"childId">> => ChId,
            <<"parentType">> => ParType,
            <<"parentId">> => ParId
        }
    };
error_to_json(_, ?ERROR_RELATION_ALREADY_EXISTS(ChType, ChId, ParType, ParId)) ->
    #{
        <<"id">> => <<"relationAlreadyExists">>,
        <<"details">> => #{
            <<"childType">> => ChType,
            <<"childId">> => ChId,
            <<"parentType">> => ParType,
            <<"parentId">> => ParId
        }
    };
error_to_json(_, ?ERROR_CANNOT_DELETE_ENTITY(EntityType, EntityId)) ->
    #{
        <<"id">> => <<"cannotDeleteEntity">>,
        <<"details">> => #{
            <<"entityType">> => EntityType,
            <<"entityId">> => EntityId
        }
    };
error_to_json(1, ?ERROR_CANNOT_JOIN_GROUP_TO_ITSELF) ->
    #{
        <<"id">> => <<"cannotJoinGroupToItself">>
    }.


-spec json_to_error(gs_protocol:protocol_version(), null | gs_protocol:json_map()) ->
    undefined | gs_protocol:error().
json_to_error(_, null) ->
    undefined;

% This error can be sent before handshake is negotiated, so it must support all
% protocol versions.
json_to_error(_, #{<<"id">> := <<"badMessage">>,
    <<"details">> := #{<<"message">> := Message}}) ->
    ?ERROR_BAD_MESSAGE(Message);

% This error can be sent before handshake is negotiated, so it must support all
% protocol versions.
json_to_error(_, #{<<"id">> := <<"badVersion">>,
    <<"details">> := #{<<"supportedVersions">> := SupportedVersions}}) ->
    ?ERROR_BAD_VERSION(SupportedVersions);

% This error can be sent before handshake is negotiated, so it must support all
% protocol versions.
json_to_error(_, #{<<"id">> := <<"expectedHandshakeMessage">>}) ->
    ?ERROR_EXPECTED_HANDSHAKE_MESSAGE;

json_to_error(_, #{<<"id">> := <<"handshakeAlreadyDone">>}) ->
    ?ERROR_HANDSHAKE_ALREADY_DONE;

json_to_error(_, #{<<"id">> := <<"unclassifiedError">>,
    <<"details">> := #{<<"description">> := Description}}) ->
    ?ERROR_UNCLASSIFIED_ERROR(Description);

json_to_error(_, #{<<"id">> := <<"badType">>}) ->
    ?ERROR_BAD_TYPE;

json_to_error(_, #{<<"id">> := <<"notSubscribable">>}) ->
    ?ERROR_NOT_SUBSCRIBABLE;

json_to_error(_, #{<<"id">> := <<"rpcUndefined">>}) ->
    ?ERROR_RPC_UNDEFINED;

json_to_error(_, #{<<"id">> := <<"internalServerError">>}) ->
    ?ERROR_INTERNAL_SERVER_ERROR;

json_to_error(_, #{<<"id">> := <<"notImplemented">>}) ->
    ?ERROR_NOT_IMPLEMENTED;

json_to_error(_, #{<<"id">> := <<"notSupported">>}) ->
    ?ERROR_NOT_SUPPORTED;

json_to_error(_, #{<<"id">> := <<"notFound">>}) ->
    ?ERROR_NOT_FOUND;

json_to_error(_, #{<<"id">> := <<"unauthorized">>}) ->
    ?ERROR_UNAUTHORIZED;

json_to_error(_, #{<<"id">> := <<"forbidden">>}) ->
    ?ERROR_FORBIDDEN;

json_to_error(_, #{<<"id">> := <<"badMacaroon">>}) ->
    ?ERROR_BAD_MACAROON;

json_to_error(_, #{<<"id">> := <<"macaroonInvalid">>}) ->
    ?ERROR_MACAROON_INVALID;

json_to_error(_, #{<<"id">> := <<"macaroonExpired">>}) ->
    ?ERROR_MACAROON_EXPIRED;

json_to_error(_, #{<<"id">> := <<"macaroonTtlTooLong">>,
    <<"details">> := #{<<"maxTtl">> := MaxTtl}}) ->
    ?ERROR_MACAROON_TTL_TO_LONG(MaxTtl);

json_to_error(_, #{<<"id">> := <<"malformedData">>}) ->
    ?ERROR_MALFORMED_DATA;

json_to_error(_, #{<<"id">> := <<"badBasicCredentials">>}) ->
    ?ERROR_BAD_BASIC_CREDENTIALS;

json_to_error(_, #{<<"id">> := <<"missingRequiredValue">>,
    <<"details">> := #{<<"key">> := Key}}) ->
    ?ERROR_MISSING_REQUIRED_VALUE(Key);

json_to_error(_, #{<<"id">> := <<"missingAtLeastOneValue">>,
    <<"details">> := #{<<"keys">> := Keys}}) ->
    ?ERROR_MISSING_AT_LEAST_ONE_VALUE(Keys);

json_to_error(_, #{<<"id">> := <<"badData">>,
    <<"details">> := #{<<"key">> := Key}}) ->
    ?ERROR_BAD_DATA(Key);

json_to_error(_, #{<<"id">> := <<"badValueEmpty">>,
    <<"details">> := #{<<"key">> := Key}}) ->
    ?ERROR_BAD_VALUE_EMPTY(Key);

json_to_error(_, #{<<"id">> := <<"badValueString">>,
    <<"details">> := #{<<"key">> := Key}}) ->
    ?ERROR_BAD_VALUE_BINARY(Key);

json_to_error(_, #{<<"id">> := <<"badValueListOfStrings">>,
    <<"details">> := #{<<"key">> := Key}}) ->
    ?ERROR_BAD_VALUE_LIST_OF_BINARIES(Key);

json_to_error(_, #{<<"id">> := <<"badValueBoolean">>,
    <<"details">> := #{<<"key">> := Key}}) ->
    ?ERROR_BAD_VALUE_BOOLEAN(Key);

json_to_error(_, #{<<"id">> := <<"badValueInteger">>,
    <<"details">> := #{<<"key">> := Key}}) ->
    ?ERROR_BAD_VALUE_INTEGER(Key);

json_to_error(_, #{<<"id">> := <<"badValueFloat">>,
    <<"details">> := #{<<"key">> := Key}}) ->
    ?ERROR_BAD_VALUE_FLOAT(Key);

json_to_error(_, #{<<"id">> := <<"badValueJSON">>,
    <<"details">> := #{<<"key">> := Key}}) ->
    ?ERROR_BAD_VALUE_JSON(Key);

json_to_error(_, #{<<"id">> := <<"badValueToken">>,
    <<"details">> := #{<<"key">> := Key}}) ->
    ?ERROR_BAD_VALUE_TOKEN(Key);

json_to_error(_, #{<<"id">> := <<"badValueListOfIPv4Addresses">>,
    <<"details">> := #{<<"key">> := Key}}) ->
    ?ERROR_BAD_VALUE_LIST_OF_IPV4_ADDRESSES(Key);

json_to_error(_, #{<<"id">> := <<"badValueDomain">>,
    <<"details">> := #{<<"key">> := Key}}) ->
    ?ERROR_BAD_VALUE_DOMAIN(Key);
json_to_error(_, #{<<"id">> := <<"badValueSubdomain">>}) ->
    ?ERROR_BAD_VALUE_SUBDOMAIN;
json_to_error(_, #{<<"id">> := <<"badValueEmail">>}) ->
    ?ERROR_BAD_VALUE_EMAIL;
json_to_error(_, #{<<"id">> := <<"badValueTooLow">>,
    <<"details">> := #{<<"key">> := Key, <<"limit">> := Limit}}) ->
    ?ERROR_BAD_VALUE_TOO_LOW(Key, Limit);

json_to_error(_, #{<<"id">> := <<"badValueTooHigh">>,
    <<"details">> := #{<<"key">> := Key, <<"limit">> := Limit}}) ->
    ?ERROR_BAD_VALUE_TOO_HIGH(Key, Limit);

json_to_error(_, #{<<"id">> := <<"badValueNotInRange">>,
    <<"details">> := #{<<"key">> := Key, <<"low">> := Low, <<"high">> := High}}) ->
    ?ERROR_BAD_VALUE_NOT_IN_RANGE(Key, Low, High);

json_to_error(_, #{<<"id">> := <<"badValueNotAllowed">>,
    <<"details">> := #{<<"key">> := Key, <<"allowed">> := Allowed}}) ->
    ?ERROR_BAD_VALUE_NOT_ALLOWED(Key, Allowed);

json_to_error(_, #{<<"id">> := <<"badValueListNotAllowed">>,
    <<"details">> := #{<<"key">> := Key, <<"allowed">> := Allowed}}) ->
    ?ERROR_BAD_VALUE_LIST_NOT_ALLOWED(Key, Allowed);

json_to_error(_, #{<<"id">> := <<"badValueIdNotFound">>,
    <<"details">> := #{<<"key">> := Key}}) ->
    ?ERROR_BAD_VALUE_ID_NOT_FOUND(Key);

json_to_error(_, #{<<"id">> := <<"badValueIdentifierOccupied">>,
    <<"details">> := #{<<"key">> := Key}}) ->
    ?ERROR_BAD_VALUE_IDENTIFIER_OCCUPIED(Key);

json_to_error(_, #{<<"id">> := <<"badValueTokenType">>,
    <<"details">> := #{<<"key">> := Key}}) ->
    ?ERROR_BAD_VALUE_BAD_TOKEN_TYPE(Key);

json_to_error(_, #{<<"id">> := <<"badValueIntentifier">>,
    <<"details">> := #{<<"key">> := Key}}) ->
    ?ERROR_BAD_VALUE_IDENTIFIER(Key);

json_to_error(_, #{<<"id">> := <<"badValueAlias">>}) ->
    ?ERROR_BAD_VALUE_ALIAS;

json_to_error(_, #{<<"id">> := <<"badValueUserName">>}) ->
    ?ERROR_BAD_VALUE_USER_NAME;

json_to_error(_, #{<<"id">> := <<"badValueName">>}) ->
    ?ERROR_BAD_VALUE_NAME;

json_to_error(_, #{<<"id">> := <<"subdomainDelegationDisabled">>}) ->
    ?ERROR_SUBDOMAIN_DELEGATION_DISABLED;

<<<<<<< HEAD
json_to_error(1, #{<<"id">> := <<"protectedGroup">>}) ->
    ?ERROR_PROTECTED_GROUP;

json_to_error(1, #{<<"id">> := <<"relationDoesNotExist">>,
=======
json_to_error(_, #{<<"id">> := <<"relationDoesNotExist">>,
>>>>>>> 68b3554d
    <<"details">> := #{
        <<"childType">> := ChType, <<"childId">> := ChId,
        <<"parentType">> := ParType, <<"parentId">> := ParId}}) ->
    ChTypeAtom = binary_to_existing_atom(ChType, utf8),
    ParTypeAtom = binary_to_existing_atom(ParType, utf8),
    ?ERROR_RELATION_DOES_NOT_EXIST(ChTypeAtom, ChId, ParTypeAtom, ParId);

json_to_error(_, #{<<"id">> := <<"relationAlreadyExists">>,
    <<"details">> := #{
        <<"childType">> := ChType, <<"childId">> := ChId,
        <<"parentType">> := ParType, <<"parentId">> := ParId}}) ->
    ChTypeAtom = binary_to_existing_atom(ChType, utf8),
    ParTypeAtom = binary_to_existing_atom(ParType, utf8),
    ?ERROR_RELATION_ALREADY_EXISTS(ChTypeAtom, ChId, ParTypeAtom, ParId);

json_to_error(_, #{<<"id">> := <<"cannotDeleteEntity">>,
    <<"details">> := #{<<"entityType">> := EntityType, <<"entityId">> := EntityId}}) ->
    ?ERROR_CANNOT_DELETE_ENTITY(binary_to_existing_atom(EntityType, utf8), EntityId);

json_to_error(1, #{<<"id">> := <<"cannotJoinGroupToItself">>}) ->
    ?ERROR_CANNOT_JOIN_GROUP_TO_ITSELF.<|MERGE_RESOLUTION|>--- conflicted
+++ resolved
@@ -323,15 +323,11 @@
     #{
         <<"id">> => <<"subdomainDelegationDisabled">>
     };
-<<<<<<< HEAD
-error_to_json(1, ?ERROR_PROTECTED_GROUP) ->
+error_to_json(_, ?ERROR_PROTECTED_GROUP) ->
     #{
         <<"id">> => <<"protectedGroup">>
     };
-error_to_json(1, ?ERROR_RELATION_DOES_NOT_EXIST(ChType, ChId, ParType, ParId)) ->
-=======
 error_to_json(_, ?ERROR_RELATION_DOES_NOT_EXIST(ChType, ChId, ParType, ParId)) ->
->>>>>>> 68b3554d
     #{
         <<"id">> => <<"relationDoesNotExist">>,
         <<"details">> => #{
@@ -359,7 +355,7 @@
             <<"entityId">> => EntityId
         }
     };
-error_to_json(1, ?ERROR_CANNOT_JOIN_GROUP_TO_ITSELF) ->
+error_to_json(_, ?ERROR_CANNOT_JOIN_GROUP_TO_ITSELF) ->
     #{
         <<"id">> => <<"cannotJoinGroupToItself">>
     }.
@@ -543,14 +539,10 @@
 json_to_error(_, #{<<"id">> := <<"subdomainDelegationDisabled">>}) ->
     ?ERROR_SUBDOMAIN_DELEGATION_DISABLED;
 
-<<<<<<< HEAD
-json_to_error(1, #{<<"id">> := <<"protectedGroup">>}) ->
+json_to_error(_, #{<<"id">> := <<"protectedGroup">>}) ->
     ?ERROR_PROTECTED_GROUP;
 
-json_to_error(1, #{<<"id">> := <<"relationDoesNotExist">>,
-=======
 json_to_error(_, #{<<"id">> := <<"relationDoesNotExist">>,
->>>>>>> 68b3554d
     <<"details">> := #{
         <<"childType">> := ChType, <<"childId">> := ChId,
         <<"parentType">> := ParType, <<"parentId">> := ParId}}) ->
@@ -570,5 +562,5 @@
     <<"details">> := #{<<"entityType">> := EntityType, <<"entityId">> := EntityId}}) ->
     ?ERROR_CANNOT_DELETE_ENTITY(binary_to_existing_atom(EntityType, utf8), EntityId);
 
-json_to_error(1, #{<<"id">> := <<"cannotJoinGroupToItself">>}) ->
+json_to_error(_, #{<<"id">> := <<"cannotJoinGroupToItself">>}) ->
     ?ERROR_CANNOT_JOIN_GROUP_TO_ITSELF.