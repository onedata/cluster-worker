%%%-------------------------------------------------------------------
%%% @author Tomasz Lichon
%%% @copyright (C) 2015 ACK CYFRONET AGH
%%% This software is released under the MIT license
%%% cited in 'LICENSE.txt'.
%%% @end
%%%-------------------------------------------------------------------
%%% @doc
%%%
%%% @end
%%%-------------------------------------------------------------------
-module(translator).
-author("Tomasz Lichon").

-include("global_definitions.hrl").
-include("proto/oneclient/messages.hrl").
-include("proto_internal/oneclient/common_messages.hrl").
-include("proto_internal/oneclient/communication_messages.hrl").
-include("proto_internal/oneclient/handshake_messages.hrl").
-include("proto_internal/oneclient/event_messages.hrl").
-include_lib("ctool/include/logging.hrl").

%% API
-export([translate_from_protobuf/1, translate_to_protobuf/1]).

%%%===================================================================
%%% API
%%%===================================================================

%%--------------------------------------------------------------------
%% @doc
%% traslate protobuf record to internal record
%% @end
%%--------------------------------------------------------------------
-spec translate_from_protobuf(tuple()) -> tuple().
translate_from_protobuf(#'FileBlock'{offset = Off, size = S}) ->
    #file_block{offset = Off, size = S};
translate_from_protobuf(#'Status'{code = Code, description = Desc}) ->
    #status{code = Code, description = Desc};
translate_from_protobuf(#'Event'{event = {_, Record}}) ->
    translate_from_protobuf(Record);
translate_from_protobuf(#'ReadEvent'{} = Record) ->
    #read_event{
        counter = Record#'ReadEvent'.counter,
        file_id = Record#'ReadEvent'.file_id,
        size = Record#'ReadEvent'.size,
        blocks = Record#'ReadEvent'.blocks
    };
translate_from_protobuf(#'WriteEvent'{} = Record) ->
    #write_event{
        counter = Record#'WriteEvent'.counter,
        file_id = Record#'WriteEvent'.file_id,
        size = Record#'WriteEvent'.size,
        blocks = Record#'WriteEvent'.blocks
    };
translate_from_protobuf(#'HandshakeRequest'{auth_method = Auth, session_id = SessionId}) ->
    #handshake_request{auth_method = translate_to_protobuf(Auth), session_id = SessionId};
<<<<<<< HEAD
translate_from_protobuf(#'AuthMethod'{auth_method = {_, #'Certificate'{
    client_session_id = ClientSessionId, client_subject_dn = ClientSessionDn}}}) ->
    #certificate{};
=======
translate_from_protobuf(#'AuthMethod'{auth_method =
    {_, #'Certificate'{client_session_id = Id, client_subject_dn = Dn}}}) ->
    #certificate{client_session_id = Id, client_subject_dn = Dn};
>>>>>>> 830c45b1
translate_from_protobuf(#'AuthMethod'{auth_method = {_, #'Token'{value = Val}}}) ->
    #token{value = Val};
translate_from_protobuf(Record) ->
    ?error("~p:~p - unknown record ~p", [?MODULE, ?LINE, Record]),
    throw({unknown_record, Record}).

%%--------------------------------------------------------------------
%% @doc
%% translate internal record to protobuf record
%% @end
%%--------------------------------------------------------------------
-spec translate_to_protobuf(tuple()) -> tuple().
translate_to_protobuf(#file_block{offset = Off, size = S}) ->
    #'FileBlock'{offset = Off, size = S};
translate_to_protobuf(#status{code = Code, description = Desc}) ->
    #'Status'{code = Code, description = Desc};
translate_to_protobuf(#read_event{} = Record) ->
    #'Event'{event =
    {read_event,
        #'ReadEvent'{
            counter = Record#read_event.counter,
            file_id = Record#read_event.file_id,
            size = Record#read_event.size,
            blocks = Record#read_event.blocks
        }}
    };
translate_to_protobuf(#write_event{} = Record) ->
    #'Event'{event =
    {write_event,
        #'WriteEvent'{
            counter = Record#write_event.counter,
            file_id = Record#write_event.file_id,
            size = Record#write_event.size,
            blocks = Record#write_event.blocks
        }}
    };
translate_to_protobuf(#event_subscription_cancellation{id = Id}) ->
    #'EventSubscription'{
        event_subscription = {event_subscription_cancellation,
            #'EventSubscriptionCancellation'{
                id = Id
            }
        }
    };
translate_to_protobuf(#read_event_subscription{} = Subscription) ->
    #'EventSubscription'{
        event_subscription = {read_event_subscription,
            #'ReadEventSubscription'{
                id = Subscription#read_event_subscription.subscription_id,
                counter_threshold = set_event_threshold_parameter(
                    Subscription#read_event_subscription.producer_counter_threshold,
                    Subscription#read_event_subscription.subscriber_counter_threshold
                ),
                time_threshold = set_event_threshold_parameter(
                    Subscription#read_event_subscription.producer_time_threshold,
                    Subscription#read_event_subscription.subscriber_time_threshold
                ),
                size_threshold = set_event_threshold_parameter(
                    Subscription#read_event_subscription.producer_size_threshold,
                    Subscription#read_event_subscription.subscriber_size_threshold
                )
            }
        }
    };
translate_to_protobuf(#write_event_subscription{} = Subscription) ->
    #'EventSubscription'{
        event_subscription = {write_event_subscription,
            #'WriteEventSubscription'{
                counter_threshold = set_event_threshold_parameter(
                    Subscription#write_event_subscription.producer_counter_threshold,
                    Subscription#write_event_subscription.subscriber_counter_threshold
                ),
                time_threshold = set_event_threshold_parameter(
                    Subscription#write_event_subscription.producer_time_threshold,
                    Subscription#write_event_subscription.subscriber_time_threshold
                ),
                size_threshold = set_event_threshold_parameter(
                    Subscription#write_event_subscription.producer_size_threshold,
                    Subscription#write_event_subscription.subscriber_size_threshold
                )
            }
        }};
translate_to_protobuf(#handshake_response{session_id = Id}) ->
    #'HandshakeResponse'{session_id = Id};
translate_to_protobuf(Record) ->
    ?error("~p:~p - unknown record ~p", [?MODULE, ?LINE, Record]),
    throw({unknown_record, Record}).

%%%===================================================================
%%% Internal functions
%%%===================================================================

%%--------------------------------------------------------------------
%% @doc
%% Returns producer paramter if present or modified subscriber parameter.
%% If parameters are not provided returns 'undefined'.
%% @end
%%--------------------------------------------------------------------
-spec set_event_threshold_parameter(ProducerParameter, SubscriberParameter) -> Parameter when
    Parameter :: undefined | non_neg_integer(),
    ProducerParameter :: undefined | non_neg_integer(),
    SubscriberParameter :: undefined | non_neg_integer().
set_event_threshold_parameter(undefined, undefined) ->
    undefined;

set_event_threshold_parameter(undefined, SubscriberParameter) ->
    {ok, Ratio} = application:get_env(?APP_NAME, producer_threshold_ratio),
    SubscriberParameter / Ratio;

set_event_threshold_parameter(ProducerParameter, _) ->
    ProducerParameter.<|MERGE_RESOLUTION|>--- conflicted
+++ resolved
@@ -54,16 +54,10 @@
         blocks = Record#'WriteEvent'.blocks
     };
 translate_from_protobuf(#'HandshakeRequest'{auth_method = Auth, session_id = SessionId}) ->
-    #handshake_request{auth_method = translate_to_protobuf(Auth), session_id = SessionId};
-<<<<<<< HEAD
-translate_from_protobuf(#'AuthMethod'{auth_method = {_, #'Certificate'{
-    client_session_id = ClientSessionId, client_subject_dn = ClientSessionDn}}}) ->
-    #certificate{};
-=======
+    #handshake_request{auth_method = translate_from_protobuf(Auth), session_id = SessionId};
 translate_from_protobuf(#'AuthMethod'{auth_method =
     {_, #'Certificate'{client_session_id = Id, client_subject_dn = Dn}}}) ->
     #certificate{client_session_id = Id, client_subject_dn = Dn};
->>>>>>> 830c45b1
 translate_from_protobuf(#'AuthMethod'{auth_method = {_, #'Token'{value = Val}}}) ->
     #token{value = Val};
 translate_from_protobuf(Record) ->
