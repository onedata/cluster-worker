--- conflicted
+++ resolved
@@ -213,19 +213,11 @@
     ToRead = To - From + 1,
     case ToRead > BufferSize of
         true ->
-<<<<<<< HEAD
-            {ok, _, Data} = onedata_file_api:read(FileHandle, From, BufferSize),
-=======
             {ok, NewFileHandle, Data} = onedata_file_api:read(FileHandle, From, BufferSize),
->>>>>>> 6b00ef38
             Transport:send(Socket, encode(Data, Encoding)),
             stream_range(Socket, Transport, State, {From + BufferSize, To}, Encoding, BufferSize, NewFileHandle);
         false ->
-<<<<<<< HEAD
-            {ok, _, Data} = onedata_file_api:read(FileHandle, From, ToRead),
-=======
             {ok, _NewFileHandle, Data} = onedata_file_api:read(FileHandle, From, ToRead),
->>>>>>> 6b00ef38
             Transport:send(Socket, encode(Data, Encoding))
     end.
 
