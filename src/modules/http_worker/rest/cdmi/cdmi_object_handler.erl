--- conflicted
+++ resolved
@@ -312,19 +312,11 @@
     ToRead = To - From + 1,
     case ToRead > BufferSize of
         true ->
-<<<<<<< HEAD
-            {ok, NewFileHandle,  Data} = onedata_file_api:read(FileHandle, From, BufferSize),
-            Transport:send(Socket, encode(Data, Encoding)),
-            stream_range(Socket, Transport, State, {From + BufferSize, To}, Encoding, BufferSize, NewFileHandle);
-        false ->
-            {ok, NewFileHandle ,Data} = onedata_file_api:read(FileHandle, From, ToRead),
-=======
             {ok, NewFileHandle, Data} = onedata_file_api:read(FileHandle, From, BufferSize),
             Transport:send(Socket, encode(Data, Encoding)),
             stream_range(Socket, Transport, State, {From + BufferSize, To}, Encoding, BufferSize, NewFileHandle);
         false ->
             {ok, _NewFileHandle, Data} = onedata_file_api:read(FileHandle, From, ToRead),
->>>>>>> c0a44499
             Transport:send(Socket, encode(Data, Encoding))
     end.
 
@@ -360,17 +352,9 @@
 -spec get_mimetype(string()) -> binary().
 get_mimetype(Path) ->
     case onedata_file_api:get_xattr(Path, ?MIMETYPE_XATTR_KEY) of
-<<<<<<< HEAD
-        %%TODO lfm_attrs:get_xattr is not yet implemented and always returns {ok, <<"">>}
-        {ok, <<"">>} -> ?MIMETYPE_DEFAULT_VALUE;
-        {ok, Value} -> Value
-        %%TODO uncomment when lfm_attrs:get_xattr is implemented
-        %%{error, ?ENOATTR} -> ?MIMETYPE_DEFAULT_VALUE
-=======
         {ok, <<"">>} -> ?MIMETYPE_DEFAULT_VALUE %%TODO lfm_attrs:get_xattr is not yet implemented and returns <<"">>
 %%         {ok, Value} -> Value
 %%         {error, ?ENOATTR} -> ?MIMETYPE_DEFAULT_VALUE
->>>>>>> c0a44499
     end.
 
 %%--------------------------------------------------------------------
