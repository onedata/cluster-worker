--- conflicted
+++ resolved
@@ -22,16 +22,10 @@
 
 %% API
 -export([malformed_request/2, malformed_capability_request/2, get_ranges/2,
-<<<<<<< HEAD
-    parse_content/1, parse_byte_range/2]).
-=======
-    parse_body/1]).
->>>>>>> d5701271
+    parse_content/1, parse_byte_range/2,  parse_body/1]).
 
 %% Test API
--export([get_supported_version/1, parse_opts/1]).
-
-
+-export([get_supported_version/1]).
 
 %%%===================================================================
 %%% API
@@ -167,7 +161,23 @@
     end.
 
 %%--------------------------------------------------------------------
-<<<<<<< HEAD
+%% @doc Validates correctness of request's body.
+%%--------------------------------------------------------------------
+-spec validate_body(list()) -> ok | no_return().
+validate_body(Body) ->
+    Keys = proplists:get_keys(Body),
+    KeySet = sets:from_list(Keys),
+    ExclusiveRequiredKeysSet = sets:from_list(?KEYS_REQUIRED_TO_BE_EXCLUSIVE),
+    case length(Keys) =:= length(Body) of
+        true ->
+            case sets:size(sets:intersection(KeySet, ExclusiveRequiredKeysSet)) of
+                N when N > 1 -> throw(?conflicting_body_fields);
+                _ -> ok
+            end;
+        false -> throw(?duplicated_body_fields)
+    end.
+
+%%--------------------------------------------------------------------
 %% @doc
 %% Parses content-type header to mimetype and charset part, if charset
 %% is other than utf-8, function returns undefined
@@ -185,21 +195,4 @@
             end;
         [RawMimetype] ->
             {utils:trim_spaces(RawMimetype), undefined}
-    end.
-=======
-%% @doc Validates correctness of request's body.
-%%--------------------------------------------------------------------
--spec validate_body(list()) -> ok | no_return().
-validate_body(Body) ->
-    Keys = proplists:get_keys(Body),
-    KeySet = sets:from_list(Keys),
-    ExclusiveRequiredKeysSet = sets:from_list(?KEYS_REQUIRED_TO_BE_EXCLUSIVE),
-    case length(Keys) =:= length(Body) of
-        true ->
-            case sets:size(sets:intersection(KeySet, ExclusiveRequiredKeysSet)) of
-                N when N > 1 -> throw(?conflicting_body_fields);
-                _ -> ok
-            end;
-        false -> throw(?duplicated_body_fields)
-    end.
->>>>>>> d5701271
+    end.