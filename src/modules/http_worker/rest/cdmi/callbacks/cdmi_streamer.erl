%%%--------------------------------------------------------------------
%%% @author Tomasz Lichon
%%% @copyright (C) 2015 ACK CYFRONET AGH
%%% This software is released under the MIT license
%%% cited in 'LICENSE.txt'.
%%% @end
%%%--------------------------------------------------------------------
%%% @doc
%%% Functions responsible for streaming files.
%%% @end
%%%--------------------------------------------------------------------
-module(cdmi_streamer).
-author("Tomasz Lichon").

-include("global_definitions.hrl").
-include("modules/http_worker/http_common.hrl").
-include_lib("modules/http_worker/rest/cdmi/cdmi_errors.hrl").
-include_lib("ctool/include/posix/file_attr.hrl").
-include_lib("ctool/include/logging.hrl").

%% API
-export([binary_stream_size/2, cdmi_stream_size/5, stream_binary/2,
    stream_cdmi/5, stream_range/7, write_body_to_file/3, write_body_to_file/4]).

%%%===================================================================
%%% API
%%%===================================================================

%%--------------------------------------------------------------------
%% @doc Gets size of a stream
%%--------------------------------------------------------------------
-spec binary_stream_size(Ranges :: [{non_neg_integer(), non_neg_integer()}] | undefined,
  FileSize :: non_neg_integer()) -> non_neg_integer().
binary_stream_size(undefined, FileSize) -> FileSize;
binary_stream_size(Ranges, _FileSize) ->
    lists:foldl(fun
        ({From, To}, Acc) when To >= From -> max(0, Acc + To - From + 1);
        ({_, _}, Acc)  -> Acc
    end, 0, Ranges).

%%--------------------------------------------------------------------
%% @doc Gets size of a cdmi stream
%%--------------------------------------------------------------------
-spec cdmi_stream_size(Range :: {non_neg_integer(), non_neg_integer()},
  FileSize :: non_neg_integer(), ValueTransferEncoding :: binary(),
  JsonBodyPrefix :: binary(), JsonBodySuffix :: binary()) -> non_neg_integer().
cdmi_stream_size(Range, FileSize, ValueTransferEncoding, JsonBodyPrefix, JsonBodySuffix) ->
    DataSize =
        case Range of
            {From, To} when To >= From -> To - From + 1;
            default -> FileSize
        end,
    case ValueTransferEncoding of
        <<"base64">> ->
            byte_size(JsonBodyPrefix) + byte_size(JsonBodySuffix)
                + cdmi_encoder:base64_encoded_data_size(DataSize);
        <<"utf-8">> ->
            byte_size(JsonBodyPrefix) + byte_size(JsonBodySuffix) + DataSize
    end.

%%--------------------------------------------------------------------
%% @doc
%% Returns fun that reads given ranges of file and streams to given Socket
%% @end
%%--------------------------------------------------------------------
-spec stream_binary(Stata ::#{},
  Ranges :: [{non_neg_integer(), non_neg_integer()}] | undefined) -> function().
stream_binary(#{attributes := #file_attr{size = Size}} = State, undefined) ->
    stream_binary(State, [{0, Size -1}]);
stream_binary(#{path := Path, auth := Auth} = State, Ranges) ->
    {ok, FileHandle} = onedata_file_api:open(Auth, {path, Path} ,read),
    fun(Socket, Transport) ->
        try
            {ok, BufferSize} = application:get_env(?APP_NAME, download_buffer_size),
            lists:foreach(fun(Rng) ->
                stream_range(Socket, Transport, State, Rng, <<"utf-8">>, BufferSize, FileHandle)
            end, Ranges)
        catch Type:Message ->
            % Any exceptions that occur during file streaming must be caught
            % here for cowboy to close the connection cleanly
            ?error_stacktrace("Error while streaming file '~p' - ~p:~p",
                [Path, Type, Message])
        end
    end.

%%--------------------------------------------------------------------
%% @doc
%% Returns fun that reads given ranges of file and streams to given Socket as
%% json representing cdmi object.
%% @end
%%--------------------------------------------------------------------
-spec stream_cdmi(Stata ::#{}, Range :: {non_neg_integer(), non_neg_integer()},
  ValueTransferEncoding :: binary(), JsonBodyPrefix :: binary(),
  JsonBodySuffix :: binary()) -> function().
stream_cdmi(#{path := Path, auth := Auth} = State, Range, ValueTransferEncoding,
  JsonBodyPrefix, JsonBodySuffix) ->
    {ok, FileHandle} = onedata_file_api:open(Auth, {path, Path} ,read),
    fun(Socket, Transport) ->
        try
            Transport:send(Socket, JsonBodyPrefix),
            {ok, BufferSize} = application:get_env(?APP_NAME, download_buffer_size),
            cdmi_streamer:stream_range(Socket, Transport, State, Range,
                ValueTransferEncoding, BufferSize, FileHandle),
            Transport:send(Socket,JsonBodySuffix)
        catch Type:Message ->
            % Any exceptions that occur during file streaming must be caught
            % here for cowboy to close the connection cleanly
            ?error_stacktrace("Error while streaming file '~p' - ~p:~p", [Path, Type, Message])
        end
    end.

%%--------------------------------------------------------------------
%% @doc
%% Reads given range of bytes (defaults to whole file) from file (obtained
%% from state path), result is encoded according to 'Encoding' argument
%% and streamed to given Socket
%% @end
%%--------------------------------------------------------------------
-spec stream_range(Socket :: term(), Transport :: atom(), State :: #{}, Range, Encoding :: binary(),
  BufferSize :: integer(), FileHandle :: onedata_file_api:file_handle()) -> Result when
    Range :: default | {From :: integer(), To :: integer()},
    Result :: ok | no_return().
stream_range(Socket, Transport, State, Range, Encoding, BufferSize, FileHandle)
    when (BufferSize rem 3) =/= 0 ->
    %buffer size is extended, so it's divisible by 3 to allow base64 on the fly conversion
    stream_range(Socket, Transport, State, Range, Encoding, BufferSize - (BufferSize rem 3), FileHandle);
stream_range(Socket, Transport, #{attributes := #file_attr{size = Size}} = State,
  default, Encoding, BufferSize, FileHandle) ->
    %default range should remain consistent with parse_object_ans/2 valuerange clause
    stream_range(Socket, Transport, State, {0, Size - 1}, Encoding, BufferSize, FileHandle);
stream_range(Socket, Transport, State, {From, To}, Encoding, BufferSize, FileHandle) ->
    ToRead = To - From + 1,
    case ToRead > BufferSize of
        true ->
            {ok, NewFileHandle, Data} = onedata_file_api:read(FileHandle, From, BufferSize),
            Transport:send(Socket, cdmi_encoder:encode(Data, Encoding)),
            stream_range(Socket, Transport, State, {From + BufferSize, To},
                Encoding, BufferSize, NewFileHandle);
        false ->
            {ok, _NewFileHandle, Data} = onedata_file_api:read(FileHandle, From, ToRead),
            Transport:send(Socket, cdmi_encoder:encode(Data, Encoding))
    end.

%%%===================================================================
%%% Internal functions
<<<<<<< HEAD
%%%===================================================================

%%--------------------------------------------------------------------
%% @doc Encodes data according to given ecoding
%%--------------------------------------------------------------------
-spec encode(Data :: binary(), Encoding :: binary()) -> binary().
encode(Data, Encoding) when Encoding =:= <<"base64">> ->
    base64:encode(Data);
encode(Data, _) ->
    Data.

%%--------------------------------------------------------------------
%% @doc @equiv write_body_to_file(Req, State, Offset, true)
%%--------------------------------------------------------------------
-spec write_body_to_file(req(), #{}, integer()) -> {boolean(), req(), #{}}.
write_body_to_file(Req, State, Offset) ->
    write_body_to_file(Req, State, Offset, true).

%%--------------------------------------------------------------------
%% @doc
%% Reads request's body and writes it to file obtained from state.
%% This callback return value is compatibile with put requests.
%% @end
%%--------------------------------------------------------------------
-spec write_body_to_file(req(), #{}, integer(), boolean()) -> {boolean(), req(), #{}}.
write_body_to_file(Req, #{path := Path, auth := Auth} = State, Offset, RemoveIfFails) ->
    ?critical("1"),
    {Status, Chunk, Req1} = cowboy_req:body(Req),
    ?critical("2"),
    {ok, FileHandle} = onedata_file_api:open(Auth, {path, Path}, write),
    case onedata_file_api:write(FileHandle, Offset, Chunk) of
        {ok, _NewHandle, Bytes} when is_integer(Bytes) ->
            case Status of
                more -> write_body_to_file(Req1, State, Offset + Bytes);
                ok -> {true, Req1, State}
            end;
        _ -> %todo handle write file forbidden
            case RemoveIfFails of
                true -> onedata_file_api:unlink(FileHandle);
                false -> ok
            end,
            throw(?write_object_unknown_error)
    end.
=======
%%%===================================================================
>>>>>>> d5701271
<|MERGE_RESOLUTION|>--- conflicted
+++ resolved
@@ -143,17 +143,7 @@
 
 %%%===================================================================
 %%% Internal functions
-<<<<<<< HEAD
 %%%===================================================================
-
-%%--------------------------------------------------------------------
-%% @doc Encodes data according to given ecoding
-%%--------------------------------------------------------------------
--spec encode(Data :: binary(), Encoding :: binary()) -> binary().
-encode(Data, Encoding) when Encoding =:= <<"base64">> ->
-    base64:encode(Data);
-encode(Data, _) ->
-    Data.
 
 %%--------------------------------------------------------------------
 %% @doc @equiv write_body_to_file(Req, State, Offset, true)
@@ -170,9 +160,7 @@
 %%--------------------------------------------------------------------
 -spec write_body_to_file(req(), #{}, integer(), boolean()) -> {boolean(), req(), #{}}.
 write_body_to_file(Req, #{path := Path, auth := Auth} = State, Offset, RemoveIfFails) ->
-    ?critical("1"),
     {Status, Chunk, Req1} = cowboy_req:body(Req),
-    ?critical("2"),
     {ok, FileHandle} = onedata_file_api:open(Auth, {path, Path}, write),
     case onedata_file_api:write(FileHandle, Offset, Chunk) of
         {ok, _NewHandle, Bytes} when is_integer(Bytes) ->
@@ -186,7 +174,4 @@
                 false -> ok
             end,
             throw(?write_object_unknown_error)
-    end.
-=======
-%%%===================================================================
->>>>>>> d5701271
+    end.