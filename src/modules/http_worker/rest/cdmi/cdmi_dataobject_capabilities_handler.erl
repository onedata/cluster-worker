--- conflicted
+++ resolved
@@ -95,24 +95,16 @@
   prepare_capability_ans(Tail);
 %%   [{<<"objectID">>, ?dataobject_capability_id} | prepare_capability_ans(Tail)];
 prepare_capability_ans([<<"objectName">> | Tail]) ->
-<<<<<<< HEAD
   [
-      {<<"objectName">>,
-      utils:ensure_path_ends_with_slash(filename:basename(?dataobject_capability_path))}
+    {<<"objectName">>, 
+      str_utils:ensure_ends_with_slash(filename:basename(?dataobject_capability_path))}
     | prepare_capability_ans(Tail)
   ];
 prepare_capability_ans([<<"parentURI">> | Tail]) ->
   [
-      {<<"parentURI">>,
-      utils:ensure_unicode_binary(?root_capability_path)}
-      | prepare_capability_ans(Tail)
+    {<<"parentURI">>, ?root_capability_path} 
+    | prepare_capability_ans(Tail)
   ];
-=======
-  [{<<"objectName">>, str_utils:ensure_ends_with_slash(filename:basename(?dataobject_capability_path))}
-    | prepare_capability_ans(Tail)];
-prepare_capability_ans([<<"parentURI">> | Tail]) ->
-  [{<<"parentURI">>, ?root_capability_path} | prepare_capability_ans(Tail)];
->>>>>>> d5701271
 %% todo uncomment when ID'll be used
 prepare_capability_ans([<<"parentID">> | Tail]) ->
   prepare_capability_ans(Tail);
