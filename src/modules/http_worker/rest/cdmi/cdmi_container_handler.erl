%%%--------------------------------------------------------------------
%%% @author Tomasz Lichon
%%% @copyright (C) 2015 ACK CYFRONET AGH
%%% This software is released under the MIT license
%%% cited in 'LICENSE.txt'.
%%% @end
%%%--------------------------------------------------------------------
%%% @doc This is a cowboy handler module, implementing cowboy_rest interface.
%%% It handles cdmi container PUT, GET and DELETE requests
%%% @end
%%%--------------------------------------------------------------------
-module(cdmi_container_handler).
-author("Tomasz Lichon").

-include("modules/http_worker/http_common.hrl").
-include("modules/http_worker/rest/cdmi/cdmi_errors.hrl").
-include_lib("ctool/include/posix/file_attr.hrl").
<<<<<<< HEAD
=======
-include_lib("ctool/include/posix/errors.hrl").
>>>>>>> 14140caa

-define(default_get_dir_opts, [<<"objectType">>, <<"objectID">>,
    <<"objectName">>, <<"parentURI">>, <<"parentID">>, <<"capabilitiesURI">>,
    <<"completionStatus">>, <<"metadata">>, <<"childrenrange">>, <<"children">>]).

% exclusive body fields
-define(keys_required_to_be_exclusive, [<<"deserialize">>, <<"copy">>,
    <<"move">>, <<"reference">>, <<"deserializevalue">>, <<"value">>]).

%% API
-export([rest_init/2, terminate/3, allowed_methods/2, malformed_request/2,
    is_authorized/2, resource_exists/2, content_types_provided/2,
    content_types_accepted/2, delete_resource/2]).

%% Content type routing functions
-export([get_cdmi/2, put_cdmi/2, put_binary/2]).

%%%===================================================================
%%% API
%%%===================================================================

%%--------------------------------------------------------------------
%% @doc @equiv pre_handler:rest_init/2
%%--------------------------------------------------------------------
-spec rest_init(cowboy_req:req(), term()) -> {ok, req(), term()} | {shutdown, req()}.
rest_init(Req, _Opts) ->
    {ok, Req, #{}}.

%%--------------------------------------------------------------------
%% @doc @equiv pre_handler:terminate/3
%%--------------------------------------------------------------------
-spec terminate(Reason :: term(), req(), #{}) -> ok.
terminate(_, _, _) ->
    ok.

%%--------------------------------------------------------------------
%% @doc @equiv pre_handler:allowed_methods/2
%%--------------------------------------------------------------------
-spec allowed_methods(req(), #{} | {error, term()}) -> {[binary()], req(), #{}}.
allowed_methods(Req, State) ->
    {[<<"PUT">>, <<"GET">>, <<"DELETE">>], Req, State}.

%%--------------------------------------------------------------------
%% @doc @equiv pre_handler:malformed_request/2
%%--------------------------------------------------------------------
-spec malformed_request(req(), #{}) -> {boolean(), req(), #{}}.
malformed_request(Req, State) ->
    cdmi_arg_parser:malformed_request(Req, State).

%%--------------------------------------------------------------------
%% @doc @equiv pre_handler:is_authorized/2
%%--------------------------------------------------------------------
-spec is_authorized(req(), #{}) -> {boolean(), req(), #{}}.
is_authorized(Req, State) ->
    rest_auth:is_authorized(Req, State).

%%--------------------------------------------------------------------
%% @doc @equiv pre_handler:resource_exists/2
%%--------------------------------------------------------------------
-spec resource_exists(req(), #{}) -> {boolean(), req(), #{}}.
resource_exists(Req, State) ->
    cdmi_existence_checker:container_resource_exists(Req, State).

%%--------------------------------------------------------------------
%% @doc @equiv pre_handler:content_types_provided/2
%%--------------------------------------------------------------------
-spec content_types_provided(req(), #{}) ->
    {[{binary(), atom()}], req(), #{}}.
content_types_provided(Req, State) ->
    {[
        {<<"application/cdmi-container">>, get_cdmi}
    ], Req, State}.

%%--------------------------------------------------------------------
%% @doc @equiv pre_handler:content_types_accepted/2
%%--------------------------------------------------------------------
-spec content_types_accepted(req(), #{}) ->
    {[{binary(), atom()}], req(), #{}}.
content_types_accepted(Req, State) ->
    {[
        {<<"application/cdmi-container">>, put_cdmi},
        {'*', put_binary}
    ], Req, State}.

%%--------------------------------------------------------------------
%% @doc @equiv pre_handler:delete_resource/2
%%--------------------------------------------------------------------
-spec delete_resource(req(), #{}) -> {term(), req(), #{}}.
delete_resource(Req, State) ->
    {true, Req, State}.

%%%===================================================================
%%% Content type handler functions
%%%===================================================================

%%--------------------------------------------------------------------
%% @doc Handles GET with "application/cdmi-container" content-type
%%--------------------------------------------------------------------
-spec get_cdmi(req(), #{}) -> {term(), req(), #{}}.
<<<<<<< HEAD
get_cdmi(Req, #{options := Options} = State) ->
    NewOptions = case Options of
                     [] -> ?default_get_dir_opts;
                     _ -> Options
                 end,
    DirCdmi = cdmi_container_answer:prepare(NewOptions, State#{optionss := NewOptions}),
    Response = json:encode({struct, DirCdmi}),
    {Response, Req, State}.
=======
get_cdmi(_, #{cdmi_version := undefined}) ->
    throw(?no_version_given);
get_cdmi(Req, State) ->
    {<<"ok">>, Req, State}.
>>>>>>> 14140caa

%%--------------------------------------------------------------------
%% @doc Handles PUT with "application/cdmi-container" content-type
%%--------------------------------------------------------------------
-spec put_cdmi(req(), #{}) -> {term(), req(), #{}}.
put_cdmi(_, #{cdmi_version := undefined}) ->
    throw(?no_version_given);
<<<<<<< HEAD
put_cdmi(Req, State = #{identity := Identity, path := Path, attributes := Attrs,
         options := Opts}) ->
    {ok, Body, Req1} = parse_body(Req),
=======
put_cdmi(Req, State = #{auth := Auth, path := Path, options := Opts}) ->
    {ok, Body, Req1} = parse_body(Req),
    Attrs = get_attr(Auth, Path),
>>>>>>> 14140caa

    % create dir using mkdir/cp/mv
    RequestedCopyURI = proplists:get_value(<<"copy">>, Body),
    RequestedMoveURI = proplists:get_value(<<"move">>, Body),
    {ok, OperationPerformed} =
        case {Attrs, RequestedCopyURI, RequestedMoveURI} of
            {undefined, undefined, undefined} ->
<<<<<<< HEAD
                {onedata_file_api:mkdir(Identity, Path), created};
=======
                {onedata_file_api:mkdir(Auth, Path), created};
>>>>>>> 14140caa
            {#file_attr{}, undefined, undefined} ->
                {ok, none};
            {undefined, CopyURI, undefined} ->
                {onedata_file_api:cp({path, CopyURI}, Path), copied};
            {undefined, undefined, MoveURI} ->
                {onedata_file_api:mv({path, MoveURI}, Path), movied}
        end,

    %update metadata and return result
    RequestedUserMetadata = proplists:get_value(<<"metadata">>, Body),
    case OperationPerformed of
        none ->
<<<<<<< HEAD
            URIMetadataNames =
                [MetadataName || {OptKey, MetadataName} <- Opts, OptKey == <<"metadata">>],
            ok = cdmi_metadata:update_user_metadata(
                    Path, RequestedUserMetadata, URIMetadataNames),
            {true, Req1, State};
        _  ->
            {ok, NewAttrs} = onedata_file_api:stat(Identity, {path, Path}),
            ok = cdmi_metadata:update_user_metadata(Path, RequestedUserMetadata),
            Answer =
                cdmi_container_answer:prepare(
                    ?default_get_dir_opts,
                    State#{attributes => NewAttrs,
                    opts => ?default_get_dir_opts}
                ),
=======
            URIMetadataNames = [MetadataName || {OptKey, MetadataName} <- Opts, OptKey == <<"metadata">>],
            ok = cdmi_metadata:update_user_metadata(Path, RequestedUserMetadata, URIMetadataNames),
            {true, Req1, State};
        _  ->
            {ok, NewAttrs} = onedata_file_api:stat(Auth, {path, Path}),
            ok = cdmi_metadata:update_user_metadata(Path, RequestedUserMetadata),
            Answer = cdmi_container_answer:prepare(?default_get_dir_opts, State#{attributes => NewAttrs, opts => ?default_get_dir_opts}),
>>>>>>> 14140caa
            Response = json:encode(Answer),
            Req2 = cowboy_req:set_resp_body(Response, Req1),
            {true, Req2, State}
    end.

%%--------------------------------------------------------------------
%% @doc
%% Handles PUT without cdmi content-type
%% @end
%%--------------------------------------------------------------------
-spec put_binary(req(), #{}) -> {term(), req(), #{}}.
<<<<<<< HEAD
put_binary(Req, State = #{identity := Identity, path := Path}) ->
    ok = onedata_file_api:mkdir(Identity, Path),
=======
put_binary(Req, State = #{auth := Auth, path := Path}) ->
    ok = onedata_file_api:mkdir(Auth, Path),
>>>>>>> 14140caa
    {true, Req, State}.

%%%===================================================================
%%% Internal functions
%%%===================================================================

%%--------------------------------------------------------------------
%% @doc Reads whole body and decodes it as json.
%%--------------------------------------------------------------------
-spec parse_body(cowboy_req:req()) -> {ok, list(), cowboy_req:req()}.
parse_body(Req) ->
    {ok, RawBody, Req1} = cowboy_req:body(Req),
    Body = json:decode(RawBody),
    ok = validate_body(Body),
    {ok, Body, Req1}.

%%--------------------------------------------------------------------
%% @doc Validates correctness of request's body.
%%--------------------------------------------------------------------
-spec validate_body(list()) -> ok | no_return().
validate_body(Body) ->
    Keys = proplists:get_keys(Body),
    KeySet = sets:from_list(Keys),
    ExclusiveRequiredKeysSet = sets:from_list(?keys_required_to_be_exclusive),
    case length(Keys) =:= length(Body) of
        true ->
            case sets:size(sets:intersection(KeySet, ExclusiveRequiredKeysSet)) of
                N when N > 1 -> throw(?conflicting_body_fields);
                _ -> ok
            end;
        false -> throw(?duplicated_body_fields)
<<<<<<< HEAD
=======
    end.

%%--------------------------------------------------------------------
%% @doc Gets attributes of file, returns undefined when file does not exist
%%--------------------------------------------------------------------
-spec get_attr(onedata_auth_api:auth(), onedata_file_api:file_path()) ->
    onedata_file_api:file_attributes() | undefined.
get_attr(Auth, Path) ->
    case onedata_file_api:stat(Auth, {path, Path}) of
        {ok, Attrs} -> Attrs;
        {error, ?ENOENT} -> undefined
>>>>>>> 14140caa
    end.<|MERGE_RESOLUTION|>--- conflicted
+++ resolved
@@ -15,10 +15,7 @@
 -include("modules/http_worker/http_common.hrl").
 -include("modules/http_worker/rest/cdmi/cdmi_errors.hrl").
 -include_lib("ctool/include/posix/file_attr.hrl").
-<<<<<<< HEAD
-=======
 -include_lib("ctool/include/posix/errors.hrl").
->>>>>>> 14140caa
 
 -define(default_get_dir_opts, [<<"objectType">>, <<"objectID">>,
     <<"objectName">>, <<"parentURI">>, <<"parentID">>, <<"capabilitiesURI">>,
@@ -118,7 +115,6 @@
 %% @doc Handles GET with "application/cdmi-container" content-type
 %%--------------------------------------------------------------------
 -spec get_cdmi(req(), #{}) -> {term(), req(), #{}}.
-<<<<<<< HEAD
 get_cdmi(Req, #{options := Options} = State) ->
     NewOptions = case Options of
                      [] -> ?default_get_dir_opts;
@@ -127,12 +123,6 @@
     DirCdmi = cdmi_container_answer:prepare(NewOptions, State#{optionss := NewOptions}),
     Response = json:encode({struct, DirCdmi}),
     {Response, Req, State}.
-=======
-get_cdmi(_, #{cdmi_version := undefined}) ->
-    throw(?no_version_given);
-get_cdmi(Req, State) ->
-    {<<"ok">>, Req, State}.
->>>>>>> 14140caa
 
 %%--------------------------------------------------------------------
 %% @doc Handles PUT with "application/cdmi-container" content-type
@@ -140,15 +130,9 @@
 -spec put_cdmi(req(), #{}) -> {term(), req(), #{}}.
 put_cdmi(_, #{cdmi_version := undefined}) ->
     throw(?no_version_given);
-<<<<<<< HEAD
-put_cdmi(Req, State = #{identity := Identity, path := Path, attributes := Attrs,
-         options := Opts}) ->
-    {ok, Body, Req1} = parse_body(Req),
-=======
 put_cdmi(Req, State = #{auth := Auth, path := Path, options := Opts}) ->
     {ok, Body, Req1} = parse_body(Req),
     Attrs = get_attr(Auth, Path),
->>>>>>> 14140caa
 
     % create dir using mkdir/cp/mv
     RequestedCopyURI = proplists:get_value(<<"copy">>, Body),
@@ -156,11 +140,7 @@
     {ok, OperationPerformed} =
         case {Attrs, RequestedCopyURI, RequestedMoveURI} of
             {undefined, undefined, undefined} ->
-<<<<<<< HEAD
-                {onedata_file_api:mkdir(Identity, Path), created};
-=======
                 {onedata_file_api:mkdir(Auth, Path), created};
->>>>>>> 14140caa
             {#file_attr{}, undefined, undefined} ->
                 {ok, none};
             {undefined, CopyURI, undefined} ->
@@ -173,14 +153,13 @@
     RequestedUserMetadata = proplists:get_value(<<"metadata">>, Body),
     case OperationPerformed of
         none ->
-<<<<<<< HEAD
             URIMetadataNames =
                 [MetadataName || {OptKey, MetadataName} <- Opts, OptKey == <<"metadata">>],
             ok = cdmi_metadata:update_user_metadata(
                     Path, RequestedUserMetadata, URIMetadataNames),
             {true, Req1, State};
         _  ->
-            {ok, NewAttrs} = onedata_file_api:stat(Identity, {path, Path}),
+            {ok, NewAttrs} = onedata_file_api:stat(Auth, {path, Path}),
             ok = cdmi_metadata:update_user_metadata(Path, RequestedUserMetadata),
             Answer =
                 cdmi_container_answer:prepare(
@@ -188,15 +167,6 @@
                     State#{attributes => NewAttrs,
                     opts => ?default_get_dir_opts}
                 ),
-=======
-            URIMetadataNames = [MetadataName || {OptKey, MetadataName} <- Opts, OptKey == <<"metadata">>],
-            ok = cdmi_metadata:update_user_metadata(Path, RequestedUserMetadata, URIMetadataNames),
-            {true, Req1, State};
-        _  ->
-            {ok, NewAttrs} = onedata_file_api:stat(Auth, {path, Path}),
-            ok = cdmi_metadata:update_user_metadata(Path, RequestedUserMetadata),
-            Answer = cdmi_container_answer:prepare(?default_get_dir_opts, State#{attributes => NewAttrs, opts => ?default_get_dir_opts}),
->>>>>>> 14140caa
             Response = json:encode(Answer),
             Req2 = cowboy_req:set_resp_body(Response, Req1),
             {true, Req2, State}
@@ -208,13 +178,8 @@
 %% @end
 %%--------------------------------------------------------------------
 -spec put_binary(req(), #{}) -> {term(), req(), #{}}.
-<<<<<<< HEAD
-put_binary(Req, State = #{identity := Identity, path := Path}) ->
-    ok = onedata_file_api:mkdir(Identity, Path),
-=======
 put_binary(Req, State = #{auth := Auth, path := Path}) ->
     ok = onedata_file_api:mkdir(Auth, Path),
->>>>>>> 14140caa
     {true, Req, State}.
 
 %%%===================================================================
@@ -246,8 +211,6 @@
                 _ -> ok
             end;
         false -> throw(?duplicated_body_fields)
-<<<<<<< HEAD
-=======
     end.
 
 %%--------------------------------------------------------------------
@@ -259,5 +222,4 @@
     case onedata_file_api:stat(Auth, {path, Path}) of
         {ok, Attrs} -> Attrs;
         {error, ?ENOENT} -> undefined
->>>>>>> 14140caa
     end.