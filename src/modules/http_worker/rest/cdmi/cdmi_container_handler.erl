--- conflicted
+++ resolved
@@ -149,22 +149,6 @@
     RequestedUserMetadata = proplists:get_value(<<"metadata">>, Body),
     case OperationPerformed of
         none ->
-<<<<<<< HEAD
-            URIMetadataNames =
-                [MetadataName || {OptKey, MetadataName} <- Opts, OptKey == <<"metadata">>],
-            ok = cdmi_metadata:update_user_metadata(
-                    Path, RequestedUserMetadata, URIMetadataNames),
-            {true, Req1, State};
-        _  ->
-            {ok, NewAttrs} = onedata_file_api:stat(Auth, {path, Path}),
-            ok = cdmi_metadata:update_user_metadata(Path, RequestedUserMetadata),
-            Answer = 
-                cdmi_container_answer:prepare(
-                    ?DEFAULT_GET_DIR_OPTS, 
-                    State#{attributes => NewAttrs, 
-                        opts => ?DEFAULT_GET_DIR_OPTS}
-                ),
-=======
             URIMetadataNames = [MetadataName || {OptKey, MetadataName} <- Opts, OptKey == <<"metadata">>],
             ok = cdmi_metadata:update_user_metadata(Auth, {path, Path}, RequestedUserMetadata, URIMetadataNames),
             {true, Req1, State};
@@ -172,7 +156,6 @@
             {ok, NewAttrs = #file_attr{uuid = Uuid}} = onedata_file_api:stat(Auth, {path, Path}),
             ok = cdmi_metadata:update_user_metadata(Auth, {uuid, Uuid}, RequestedUserMetadata),
             Answer = cdmi_container_answer:prepare(?DEFAULT_GET_DIR_OPTS, State#{attributes => NewAttrs, opts => ?DEFAULT_GET_DIR_OPTS}),
->>>>>>> bb3633a1
             Response = json_utils:encode(Answer),
             Req2 = cowboy_req:set_resp_body(Response, Req1),
             {true, Req2, State}
