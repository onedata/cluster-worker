%%%--------------------------------------------------------------------
%%% @author Tomasz Lichon
%%% @copyright (C) 2015 ACK CYFRONET AGH
%%% This software is released under the MIT license
%%% cited in 'LICENSE.txt'.
%%% @end
%%%--------------------------------------------------------------------
%%% @doc This is a cowboy handler module, implementing cowboy_rest interface.
%%% It handles cdmi container PUT, GET and DELETE requests
%%% @end
%%%--------------------------------------------------------------------
-module(cdmi_container_handler).
-author("Tomasz Lichon").

-include("modules/http_worker/http_common.hrl").
-include("modules/http_worker/rest/cdmi/cdmi_errors.hrl").
-include_lib("ctool/include/posix/file_attr.hrl").

-define(default_get_dir_opts, [<<"objectType">>, <<"objectID">>,
    <<"objectName">>, <<"parentURI">>, <<"parentID">>, <<"capabilitiesURI">>,
    <<"completionStatus">>, <<"metadata">>, <<"childrenrange">>, <<"children">>]).

% exclusive body fields
-define(keys_required_to_be_exclusive, [<<"deserialize">>, <<"copy">>,
    <<"move">>, <<"reference">>, <<"deserializevalue">>, <<"value">>]).

%% API
-export([rest_init/2, terminate/3, allowed_methods/2, malformed_request/2,
    is_authorized/2, resource_exists/2, content_types_provided/2,
    content_types_accepted/2, delete_resource/2]).

%% Content type routing functions
-export([get_cdmi/2, put_cdmi/2, put_binary/2]).

%%%===================================================================
%%% API
%%%===================================================================

%%--------------------------------------------------------------------
%% @doc @equiv pre_handler:rest_init/2
%%--------------------------------------------------------------------
-spec rest_init(cowboy_req:req(), term()) -> {ok, req(), term()} | {shutdown, req()}.
rest_init(Req, _Opts) ->
    {ok, Req, #{}}.

%%--------------------------------------------------------------------
%% @doc @equiv pre_handler:terminate/3
%%--------------------------------------------------------------------
-spec terminate(Reason :: term(), req(), #{}) -> ok.
terminate(_, _, _) ->
    ok.

%%--------------------------------------------------------------------
%% @doc @equiv pre_handler:allowed_methods/2
%%--------------------------------------------------------------------
-spec allowed_methods(req(), #{} | {error, term()}) -> {[binary()], req(), #{}}.
allowed_methods(Req, State) ->
    {[<<"PUT">>, <<"GET">>, <<"DELETE">>], Req, State}.

%%--------------------------------------------------------------------
%% @doc @equiv pre_handler:malformed_request/2
%%--------------------------------------------------------------------
-spec malformed_request(req(), #{}) -> {boolean(), req(), #{}}.
malformed_request(Req, State) ->
    cdmi_arg_parser:malformed_request(Req, State).

%%--------------------------------------------------------------------
%% @doc @equiv pre_handler:is_authorized/2
%%--------------------------------------------------------------------
-spec is_authorized(req(), #{}) -> {boolean(), req(), #{}}.
is_authorized(Req, State) ->
    rest_auth:is_authorized(Req, State).

%%--------------------------------------------------------------------
%% @doc @equiv pre_handler:resource_exists/2
%%--------------------------------------------------------------------
-spec resource_exists(req(), #{}) -> {boolean(), req(), #{}}.
resource_exists(Req, State) ->
    cdmi_existence_checker:container_resource_exists(Req, State).

%%--------------------------------------------------------------------
%% @doc @equiv pre_handler:content_types_provided/2
%%--------------------------------------------------------------------
-spec content_types_provided(req(), #{}) ->
    {[{binary(), atom()}], req(), #{}}.
content_types_provided(Req, State) ->
    {[
        {<<"application/cdmi-container">>, get_cdmi}
    ], Req, State}.

%%--------------------------------------------------------------------
%% @doc @equiv pre_handler:content_types_accepted/2
%%--------------------------------------------------------------------
-spec content_types_accepted(req(), #{}) ->
    {[{binary(), atom()}], req(), #{}}.
content_types_accepted(Req, State) ->
    {[
        {<<"application/cdmi-container">>, put_cdmi},
        {'*', put_binary}
    ], Req, State}.

%%--------------------------------------------------------------------
%% @doc @equiv pre_handler:delete_resource/2
%%--------------------------------------------------------------------
-spec delete_resource(req(), #{}) -> {term(), req(), #{}}.
delete_resource(Req, State) ->
    {true, Req, State}.

%%%===================================================================
%%% Content type handler functions
%%%===================================================================

%%--------------------------------------------------------------------
%% @doc Handles GET with "application/cdmi-container" content-type
%%--------------------------------------------------------------------
-spec get_cdmi(req(), #{}) -> {term(), req(), #{}}.
get_cdmi(_, #{cdmi_version := undefined}) ->
    throw(?no_version_given);
get_cdmi(Req, State) ->
    {<<"ok">>, Req, State}.

%%--------------------------------------------------------------------
%% @doc Handles PUT with "application/cdmi-container" content-type
%%--------------------------------------------------------------------
-spec put_cdmi(req(), #{}) -> {term(), req(), #{}}.
put_cdmi(_, #{cdmi_version := undefined}) ->
    throw(?no_version_given);
put_cdmi(Req, State = #{identity := Identity, path := Path, attributes := Attrs, options := Opts}) ->
    {ok, Body, Req1} = parse_body(Req),

    % create dir using mkdir/cp/mv
    RequestedCopyURI = proplists:get_value(<<"copy">>, Body),
    RequestedMoveURI = proplists:get_value(<<"move">>, Body),
    {ok, OperationPerformed} =
        case {Attrs, RequestedCopyURI, RequestedMoveURI} of
            {undefined, undefined, undefined} ->
                {onedata_file_api:mkdir(Identity, Path), created};
            {#file_attr{}, undefined, undefined} ->
                {ok, none};
            {undefined, CopyURI, undefined} ->
                {onedata_file_api:cp({path, CopyURI}, Path), copied};
            {undefined, undefined, MoveURI} ->
                {onedata_file_api:mv({path, MoveURI}, Path), movied}
        end,

    %update metadata and return result
    RequestedUserMetadata = proplists:get_value(<<"metadata">>, Body),
    case OperationPerformed of
        none ->
            URIMetadataNames = [MetadataName || {OptKey, MetadataName} <- Opts, OptKey == <<"metadata">>],
            ok = cdmi_metadata:update_user_metadata(Path, RequestedUserMetadata, URIMetadataNames),
            {true, Req1, State};
        _  ->
            {ok, NewAttrs} = onedata_file_api:stat(Identity, {path, Path}),
            ok = cdmi_metadata:update_user_metadata(Path, RequestedUserMetadata),
            Answer = cdmi_container_answer:prepare(?default_get_dir_opts, State#{attributes => NewAttrs, opts => ?default_get_dir_opts}),
            Response = json:encode(Answer),
            Req2 = cowboy_req:set_resp_body(Response, Req1),
            {true, Req2, State}
    end.

%%--------------------------------------------------------------------
%% @doc
%% Handles PUT without cdmi content-type
%% @end
%%--------------------------------------------------------------------
-spec put_binary(req(), #{}) -> {term(), req(), #{}}.
<<<<<<< HEAD
put_binary(Req, State = #{identity := Identity, path := Path}) ->
    ok = onedata_file_api:mkdir(Identity, Path),
    {true, Req, State}.

%%%===================================================================
%%% Internal functions
%%%===================================================================

%%--------------------------------------------------------------------
%% @doc Reads whole body and decodes it as json.
%%--------------------------------------------------------------------
-spec parse_body(cowboy_req:req()) -> {ok, list(), cowboy_req:req()}.
parse_body(Req) ->
    {ok, RawBody, Req1} = cowboy_req:body(Req),
    Body = json:decode(RawBody),
    ok = validate_body(Body),
    {ok, Body, Req1}.

%%--------------------------------------------------------------------
%% @doc Validates correctness of request's body.
%%--------------------------------------------------------------------
-spec validate_body(list()) -> ok | no_return().
validate_body(Body) ->
    Keys = proplists:get_keys(Body),
    KeySet = sets:from_list(Keys),
    ExclusiveRequiredKeysSet = sets:from_list(?keys_required_to_be_exclusive),
    case length(Keys) =:= length(Body) of
        true ->
            case sets:size(sets:intersection(KeySet, ExclusiveRequiredKeysSet)) of
                N when N > 1 -> throw(?conflicting_body_fields);
                _ -> ok
            end;
        false -> throw(?duplicated_body_fields)
    end.
=======
put_binary(Req, State = #{auth := Auth, path := Path}) ->
    ok = onedata_file_api:mkdir(Auth, Path),
    {true, Req, State}.
>>>>>>> 690c2078
<|MERGE_RESOLUTION|>--- conflicted
+++ resolved
@@ -165,9 +165,8 @@
 %% @end
 %%--------------------------------------------------------------------
 -spec put_binary(req(), #{}) -> {term(), req(), #{}}.
-<<<<<<< HEAD
-put_binary(Req, State = #{identity := Identity, path := Path}) ->
-    ok = onedata_file_api:mkdir(Identity, Path),
+put_binary(Req, State = #{auth := Auth, path := Path}) ->
+    ok = onedata_file_api:mkdir(Auth, Path),
     {true, Req, State}.
 
 %%%===================================================================
@@ -199,9 +198,4 @@
                 _ -> ok
             end;
         false -> throw(?duplicated_body_fields)
-    end.
-=======
-put_binary(Req, State = #{auth := Auth, path := Path}) ->
-    ok = onedata_file_api:mkdir(Auth, Path),
-    {true, Req, State}.
->>>>>>> 690c2078
+    end.