%%%-------------------------------------------------------------------
%%% @author Krzysztof Trzepla
%%% @copyright (C) 2017 ACK CYFRONET AGH
%%% This software is released under the MIT license
%%% cited in 'LICENSE.txt'.
%%% @end
%%%-------------------------------------------------------------------
%%% @doc
%%% This module is responsible for handling requests batch to a datastore
%%% document and applying them on a datastore cache.
%%% @end
%%%-------------------------------------------------------------------
-module(datastore_cache_writer).
-author("Krzysztof Trzepla").

-include("global_definitions.hrl").
-include("modules/datastore/datastore_links.hrl").
-include_lib("ctool/include/logging.hrl").

%% API
-export([start_link/1, save_master_pid/1, get_master_pid/0]).

%% gen_server callbacks
-export([init/1, handle_call/3, handle_cast/2, handle_info/2, terminate/2,
    code_change/3]).

-record(state, {
    master_pid :: pid(),
    disc_writer_pid :: pid(),
    cached_keys_to_flush = #{} :: cached_keys(),
    keys_in_flush = #{} :: #{key() => reference()},
    keys_to_inactivate = #{} :: cached_keys(),
    keys_to_expire = #{} :: #{key() => {erlang:timestamp(), non_neg_integer()}},
    flush_times = #{} :: #{key() => erlang:timestamp()},
    requests_ref = undefined :: undefined | reference(),
    flush_timer :: undefined | reference(),
    inactivate_timer :: undefined | reference(),
    link_tokens = #{} :: cached_token_map()
}).

-type ctx() :: datastore:ctx().
-type key() :: datastore:key().
-type tree_id() :: datastore_links:tree_id().
-type tree() :: datastore_links:tree().
-type mask() :: datastore_links_mask:mask().
-type batch() :: datastore_doc_batch:batch().
-type cached_keys() :: datastore_doc_batch:cached_keys().
-type request() :: term().
-type state() :: #state{}.
-type cached_token_map() ::
    #{reference() =>{datastore_links_iter:token(), erlang:timestamp()}}.

-define(REV_LENGTH,
    application:get_env(cluster_worker, datastore_links_rev_length, 16)).

-define(DEFAULT_FLUSH_DELAY, timer:seconds(1)).
-define(FAST_FLUSH_DELAY, 100).

%%%===================================================================
%%% API
%%%===================================================================

%%--------------------------------------------------------------------
%% @doc
%% Starts and links datastore cache writer process to the caller.
%% @end
%%--------------------------------------------------------------------
-spec start_link(pid()) -> {ok, pid()} | {error, term()}.
start_link(MasterPid) ->
    gen_server:start_link(?MODULE, [MasterPid], []).

%%--------------------------------------------------------------------
%% @doc
%% Saves pid of master process in memory.
%% @end
%%--------------------------------------------------------------------
-spec save_master_pid(pid()) -> ok.
save_master_pid(MasterPid) ->
    put(tp_master, MasterPid),
    ok.

%%--------------------------------------------------------------------
%% @doc
%% Gets pid of master process from memory.
%% @end
%%--------------------------------------------------------------------
-spec get_master_pid() -> pid() | undefined.
get_master_pid() ->
    get(tp_master).

%%%===================================================================
%%% gen_server callbacks
%%%===================================================================

%%--------------------------------------------------------------------
%% @private
%% @doc
%% Initializes datastore cache writer process.
%% @end
%%--------------------------------------------------------------------
-spec init(Args :: term()) ->
    {ok, State :: state()} | {ok, State :: state(), timeout() | hibernate} |
    {stop, Reason :: term()} | ignore.
init([MasterPid]) ->
    {ok, DiscWriterPid} = datastore_disc_writer:start_link(MasterPid, self()),
    save_master_pid(MasterPid),
    {ok, #state{master_pid = MasterPid, disc_writer_pid = DiscWriterPid}}.

%%--------------------------------------------------------------------
%% @private
%% @doc
%% Handles call messages.
%% @end
%%--------------------------------------------------------------------
-spec handle_call(Request :: term(), From :: {pid(), Tag :: term()},
    State :: state()) ->
    {reply, Reply :: term(), NewState :: state()} |
    {reply, Reply :: term(), NewState :: state(), timeout() | hibernate} |
    {noreply, NewState :: state()} |
    {noreply, NewState :: state(), timeout() | hibernate} |
    {stop, Reason :: term(), Reply :: term(), NewState :: state()} |
    {stop, Reason :: term(), NewState :: state()}.
handle_call({handle, Ref, Requests}, From, State = #state{master_pid = Pid}) ->
    gen_server:reply(From, ok),
    State2 = handle_requests(Requests, State#state{requests_ref = Ref}),
    gen_server:cast(Pid, {mark_cache_writer_idle, Ref}),
    {noreply, schedule_flush(State2)};
handle_call(terminate, _From, #state{
    requests_ref = undefined,
    cached_keys_to_flush = #{},
    keys_to_expire = #{},
    keys_to_inactivate = ToInactivate,
    disc_writer_pid = Pid} = State) ->
    catch gen_server:call(Pid, terminate, infinity),
    datastore_cache:inactivate(ToInactivate),
    {stop, normal, ok, State};
handle_call(terminate, _From, State) ->
    {reply, working, State};
handle_call({terminate, Requests}, _From, State) ->
    State2 = #state{
        keys_to_inactivate = ToInactivate,
        disc_writer_pid = Pid} = handle_requests(Requests, State),
    catch gen_server:call(Pid, terminate, infinity),
    datastore_cache:inactivate(ToInactivate),
    {stop, normal, ok, State2};
handle_call(Request, _From, State = #state{}) ->
    ?log_bad_request(Request),
    {noreply, State}.

%%--------------------------------------------------------------------
%% @private
%% @doc
%% Handles cast messages.
%% @end
%%--------------------------------------------------------------------
-spec handle_cast(Request :: term(), State :: state()) ->
    {noreply, NewState :: state()} |
    {noreply, NewState :: state(), timeout() | hibernate} |
    {stop, Reason :: term(), NewState :: state()}.
handle_cast({flushed, Ref, NotFlushed}, State = #state{
    cached_keys_to_flush = CachedKeys,
    requests_ref = CurrentRef,
    master_pid = Pid,
    keys_in_flush = KIF,
    keys_to_expire = ToExpire,
    flush_times = FT
}) ->
    NewKeys = maps:merge(NotFlushed, CachedKeys),

    Timestamp = os:timestamp(),
    {KIF2, FT2, Flushed} = case application:get_env(?CLUSTER_WORKER_APP_NAME, tp_fast_flush, on) of
        on ->
            Filtered = maps:filter(fun(_K, {V, _}) ->
                V =/= Ref
            end, KIF),

            Flushed0 = maps:without(maps:keys(Filtered), KIF),
            NewFT = maps:fold(fun(K, _V, Acc) ->
                maps:put(K, Timestamp, Acc)
            end, FT, Flushed0),

            {Filtered, NewFT, Flushed0};
        _ ->
            {#{}, #{}, KIF}
    end,

    NewRef = case Ref of
        CurrentRef -> undefined;
        _ -> CurrentRef
    end,

    ToExpire2 = maps:fold(fun
        (K, {_, #{expiry := Expiry, disc_driver := undefined}}, Acc)
            when Expiry > 0 ->
            % Save expiry in us (to compare with timer:now_diff fun result)
            maps:put(K, {Timestamp, Expiry * 1000000}, Acc);
        (_, _, Acc) ->
            Acc
    end, ToExpire, Flushed),

    tp_router:update_process_size(Pid, maps:size(NewKeys)),
    {noreply, check_inactivate(schedule_flush(State#state{
        cached_keys_to_flush = NewKeys,
        flush_timer = undefined,
        requests_ref = NewRef,
        keys_in_flush = KIF2,
        keys_to_expire = ToExpire2,
        flush_times = FT2
<<<<<<< HEAD
    }, 100))};
=======
    }, ?FAST_FLUSH_DELAY))};
>>>>>>> 7d8b75b4
handle_cast(Request, #state{} = State) ->
    ?log_bad_request(Request),
    {noreply, State}.

%%--------------------------------------------------------------------
%% @private
%% @doc
%% Handles all non call/cast messages.
%% @end
%%--------------------------------------------------------------------
-spec handle_info(Info :: timeout() | term(), State :: state()) ->
    {noreply, NewState :: state()} |
    {noreply, NewState :: state(), timeout() | hibernate} |
    {stop, Reason :: term(), NewState :: state()}.
handle_info(flush, State = #state{
    disc_writer_pid = Pid,
    requests_ref = Ref,
    keys_in_flush = KiF,
    cached_keys_to_flush = CachedKeys,
    keys_to_inactivate = ToInactivate,
    flush_times = FT
}) ->
    {NewCachedKeys, NewKiF, NewFT, State2} =
        case application:get_env(?CLUSTER_WORKER_APP_NAME, tp_fast_flush, on) of
<<<<<<< HEAD
        on ->
            KiFKeys = maps:keys(KiF),
            ToFlush0 = maps:without(KiFKeys, CachedKeys),

            Cooldown = application:get_env(?CLUSTER_WORKER_APP_NAME,
                flush_key_cooldown_sek, 3),
            CooldownUS = timer:seconds(Cooldown) * 1000,

            Now = os:timestamp(),
            ToFlush = maps:filter(fun(K, _V) ->
                FlushTime = maps:get(K, FT, {0,0,0}),
                timer:now_diff(Now, FlushTime) > CooldownUS
            end, ToFlush0),

            case {maps:size(ToFlush), maps:size(ToFlush0)} of
                {0, 0} ->
                    {CachedKeys, KiF, FT, State#state{flush_timer = undefined}};
                {0, _} ->
                    {CachedKeys, KiF, FT, schedule_flush(State#state{flush_timer = undefined})};
                _ ->
                    Waiting = maps:without(maps:keys(ToFlush), CachedKeys),

                    KiF2 = maps:fold(fun(K, Ctx, Acc) ->
                        maps:put(K, {Ref, Ctx}, Acc)
                    end, KiF, ToFlush),

                    % TODO VFS-4221 - remove datastore_disc_writer
                    ToFlush2 = maps:map(fun
                        (_K, #{
                            disc_driver_ctx := DiscCtx
                        } = Ctx) ->
                            maps:put(disc_driver_ctx,
                                maps:put(answer_to, Pid, DiscCtx), Ctx);
                        (_K, Ctx) ->
                            Ctx
                    end, ToFlush),

                    case maps:size(Waiting) of
                        0 ->
                            tp_router:delete_process_size(Pid);
                        Size ->
                            tp_router:update_process_size(Pid, Size)
                    end,

                    Futures = datastore_disc_writer:flush_async(ToFlush2),
                    gen_server:cast(Pid, {wait_flush, Ref, Futures}),

                    Timestamp = os:timestamp(),
                    FT2 = maps:fold(fun(K, _V, Acc) ->
                        maps:put(K, Timestamp, Acc)
                    end, FT, ToFlush2),

                    {Waiting, KiF2, FT2, State}
            end;
        _ ->
            tp_router:delete_process_size(Pid),
            gen_server:call(Pid, {flush, Ref, CachedKeys}, infinity),
            KiF2 = maps:fold(fun(K, Ctx, Acc) ->
                maps:put(K, {Ref, Ctx}, Acc)
            end, KiF, CachedKeys),

            {#{}, KiF2, #{}, State}
    end,
=======
            on ->
                KiFKeys = maps:keys(KiF),
                ToFlush0 = maps:without(KiFKeys, CachedKeys),

                Cooldown = application:get_env(?CLUSTER_WORKER_APP_NAME,
                    flush_key_cooldown_sek, 3),
                CooldownUS = timer:seconds(Cooldown) * 1000,

                Now = os:timestamp(),
                ToFlush = maps:filter(fun(K, _V) ->
                    FlushTime = maps:get(K, FT, {0,0,0}),
                    timer:now_diff(Now, FlushTime) > CooldownUS
                end, ToFlush0),

                case {maps:size(ToFlush), maps:size(ToFlush0)} of
                    {0, 0} ->
                        {CachedKeys, KiF, FT, State#state{flush_timer = undefined}};
                    {0, _} ->
                        {CachedKeys, KiF, FT, schedule_flush(State#state{flush_timer = undefined})};
                    _ ->
                        Waiting = maps:without(maps:keys(ToFlush), CachedKeys),

                        KiF2 = maps:fold(fun(K, Ctx, Acc) ->
                            maps:put(K, {Ref, Ctx}, Acc)
                        end, KiF, ToFlush),

                        % TODO VFS-4221 - remove datastore_disc_writer
                        ToFlush2 = maps:map(fun
                            (_K, #{
                                disc_driver_ctx := DiscCtx
                            } = Ctx) ->
                                maps:put(disc_driver_ctx,
                                    maps:put(answer_to, Pid, DiscCtx), Ctx);
                            (_K, Ctx) ->
                                Ctx
                        end, ToFlush),

                        case maps:size(Waiting) of
                            0 ->
                                tp_router:delete_process_size(Pid);
                            Size ->
                                tp_router:update_process_size(Pid, Size)
                        end,

                        Futures = datastore_disc_writer:flush_async(ToFlush2),
                        gen_server:cast(Pid, {wait_flush, Ref, Futures}),

                        Timestamp = os:timestamp(),
                        FT2 = maps:fold(fun(K, _V, Acc) ->
                            maps:put(K, Timestamp, Acc)
                        end, FT, ToFlush2),

                        {Waiting, KiF2, FT2, State}
                end;
            _ ->
                tp_router:delete_process_size(Pid),
                gen_server:call(Pid, {flush, Ref, CachedKeys}, infinity),
                KiF2 = maps:fold(fun(K, Ctx, Acc) ->
                    maps:put(K, {Ref, Ctx}, Acc)
                end, KiF, CachedKeys),

                {#{}, KiF2, #{}, State}
        end,
>>>>>>> 7d8b75b4

    case application:get_env(?CLUSTER_WORKER_APP_NAME, tp_gc, on) of
        on ->
            erlang:garbage_collect();
        _ ->
            ok
    end,

    State3 = State2#state{
        cached_keys_to_flush = NewCachedKeys,
        keys_in_flush = NewKiF,
        keys_to_inactivate = maps:merge(ToInactivate, CachedKeys),
        flush_times = NewFT
    },

    {noreply, State3};
handle_info(inactivate, #state{} = State) ->
    {noreply, check_inactivate(State#state{inactivate_timer = undefined})};
handle_info(Info, #state{} = State) ->
    ?log_bad_request(Info),
    {noreply, State}.

%%--------------------------------------------------------------------
%% @private
%% @doc
%% This function is called by a gen_server when it is about to
%% terminate. It should be the opposite of Module:init/1 and do any
%% necessary cleaning up. When it returns, the gen_server terminates
%% with Reason. The return value is ignored.
%% @end
%%--------------------------------------------------------------------
-spec terminate(Reason :: (normal | shutdown | {shutdown, term()} | term()),
    State :: state()) -> term().
terminate(Reason, #state{} = State) ->
    ?log_terminate(Reason, State).

%%--------------------------------------------------------------------
%% @private
%% @doc
%% Converts process state when code is changed.
%% @end
%%--------------------------------------------------------------------
-spec code_change(OldVsn :: term() | {down, term()}, State :: state(),
    Extra :: term()) -> {ok, NewState :: state()} | {error, Reason :: term()}.
code_change(_OldVsn, State, _Extra) ->
    {ok, State}.

%%%===================================================================
%%% Internal functions
%%%===================================================================

%%--------------------------------------------------------------------
%% @private
%% @doc
%% Handles requests.
%% @end
%%--------------------------------------------------------------------
-spec handle_requests(list(), state()) -> state().
handle_requests(Requests, State = #state{
    cached_keys_to_flush = CachedKeys,
    master_pid = Pid,
    link_tokens = LT
}) ->
    Batch = datastore_doc_batch:init(),
    {Responses, Batch2, LT2} = batch_requests(Requests, [], Batch, LT),
    Batch3 = datastore_doc_batch:apply(Batch2),
    Batch4 = send_responses(Responses, Batch3),
    CachedKeys2 = datastore_doc_batch:terminate(Batch4),

    NewKeys = maps:merge(CachedKeys, CachedKeys2),
    tp_router:update_process_size(Pid, maps:size(NewKeys)),

    State#state{cached_keys_to_flush = NewKeys, link_tokens = LT2}.

%%--------------------------------------------------------------------
%% @private
%% @doc
%% Batches requests.
%% @end
%%--------------------------------------------------------------------
-spec batch_requests(list(), list(), batch(), cached_token_map()) ->
    {list(), batch(), cached_token_map()}.
batch_requests([], Responses, Batch, LinkTokens) ->
    {lists:reverse(Responses), Batch, LinkTokens};
batch_requests([{Pid, Ref, Request} | Requests], Responses, Batch, LinkTokens) ->
    case batch_request(Request, Batch, LinkTokens) of
        {Response, Batch2, LinkTokens2} ->
            batch_requests(Requests, [{Pid, Ref, Response} | Responses],
                Batch2, LinkTokens2);
        {Response, Batch2} ->
            % Request does not use tokens
            batch_requests(Requests, [{Pid, Ref, Response} | Responses],
                Batch2, LinkTokens)
    end.

%%--------------------------------------------------------------------
%% @private
%% @doc
%% Batches request.
%% @end
%%--------------------------------------------------------------------
-spec batch_request(term(), batch(), cached_token_map()) ->
    {term(), batch()} | {term(), batch(), cached_token_map()}.
batch_request({create, [Ctx, Key, Doc]}, Batch, _LinkTokens) ->
    batch_apply(Batch, fun(Batch2) ->
        datastore_doc:create(set_mutator_pid(Ctx), Key, Doc, Batch2)
    end);
batch_request({save, [Ctx, Key, Doc]}, Batch, _LinkTokens) ->
    batch_apply(Batch, fun(Batch2) ->
        datastore_doc:save(set_mutator_pid(Ctx), Key, Doc, Batch2)
    end);
batch_request({update, [Ctx, Key, Diff]}, Batch, _LinkTokens) ->
    batch_apply(Batch, fun(Batch2) ->
        datastore_doc:update(set_mutator_pid(Ctx), Key, Diff, Batch2)
    end);
batch_request({update, [Ctx, Key, Diff, Doc]}, Batch, _LinkTokens) ->
    batch_apply(Batch, fun(Batch2) ->
        datastore_doc:update(set_mutator_pid(Ctx), Key, Diff, Doc, Batch2)
    end);
batch_request({fetch, [Ctx, Key]}, Batch, _LinkTokens) ->
    batch_apply(Batch, fun(Batch2) ->
        datastore_doc:fetch(set_mutator_pid(Ctx), Key, Batch2)
    end);
batch_request({delete, [Ctx, Key, Pred]}, Batch, _LinkTokens) ->
    batch_apply(Batch, fun(Batch2) ->
        datastore_doc:delete(set_mutator_pid(Ctx), Key, Pred, Batch2)
    end);
batch_request({add_links, [Ctx, Key, TreeId, Links]}, Batch, _LinkTokens) ->
    Items = case maps:get(sync_enabled, Ctx, false) of
        true ->
            lists:map(fun({LinkName, LinkTarget}) ->
                % TODO - VFS-4904 takes half of time
                LinkRev = str_utils:rand_hex(?REV_LENGTH),
                {LinkName, {LinkTarget, LinkRev}}
            end, Links);
        _ ->
            lists:map(fun({LinkName, LinkTarget}) ->
                {LinkName, {LinkTarget, undefined}}
            end, Links)
    end,
    links_tree_apply(Ctx, Key, TreeId, Batch, fun(Tree) ->
        add_links(Items, Tree, TreeId, [], [])
    end);
batch_request({check_and_add_links, [Ctx, Key, TreeId, CheckTrees, Links]}, Batch, _LinkTokens) ->
    TreesToFetch = case CheckTrees of
        all ->
            datastore_links:get_links_trees(set_mutator_pid(Ctx), Key, Batch);
        [TreeId] -> % tree where links are added are not fetched
            {{error, not_found}, Batch};
        [] ->
            {{error, not_found}, Batch};
        _ ->
            {{ok, CheckTrees}, Batch}
    end,
    case TreesToFetch of
        {{ok, TreeIds}, Batch2} ->
            % do not fetch tree where links are added - links will be checked during add_links execution
            {FetchResult, Batch3} = batch_request({fetch_links, [Ctx, Key, TreeIds -- [TreeId],
                lists:map(fun({Name, _}) -> Name end, Links)]}, Batch2, _LinkTokens),

            ToAdd = lists:filtermap(fun
                ({{_, {error, not_found}}, Link}) -> {true, Link};
                (_) -> false
            end, lists:zip(lists:reverse(FetchResult), Links)),
            {AddResult, Batch4} = batch_request({add_links, [Ctx, Key, TreeId, ToAdd]}, Batch3, _LinkTokens),

            {prepare_check_and_add_ans(FetchResult, AddResult), Batch4};
        {{error, not_found}, Batch2} ->
            batch_request({add_links, [Ctx, Key, TreeId, Links]}, Batch2, _LinkTokens);
        Other ->
            {generate_error_ans(length(Links), Other), Batch}
    end;
batch_request({fetch_links, [Ctx, Key, TreeIds, LinkNames]}, Batch, _LinkTokens) ->
    lists:foldl(fun(LinkName, {Responses, Batch2}) ->
        {Response, Batch4} = batch_apply(Batch2, fun(Batch3) ->
            Ctx2 = set_mutator_pid(Ctx),
            case datastore_links_iter:init(Ctx2, Key, TreeIds, Batch3) of
                {ok, ForestIt} ->
                    {Result, ForestIt2} = datastore_links:get(LinkName, ForestIt),
                    {Result, datastore_links_iter:terminate(ForestIt2)};
                {{error, Reason}, ForestIt} ->
                    {{error, Reason}, datastore_links_iter:terminate(ForestIt)}
            end
        end),
        {[Response | Responses], Batch4}
    end, {[], Batch}, LinkNames);
batch_request({delete_links, [Ctx, Key, TreeId, Links]}, Batch, _LinkTokens) ->
    Items = lists:map(fun({LinkName, LinkRev}) ->
        Pred = fun
            ({_, Rev}) when LinkRev =/= undefined -> Rev =:= LinkRev;
            (_) -> true
        end,
        {LinkName, Pred}
    end, Links),
    links_tree_apply(Ctx, Key, TreeId, Batch, fun(Tree) ->
        delete_links(Items, Tree, [], [])
    end);
batch_request({mark_links_deleted, [Ctx, Key, TreeId, Links]}, Batch, _LinkTokens) ->
    lists:foldl(fun({LinkName, LinkRev}, {Responses, Batch2}) ->
        {Response, Batch4} = batch_apply(Batch2, fun(Batch3) ->
            links_mask_apply(Ctx, Key, TreeId, Batch3, fun(Mask) ->
                datastore_links:mark_deleted(LinkName, LinkRev, Mask)
            end)
        end),
        {[Response | Responses], Batch4}
    end, {[], Batch}, Links);
batch_request({fold_links, [Ctx, Key, TreeIds, Fun, Acc, Opts]}, Batch, LinkTokens) ->
    Ref = make_ref(),
    Batch2 = datastore_doc_batch:init_request(Ref, Batch),

    Ctx2 = set_mutator_pid(Ctx),
    CacheToken = application:get_env(?CLUSTER_WORKER_APP_NAME,
        cache_fold_token, true),

    Opts2 = case CacheToken of
        true ->
            case maps:get(token, Opts, undefined) of
                undefined ->
                    Opts;
                OriginalToken ->
                    CachedToken = get_link_token(LinkTokens, OriginalToken),
                    maps:put(token, CachedToken, Opts)
            end;
        _ ->
            Opts
    end,

    {Result, ForestIt} = datastore_links_iter:fold(Ctx2, Key, TreeIds,
        Fun, Acc, Opts2, Batch2),

    Batch3 = datastore_links_iter:terminate(ForestIt),
    case CacheToken of
        true ->
            case maps:get(token, Opts, undefined) of
                undefined ->
                    {{Ref, Result}, Batch3, LinkTokens};
                OldToken ->
                    {Result0, Token} = Result,
                    {NewToken, LinkTokens2} =
                        set_link_token(LinkTokens, Token, OldToken),
                    {{Ref, {Result0, NewToken}}, Batch3, LinkTokens2}
            end;
        _ ->
            {{Ref, Result}, Batch3, LinkTokens}
    end;
batch_request({fetch_links_trees, [Ctx, Key]}, Batch, _LinkTokens) ->
    batch_apply(Batch, fun(Batch2) ->
        datastore_links:get_links_trees(set_mutator_pid(Ctx), Key, Batch2)
    end);
batch_request({Function, Args}, Batch, _LinkTokens) ->
    apply(datastore_doc_batch, Function, Args ++ [Batch]).

%%--------------------------------------------------------------------
%% @private
%% @doc
%% Deletes links from tree.
%% Warning: links have to be sorted.
%% @end
%%--------------------------------------------------------------------
-spec delete_links([{datastore_links:link_name(), datastore_links:remove_pred()}],
    tree(), [{reference(), term()}], [datastore_links:link_name()]) ->
    {[{reference(), term()}], tree()}.
delete_links([], Tree, Responses, _RemovedKeys) ->
    {Responses, Tree};
delete_links([_ | LinksTail] = Links, Tree, Responses, []) ->
    {Response, Tree3} = batch_link_apply(Tree, fun(Tree2) ->
        datastore_links:delete(Links, Tree2)
    end),
    case Response of
        {Ref, {ok, [_ | RemovedKeys]}} ->
            delete_links(LinksTail, Tree3, [{Ref, ok} | Responses], RemovedKeys);
        _ ->
            delete_links(LinksTail, Tree3, [Response | Responses], [])
    end;
delete_links([_ | LinksTail], Tree, Responses, [_ | RemovedKeys]) ->
    {Response, Tree3} = batch_link_apply(Tree, fun(Tree2) ->
        {ok, Tree2}
    end),
    delete_links(LinksTail, Tree3, [Response | Responses], RemovedKeys).

%%--------------------------------------------------------------------
%% @private
%% @doc
%% Adds links to tree.
%% Warning: links have to be sorted.
%% @end
%%--------------------------------------------------------------------
-spec add_links([{datastore_links:link_name(), {datastore_links:link_target(),
    datastore_links:link_rev()}}], tree(), tree_id(), [{reference(), term()}],
    [datastore_links:link_name()]) -> {[{reference(), term()}], tree()}.
add_links([], Tree, _TreeId, Responses, _AddedKeys) ->
    {Responses, Tree};
add_links([{LinkName, {LinkTarget, LinkRev}} | LinksTail] = Links, Tree, TreeId,
    Responses, []) ->
    {Response, Tree3} = batch_link_apply(Tree, fun(Tree2) ->
        datastore_links:add(Links, Tree2)
    end),
    case Response of
        {Ref, {ok, [_ | AddedKeys]}} ->
            FinalResponse = {ok, #link{
                tree_id = TreeId,
                name = LinkName,
                target = LinkTarget,
                rev = LinkRev
            }},
            add_links(LinksTail, Tree3, TreeId,
                [{Ref, FinalResponse} | Responses], AddedKeys);
        _ ->
            add_links(LinksTail, Tree3, TreeId, [Response | Responses], [])
    end;
add_links([{LinkName, {LinkTarget, LinkRev}} | LinksTail], Tree, TreeId,
    Responses, [_ | AddedKeys]) ->
    {Response, Tree3} = batch_link_apply(Tree, fun(Tree2) ->
        {{ok, #link{
            tree_id = TreeId,
            name = LinkName,
            target = LinkTarget,
            rev = LinkRev
        }}, Tree2}
    end),
    add_links(LinksTail, Tree3, TreeId, [Response | Responses], AddedKeys).

%%--------------------------------------------------------------------
%% @private
%% @doc
%% Applies request on a batch.
%% @end
%%--------------------------------------------------------------------
-spec batch_apply(batch(), fun((batch()) -> {term(), batch()})) ->
    {{reference(), term()}, batch()}.
batch_apply(Batch, Fun) ->
    Ref = make_ref(),
    Batch2 = datastore_doc_batch:init_request(Ref, Batch),
    {Response, Batch3} = Fun(Batch2),
    {{Ref, Response}, Batch3}.

%%--------------------------------------------------------------------
%% @private
%% @doc
%% Applies request on a batch.
%% @end
%%--------------------------------------------------------------------
-spec batch_link_apply(tree(), fun((tree()) -> {term(), tree()})) ->
    {{reference(), term()}, tree()}.
batch_link_apply(Tree, Fun) ->
    Ref = make_ref(),
    Tree2 = bp_tree:update_store_state(fun(State) ->
        links_tree:update_batch(fun(Batch) ->
            datastore_doc_batch:init_request(Ref, Batch)
        end, State)
    end, Tree),
    {Response, Tree3} = Fun(Tree2),
    {{Ref, Response}, Tree3}.

%%--------------------------------------------------------------------
%% @private
%% @doc
%% Applies request on a links tree.
%% @end
%%--------------------------------------------------------------------
-spec links_tree_apply(ctx(), key(), tree_id(), batch(),
    fun((tree()) -> {term(), tree()})) -> {term(), batch()}.
links_tree_apply(Ctx, Key, TreeId, Batch, Fun) ->
    {ok, Tree} = datastore_links:init_tree(
        set_mutator_pid(Ctx), Key, TreeId, Batch
    ),
    {Result, Tree2} = Fun(Tree),
    {Result, datastore_links:terminate_tree(Tree2)}.

%%--------------------------------------------------------------------
%% @private
%% @doc
%% Applies request on a links tree mask.
%% @end
%%--------------------------------------------------------------------
-spec links_mask_apply(ctx(), key(), tree_id(), batch(),
    fun((mask()) -> {term(), mask()})) -> {term(), batch()}.
links_mask_apply(Ctx, Key, TreeId, Batch, Fun) ->
    Ctx2 = set_mutator_pid(Ctx),
    case datastore_links_mask:init(Ctx2, Key, TreeId, Batch) of
        {ok, Mask, _} ->
            case Fun(Mask) of
                {{error, Reason}, Mask2} ->
                    {_, Batch2} = datastore_links_mask:terminate(Mask2),
                    {{error, Reason}, Batch2};
                {Result, Mask2} ->
                    case datastore_links_mask:terminate(Mask2) of
                        {ok, Batch2} -> {Result, Batch2};
                        {{error, Reason}, Batch2} -> {{error, Reason}, Batch2}
                    end
            end;
        {{error, Reason}, Mask, _} ->
            {_, Batch2} = datastore_links_mask:terminate(Mask),
            {{error, Reason}, Batch2}
    end.

%%--------------------------------------------------------------------
%% @private
%% @doc
%% Sends responses.
%% @end
%%--------------------------------------------------------------------
-spec send_responses(list(), batch()) -> batch().
send_responses([], Batch) ->
    Batch;
send_responses([Response | Responses], Batch) ->
    send_response(Response, Batch),
    send_responses(Responses, Batch).

%%--------------------------------------------------------------------
%% @private
%% @doc
%% Sends response.
%% @end
%%--------------------------------------------------------------------
-spec send_response(request() | [request()], batch()) -> any().
send_response({Pid, Ref, {_ReqRef, {error, Reason}}}, _Batch) ->
    Pid ! {Ref, {error, Reason}};
send_response({Pid, Ref, {ReqRef, Response}}, Batch) ->
    case datastore_doc_batch:terminate_request(ReqRef, Batch) of
        ok -> Pid ! {Ref, Response};
        {error, Reason} -> Pid ! {Ref, {error, Reason}}
    end;
send_response({Pid, Ref, Responses}, Batch) ->
    Responses2 = lists:map(fun
        ({_ReqRef, {error, Reason}}) ->
            {error, Reason};
        ({ReqRef, Response}) ->
            case datastore_doc_batch:terminate_request(ReqRef, Batch) of
                ok -> Response;
                {error, Reason} -> {error, Reason}
            end
    end, lists:reverse(Responses)),
    Pid ! {Ref, Responses2}.

%%--------------------------------------------------------------------
%% @private
%% @doc
%% Schedules flush.
%% @end
%%--------------------------------------------------------------------
-spec schedule_flush(state()) -> state().
schedule_flush(State) ->
    Delay = application:get_env(cluster_worker, datastore_writer_flush_delay,
        ?DEFAULT_FLUSH_DELAY),
    schedule_flush(State, Delay).

%%--------------------------------------------------------------------
%% @private
%% @doc
%% Schedules flush.
%% @end
%%--------------------------------------------------------------------
-spec schedule_flush(state(), non_neg_integer()) -> state().
schedule_flush(State = #state{cached_keys_to_flush = Map}, _Delay) when map_size(Map) == 0 ->
    State;
schedule_flush(State = #state{flush_timer = OldTimer}, Delay) ->
    case {OldTimer, Delay} of
        {undefined, _} ->
            Timer = erlang:send_after(Delay, self(), flush),
            State#state{flush_timer = Timer};
<<<<<<< HEAD
        {_, 100} ->
=======
        {_, ?FAST_FLUSH_DELAY} ->
>>>>>>> 7d8b75b4
            case application:get_env(?CLUSTER_WORKER_APP_NAME, tp_fast_flush, on) of
                on ->
                    erlang:cancel_timer(OldTimer, [{async, true}, {info, false}]),
                    Timer = erlang:send_after(Delay, self(), flush),
                    State#state{flush_timer = Timer};
                _ ->
                    State
            end;
        _ ->
            State
    end.

%%--------------------------------------------------------------------
%% @private
%% @doc
%% Sets mutator pid.
%% @end
%%--------------------------------------------------------------------
-spec set_mutator_pid(ctx()) -> ctx().
set_mutator_pid(Ctx) ->
    Ctx#{mutator_pid => self()}.

%%--------------------------------------------------------------------
%% @private
%% @doc
%% Inactivates keys if too many keys are stored in state.
%% @end
%%--------------------------------------------------------------------
-spec check_inactivate(state()) -> state().
check_inactivate(#state{
    keys_to_inactivate = ToInactivate,
    cached_keys_to_flush = CachedKeys,
    keys_in_flush = KiF,
    keys_to_expire = ToExpire,
    flush_times = FT,
    link_tokens = LT,
    inactivate_timer = OldTimer
} = State) ->
    Now = os:timestamp(),

    {ToExpire2, ExpireMaxTime} =
        maps:fold(fun(K, {Timestamp, Expiry}, {Acc, MaxTime}) ->
            Diff = timer:now_diff(Now, Timestamp),
            case Diff >= Expiry of
                true ->
                    {Acc, MaxTime};
                _ ->
                    {maps:put(K, {Timestamp, Expiry}, Acc),
                        max(MaxTime, Expiry - Diff)}
            end
        end, {#{}, 1000000}, ToExpire),

    Exclude = maps:keys(CachedKeys) ++ maps:keys(KiF) ++ maps:keys(ToExpire2),
    ToInactivate2 = maps:without(Exclude, ToInactivate),
    ExcludeMap = maps:with(Exclude, ToInactivate),

    datastore_cache:inactivate(ToInactivate2),
    State2 = State#state{keys_to_inactivate = ExcludeMap,
        flush_times = maps:with(Exclude, FT)},

    MaxLinkTime = application:get_env(?CLUSTER_WORKER_APP_NAME,
        fold_cache_timeout, timer:seconds(30)),
    MaxLinkTimeUS = MaxLinkTime * 1000,
    LT2 = maps:filter(fun(_K, {_, Time}) ->
        timer:now_diff(Now, Time) =< MaxLinkTimeUS
    end, LT),

    case maps:size(ToExpire2) + maps:size(State2#state.keys_to_inactivate) == 0 orelse OldTimer =/= undefined of
        true ->
            State2#state{link_tokens = LT2, keys_to_expire = ToExpire2};
        _ ->
            Timer = erlang:send_after(ExpireMaxTime div 1000, self(), inactivate),
            State2#state{link_tokens = LT2, keys_to_expire = ToExpire2, inactivate_timer = Timer}
    end.

%%--------------------------------------------------------------------
%% @private
%% @doc
%% Gets link token from cache in batch.
%% @end
%%--------------------------------------------------------------------
-spec get_link_token(cached_token_map(), datastore_links_iter:token()) ->
    datastore_links_iter:token().
get_link_token(Tokens,
    #link_token{restart_token = {cached_token, Token}} = FullToken) ->
    {Token2, _} = maps:get(Token, Tokens, {undefined, ok}),
    FullToken#link_token{restart_token = Token2};
get_link_token(_Batch, Token) ->
    Token.

%%--------------------------------------------------------------------
%% @private
%% @doc
%% Puts link token in batch's cache.
%% @end
%%--------------------------------------------------------------------
-spec set_link_token(cached_token_map(), datastore_links_iter:token(),
    datastore_links_iter:token()) -> {datastore_links_iter:token(), cached_token_map()}.
set_link_token(Tokens, #link_token{restart_token = Token} = FullToken,
    #link_token{restart_token = {cached_token, Token2}}) ->
    {FullToken#link_token{restart_token = {cached_token, Token2}},
        maps:put(Token2, {Token, os:timestamp()}, Tokens)};
set_link_token(Tokens, Token, #link_token{} = OldToken) ->
    Token2 = erlang:make_ref(),
    set_link_token(Tokens, Token,
        OldToken#link_token{restart_token = {cached_token, Token2}});
set_link_token(Tokens, Token, _OldToken) ->
    set_link_token(Tokens, Token, #link_token{}).

-spec prepare_check_and_add_ans(list(), list()) -> list().
prepare_check_and_add_ans([], []) ->
    [];
prepare_check_and_add_ans([{_, {error, not_found}} | FetchTail], [AddAns | AddTail]) ->
    [AddAns | prepare_check_and_add_ans(FetchTail, AddTail)];
prepare_check_and_add_ans([{Ref, {ok, _}} | FetchTail], AddAnsList) ->
    [{Ref, {error, already_exists}} | prepare_check_and_add_ans(FetchTail, AddAnsList)];
prepare_check_and_add_ans([FetchAns | FetchTail], AddAnsList) ->
    [FetchAns | prepare_check_and_add_ans(FetchTail, AddAnsList)].

-spec generate_error_ans(non_neg_integer(), term()) -> list().
generate_error_ans(0, _Error) ->
    [];
generate_error_ans(N, Error) ->
    [{make_ref(), Error} | generate_error_ans(N - 1, Error)].<|MERGE_RESOLUTION|>--- conflicted
+++ resolved
@@ -206,11 +206,7 @@
         keys_in_flush = KIF2,
         keys_to_expire = ToExpire2,
         flush_times = FT2
-<<<<<<< HEAD
-    }, 100))};
-=======
     }, ?FAST_FLUSH_DELAY))};
->>>>>>> 7d8b75b4
 handle_cast(Request, #state{} = State) ->
     ?log_bad_request(Request),
     {noreply, State}.
@@ -235,71 +231,6 @@
 }) ->
     {NewCachedKeys, NewKiF, NewFT, State2} =
         case application:get_env(?CLUSTER_WORKER_APP_NAME, tp_fast_flush, on) of
-<<<<<<< HEAD
-        on ->
-            KiFKeys = maps:keys(KiF),
-            ToFlush0 = maps:without(KiFKeys, CachedKeys),
-
-            Cooldown = application:get_env(?CLUSTER_WORKER_APP_NAME,
-                flush_key_cooldown_sek, 3),
-            CooldownUS = timer:seconds(Cooldown) * 1000,
-
-            Now = os:timestamp(),
-            ToFlush = maps:filter(fun(K, _V) ->
-                FlushTime = maps:get(K, FT, {0,0,0}),
-                timer:now_diff(Now, FlushTime) > CooldownUS
-            end, ToFlush0),
-
-            case {maps:size(ToFlush), maps:size(ToFlush0)} of
-                {0, 0} ->
-                    {CachedKeys, KiF, FT, State#state{flush_timer = undefined}};
-                {0, _} ->
-                    {CachedKeys, KiF, FT, schedule_flush(State#state{flush_timer = undefined})};
-                _ ->
-                    Waiting = maps:without(maps:keys(ToFlush), CachedKeys),
-
-                    KiF2 = maps:fold(fun(K, Ctx, Acc) ->
-                        maps:put(K, {Ref, Ctx}, Acc)
-                    end, KiF, ToFlush),
-
-                    % TODO VFS-4221 - remove datastore_disc_writer
-                    ToFlush2 = maps:map(fun
-                        (_K, #{
-                            disc_driver_ctx := DiscCtx
-                        } = Ctx) ->
-                            maps:put(disc_driver_ctx,
-                                maps:put(answer_to, Pid, DiscCtx), Ctx);
-                        (_K, Ctx) ->
-                            Ctx
-                    end, ToFlush),
-
-                    case maps:size(Waiting) of
-                        0 ->
-                            tp_router:delete_process_size(Pid);
-                        Size ->
-                            tp_router:update_process_size(Pid, Size)
-                    end,
-
-                    Futures = datastore_disc_writer:flush_async(ToFlush2),
-                    gen_server:cast(Pid, {wait_flush, Ref, Futures}),
-
-                    Timestamp = os:timestamp(),
-                    FT2 = maps:fold(fun(K, _V, Acc) ->
-                        maps:put(K, Timestamp, Acc)
-                    end, FT, ToFlush2),
-
-                    {Waiting, KiF2, FT2, State}
-            end;
-        _ ->
-            tp_router:delete_process_size(Pid),
-            gen_server:call(Pid, {flush, Ref, CachedKeys}, infinity),
-            KiF2 = maps:fold(fun(K, Ctx, Acc) ->
-                maps:put(K, {Ref, Ctx}, Acc)
-            end, KiF, CachedKeys),
-
-            {#{}, KiF2, #{}, State}
-    end,
-=======
             on ->
                 KiFKeys = maps:keys(KiF),
                 ToFlush0 = maps:without(KiFKeys, CachedKeys),
@@ -363,7 +294,6 @@
 
                 {#{}, KiF2, #{}, State}
         end,
->>>>>>> 7d8b75b4
 
     case application:get_env(?CLUSTER_WORKER_APP_NAME, tp_gc, on) of
         on ->
@@ -825,11 +755,7 @@
         {undefined, _} ->
             Timer = erlang:send_after(Delay, self(), flush),
             State#state{flush_timer = Timer};
-<<<<<<< HEAD
-        {_, 100} ->
-=======
         {_, ?FAST_FLUSH_DELAY} ->
->>>>>>> 7d8b75b4
             case application:get_env(?CLUSTER_WORKER_APP_NAME, tp_fast_flush, on) of
                 on ->
                     erlang:cancel_timer(OldTimer, [{async, true}, {info, false}]),
