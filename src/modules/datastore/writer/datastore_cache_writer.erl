%%%-------------------------------------------------------------------
%%% @author Krzysztof Trzepla
%%% @copyright (C) 2017 ACK CYFRONET AGH
%%% This software is released under the MIT license
%%% cited in 'LICENSE.txt'.
%%% @end
%%%-------------------------------------------------------------------
%%% @doc
%%% This module is responsible for handling requests batch to a datastore
%%% document and applying them on a datastore cache.
%%% @end
%%%-------------------------------------------------------------------
-module(datastore_cache_writer).
-author("Krzysztof Trzepla").

-include("global_definitions.hrl").
-include("modules/datastore/datastore_protocol.hrl").
-include("modules/datastore/datastore_links.hrl").
-include("modules/datastore/ha_datastore.hrl").
-include_lib("ctool/include/logging.hrl").

%% API
-export([start_link/4, call/2, save_master_pid/1, get_master_pid/0]).

%% gen_server callbacks
-export([init/1, handle_call/3, handle_cast/2, handle_info/2, terminate/2,
    code_change/3]).

-record(state, {
    process_key :: datastore:key(), % Key used by tp_router to unambiguously identify tp process
                                    % NOTE: many datastore keys are mapped to single tp_router key
    master_pid :: pid(),
    disc_writer_pid :: pid(),
    cached_keys_to_flush = #{} :: cached_keys(),
    keys_in_flush = #{} :: keys_in_flush(),
    keys_to_inactivate = #{} :: cached_keys(),
    keys_to_expire = #{} :: #{key() => {erlang:timestamp(), non_neg_integer()}},
    flush_times = #{} :: #{key() => erlang:timestamp()},
    requests_ref = undefined :: undefined | reference(),
    flush_timer :: undefined | reference(),
    inactivate_timer :: undefined | reference(),
    link_tokens = #{} :: cached_token_map(),

    ha_master_data :: ha_datastore_master:ha_master_data(),
    ha_failover_requests_data :: ha_datastore_slave:ha_failover_requests_data()
}).

-type ctx() :: datastore:ctx().
-type key() :: datastore:key().
-type tree_id() :: datastore_links:tree_id().
-type tree() :: datastore_links:tree().
-type mask() :: datastore_links_mask:mask().
-type batch() :: datastore_doc_batch:batch().
-type cached_keys() :: datastore_doc_batch:cached_keys().
-type keys_in_flush() :: #{key() => {reference() | slave_flush, ctx() | undefined}}. % Undefined ctx value for keys
                                                                                     % in flush on HA slave node
-type request() :: term().
-type state() :: #state{}.
-type cached_token_map() ::
    #{reference() => {datastore_links_iter:token(), erlang:timestamp()}}.
-type is_failover_request() :: boolean(). % see ha_datastore.hrl for failover requests description
<<<<<<< HEAD
-type remote_processing_mode() :: ?HANDLE_LOCALLY | ?DELEGATE | ?IGNORE. % remote documents processing modes
                                                                         % (see datastore_protocol.hrl)

-export_type([keys_in_flush/0, remote_processing_mode/0]).
=======
-type remote_requests_processing_mode() :: ?HANDLE_LOCALLY | ?DELEGATE | ?IGNORE. % remote documents processing modes
                                                                         % (see datastore_protocol.hrl)

-export_type([keys_in_flush/0, remote_requests_processing_mode/0]).
>>>>>>> c4fe0b19

-define(REV_LENGTH,
    application:get_env(cluster_worker, datastore_links_rev_length, 16)).

-define(DATASTORE_WRITER_FLUSH_DELAY,
    application:get_env(?CLUSTER_WORKER_APP_NAME, datastore_writer_flush_delay, timer:seconds(1))).
-define(FLUSH_INTERVAL, 100). % Time in us between consecutive flushes
-define(FLUSH_COOLDOWN, application:get_env(?CLUSTER_WORKER_APP_NAME, flush_key_cooldown_sec, 3)).

%%%===================================================================
%%% API
%%%===================================================================

%%--------------------------------------------------------------------
%% @doc
%% Starts and links datastore cache writer process to the caller.
%% @end
%%--------------------------------------------------------------------
-spec start_link(pid(), key(), [node()], [key()]) -> {ok, pid()} | {error, term()}.
start_link(MasterPid, Key, BackupNodes, KeysInSlaveFlush) ->
    gen_server:start_link(?MODULE, {MasterPid, Key, BackupNodes, KeysInSlaveFlush}, []).

-spec call(pid(), term()) -> term().
call(Pid, Msg) ->
    gen_server:call(Pid, Msg, infinity).

%%--------------------------------------------------------------------
%% @doc
%% Saves pid of master process in memory.
%% @end
%%--------------------------------------------------------------------
-spec save_master_pid(pid()) -> ok.
save_master_pid(MasterPid) ->
    put(tp_master, MasterPid),
    ok.

%%--------------------------------------------------------------------
%% @doc
%% Gets pid of master process from memory.
%% @end
%%--------------------------------------------------------------------
-spec get_master_pid() -> pid() | undefined.
get_master_pid() ->
    get(tp_master).

%%%===================================================================
%%% gen_server callbacks
%%%===================================================================

%%--------------------------------------------------------------------
%% @private
%% @doc
%% Initializes datastore cache writer process.
%% @end
%%--------------------------------------------------------------------
-spec init({MasterPid :: pid(), Key :: key(), BackupNodes :: [node()], KeysInSlaveFlush :: [key()]}) ->
    {ok, State :: state()} | {ok, State :: state(), timeout() | hibernate} |
    {stop, Reason :: term()} | ignore.
init({MasterPid, Key, BackupNodes, KeysInSlaveFlush}) ->
    {ok, DiscWriterPid} = datastore_disc_writer:start_link(MasterPid, self()),
    save_master_pid(MasterPid),

    KiF = lists:map(fun(KeyInFlush) -> {KeyInFlush, {slave_flush, undefined}} end, KeysInSlaveFlush),
    {ok, #state{process_key = Key, master_pid = MasterPid, disc_writer_pid = DiscWriterPid,
        keys_in_flush = maps:from_list(KiF),
        ha_master_data = ha_datastore_master:init_data(BackupNodes),
        ha_failover_requests_data = ha_datastore_slave:init_failover_requests_data()}}.

%%--------------------------------------------------------------------
%% @private
%% @doc
%% Handles call messages.
%% @end
%%--------------------------------------------------------------------
-spec handle_call(Request :: term(), From :: {pid(), Tag :: term()},
    State :: state()) ->
    {reply, Reply :: term(), NewState :: state()} |
    {reply, Reply :: term(), NewState :: state(), timeout() | hibernate} |
    {noreply, NewState :: state()} |
    {noreply, NewState :: state(), timeout() | hibernate} |
    {stop, Reason :: term(), Reply :: term(), NewState :: state()} |
    {stop, Reason :: term(), NewState :: state()}.
handle_call(#datastore_internal_requests_batch{ref = Ref, requests = Requests, mode = Mode} = RequestsBatch, From,
    State = #state{process_key = ProcessKey, master_pid = Pid}) ->
    #qualified_datastore_requests{local_requests = LocalRequests, remote_requests = RemoteRequests,
<<<<<<< HEAD
        remote_node = RemoteNode, remote_processing_mode = RemoteProcessingMode} =
        ha_datastore_slave:qualify_and_reverse_requests(Requests, Mode),
    gen_server:reply(From, RemoteProcessingMode =:= ?HANDLE_LOCALLY),
    State2 = handle_requests(LocalRequests, false, State#state{requests_ref = Ref}),
    State3 = case RemoteProcessingMode of
=======
        remote_node = RemoteNode, remote_requests_processing_mode = RemoteRequestsProcessingMode} =
        ha_datastore_slave:qualify_and_reverse_requests(Requests, Mode),
    gen_server:reply(From, {RemoteRequestsProcessingMode, RemoteNode}),
    State2 = handle_requests(LocalRequests, false, State#state{requests_ref = Ref}),
    State3 = case RemoteRequestsProcessingMode of
>>>>>>> c4fe0b19
        ?DELEGATE ->
            % TODO - VFS-6171 - reply to caller
            RemoteRequestsReversed = lists:reverse(RemoteRequests), % requests are stored and sent in reversed list
            case rpc:call(RemoteNode, datastore_writer, generic_call, [ProcessKey,
                RequestsBatch#datastore_internal_requests_batch{requests = RemoteRequestsReversed}]) of
                {ok, ProxyPid} ->
<<<<<<< HEAD
                    send_proxy_info(RemoteRequestsReversed, {request_delegated, ProxyPid});
                {badrpc, Reason} ->
                    ?error("Proxy call badrpc ~p for requests ~p", [Reason, RemoteRequestsReversed]),
                    send_proxy_info(RemoteRequestsReversed, {error, Reason});
                Error ->
                    ?error("Proxy call error ~p for requests ~p", [Error, RemoteRequestsReversed]),
                    send_proxy_info(RemoteRequestsReversed, Error)
            end,
            State2;
=======
                    send_proxy_info(RemoteRequestsReversed, {request_delegated, ProxyPid}),
                    State2;
                {badrpc, nodedown} ->
                    % TODO 6169 - wrong return status in such case
                    % TODO VFS-6295 - log to dedicated logfile
                    ?debug("Proxy call to failed node ~p for requests ~p", [RemoteNode, RemoteRequestsReversed]),
                    handle_requests(RemoteRequests, true, State2);
                {badrpc, Reason} ->
                    ?error("Proxy call to node ~p badrpc ~p for requests ~p",
                        [RemoteNode, Reason, RemoteRequestsReversed]),
                    send_proxy_info(RemoteRequestsReversed, {error, Reason}),
                    State2;
                Error ->
                    ?error("Proxy call to node ~p error ~p for requests ~p",
                        [RemoteNode, Error, RemoteRequestsReversed]),
                    send_proxy_info(RemoteRequestsReversed, Error),
                    State2
            end;
>>>>>>> c4fe0b19
        _ ->
            handle_requests(RemoteRequests, true, State2)
    end,
    gen_server:cast(Pid, {mark_cache_writer_idle, Ref}),
    {noreply, schedule_flush(State3)};
handle_call(#datastore_flush_request{keys = Keys}, From, State = #state{
    cached_keys_to_flush = CachedKeys,
    master_pid = Pid
}) ->
    gen_server:reply(From, ok),
    NewKeys = maps:merge(CachedKeys, Keys),
    tp_router:update_process_size(Pid, maps:size(NewKeys)),
    State2 = State#state{cached_keys_to_flush = NewKeys},
    {noreply, schedule_flush(State2)};
handle_call(terminate, _From, #state{
    requests_ref = undefined,
    cached_keys_to_flush = #{},
    keys_to_expire = #{},
    keys_to_inactivate = ToInactivate,
    disc_writer_pid = Pid} = State) ->
    catch gen_server:call(Pid, terminate, infinity), % catch exception - disc writer could be already terminated
    datastore_cache:inactivate(ToInactivate),
    {stop, normal, ok, State};
handle_call(terminate, _From, State) ->
    {reply, working, State};
handle_call({terminate, Requests}, _From, State) ->
    State2 = #state{
        keys_to_inactivate = ToInactivate,
        disc_writer_pid = Pid} = handle_requests(Requests, false, State), % TODO - VFS-6169 Handle failover and proxy requests
    catch gen_server:call(Pid, terminate, infinity), % catch exception - disc writer could be already terminated
    datastore_cache:inactivate(ToInactivate),
    {stop, normal, ok, State2};
handle_call(?SLAVE_MSG(Msg), _From, #state{ha_master_data = Data} = State) ->
    Data2 = ha_datastore_master:handle_slave_lifecycle_message(Msg, Data),
    {reply, ok, State#state{ha_master_data = Data2}};
handle_call(?INTERNAL_MSG(Msg), _From, #state{ha_master_data = Data} = State) ->
    Data2 = ha_datastore_master:handle_internal_call(Msg, Data),
    {reply, ok, State#state{ha_master_data = Data2}};
<<<<<<< HEAD
=======
handle_call(#cluster_reorganization_started{caller_pid = CallerPid, message_ref = Ref}, From, State = #state{
    cached_keys_to_flush = CachedKeys,
    keys_in_flush = KeysInFlush,
    master_pid = MasterPid,
    ha_failover_requests_data = FailoverData
}) ->
    gen_server:reply(From, ok),
    UsedKeysMap = maps:fold(fun
        (_Key, {slave_flush, undefined}, Acc) -> Acc;
        (Key, {_Ref, Ctx}, Acc) -> maps:put(Key, Ctx, Acc)
    end, CachedKeys, KeysInFlush),
    FailoverData2 = ha_datastore_slave:prepare_and_send_reorganization_failover_requests(
        UsedKeysMap, MasterPid, FailoverData),
    CallerPid ! {Ref, ok},
    gen_server:cast(MasterPid, {mark_cache_writer_idle, Ref}),
    {noreply, State#state{ha_failover_requests_data = FailoverData2}};
>>>>>>> c4fe0b19
handle_call(Request, _From, State = #state{}) ->
    ?log_bad_request(Request),
    {noreply, State}.

%%--------------------------------------------------------------------
%% @private
%% @doc
%% Handles cast messages.
%% @end
%%--------------------------------------------------------------------
-spec handle_cast(Request :: term(), State :: state()) ->
    {noreply, NewState :: state()} |
    {noreply, NewState :: state(), timeout() | hibernate} |
    {stop, Reason :: term(), NewState :: state()}.
handle_cast({flushed, Ref, NotFlushed}, State = #state{
    cached_keys_to_flush = CachedKeys,
    requests_ref = CurrentRef,
    master_pid = Pid,
    keys_in_flush = KIF,
    keys_to_expire = ToExpire,
    flush_times = FT
}) ->
    NewKeys = maps:merge(NotFlushed, CachedKeys),

    Timestamp = os:timestamp(),
    {KIF2, FT2, Flushed} = case application:get_env(?CLUSTER_WORKER_APP_NAME, tp_fast_flush, on) of
        on ->
            Filtered = maps:filter(fun(_K, {V, _}) ->
                V =/= Ref
            end, KIF),

            Flushed0 = maps:without(maps:keys(Filtered), KIF),
            NewFT = maps:fold(fun(K, _V, Acc) ->
                maps:put(K, Timestamp, Acc)
            end, FT, Flushed0),

            {Filtered, NewFT, Flushed0};
        _ ->
            {#{}, #{}, KIF}
    end,

    NewRef = case Ref of
        CurrentRef -> undefined;
        _ -> CurrentRef
    end,

    ToExpire2 = maps:fold(fun
        (K, {_, #{expiry := Expiry, disc_driver := undefined}}, Acc)
            when Expiry > 0 ->
            % Save expiry in us (to compare with timer:now_diff fun result)
            maps:put(K, {Timestamp, Expiry * 1000000}, Acc);
        (_, _, Acc) ->
            Acc
    end, ToExpire, Flushed),

    tp_router:update_process_size(Pid, maps:size(NewKeys)),
    {noreply, check_inactivate(schedule_flush(State#state{
        cached_keys_to_flush = NewKeys,
        flush_timer = undefined,
        requests_ref = NewRef,
        keys_in_flush = KIF2,
        keys_to_expire = ToExpire2,
        flush_times = FT2
    }, ?FLUSH_INTERVAL))};
handle_cast(?INTERNAL_MSG(Msg), #state{keys_in_flush = KiF} = State) ->
    NewKiF = ha_datastore_master:handle_internal_cast(Msg, KiF),
    {noreply, schedule_flush(State#state{keys_in_flush = NewKiF}, ?FLUSH_INTERVAL)};
handle_cast(Request, #state{} = State) ->
    ?log_bad_request(Request),
    {noreply, State}.

%%--------------------------------------------------------------------
%% @private
%% @doc
%% Handles all non call/cast messages.
%% @end
%%--------------------------------------------------------------------
-spec handle_info(Info :: timeout() | term(), State :: state()) ->
    {noreply, NewState :: state()} |
    {noreply, NewState :: state(), timeout() | hibernate} |
    {stop, Reason :: term(), NewState :: state()}.
handle_info(flush, State = #state{
    disc_writer_pid = Pid,
    requests_ref = Ref,
    keys_in_flush = KiF,
    cached_keys_to_flush = CachedKeys,
    keys_to_inactivate = ToInactivate,
    flush_times = FT
}) ->
    {NewCachedKeys, NewKiF, NewFT, State2} =
        case application:get_env(?CLUSTER_WORKER_APP_NAME, tp_fast_flush, on) of
            on ->
                KiFKeys = maps:keys(KiF),
                ToFlush0 = maps:without(KiFKeys, CachedKeys),
                CooldownUS = timer:seconds(?FLUSH_COOLDOWN) * 1000,

                Now = os:timestamp(),
                ToFlush = maps:filter(fun(K, _V) ->
                    FlushTime = maps:get(K, FT, {0,0,0}),
                    timer:now_diff(Now, FlushTime) > CooldownUS
                end, ToFlush0),

                case {maps:size(ToFlush), maps:size(ToFlush0)} of
                    {0, 0} ->
                        {CachedKeys, KiF, FT, State#state{flush_timer = undefined}};
                    {0, _} ->
                        {CachedKeys, KiF, FT, schedule_flush(State#state{flush_timer = undefined})};
                    _ ->
                        Waiting = maps:without(maps:keys(ToFlush), CachedKeys),

                        KiF2 = maps:fold(fun(K, Ctx, Acc) ->
                            maps:put(K, {Ref, Ctx}, Acc)
                        end, KiF, ToFlush),

                        % TODO VFS-4221 - remove datastore_disc_writer
                        ToFlush2 = maps:map(fun
                            (_K, #{
                                disc_driver_ctx := DiscCtx
                            } = Ctx) ->
                                maps:put(disc_driver_ctx,
                                    maps:put(answer_to, Pid, DiscCtx), Ctx);
                            (_K, Ctx) ->
                                Ctx
                        end, ToFlush),

                        case maps:size(Waiting) of
                            0 ->
                                tp_router:delete_process_size(Pid);
                            Size ->
                                tp_router:update_process_size(Pid, Size)
                        end,

                        Futures = datastore_disc_writer:flush_async(ToFlush2),
                        gen_server:cast(Pid, {wait_flush, Ref, Futures}),

                        Timestamp = os:timestamp(),
                        FT2 = maps:fold(fun(K, _V, Acc) ->
                            maps:put(K, Timestamp, Acc)
                        end, FT, ToFlush2),

                        {Waiting, KiF2, FT2, State}
                end;
            _ ->
                tp_router:delete_process_size(Pid),
                gen_server:call(Pid, {flush, Ref, CachedKeys}, infinity),
                KiF2 = maps:fold(fun(K, Ctx, Acc) ->
                    maps:put(K, {Ref, Ctx}, Acc)
                end, KiF, CachedKeys),

                {#{}, KiF2, #{}, State}
        end,

    case application:get_env(?CLUSTER_WORKER_APP_NAME, tp_gc, on) of
        on ->
            erlang:garbage_collect();
        _ ->
            ok
    end,

    State3 = State2#state{
        cached_keys_to_flush = NewCachedKeys,
        keys_in_flush = NewKiF,
        keys_to_inactivate = maps:merge(ToInactivate, CachedKeys),
        flush_times = NewFT
    },

    {noreply, State3};
handle_info(inactivate, #state{} = State) ->
    {noreply, check_inactivate(State#state{inactivate_timer = undefined})};
handle_info(Info, #state{} = State) ->
    ?log_bad_request(Info),
    {noreply, State}.

%%--------------------------------------------------------------------
%% @private
%% @doc
%% This function is called by a gen_server when it is about to
%% terminate. It should be the opposite of Module:init/1 and do any
%% necessary cleaning up. When it returns, the gen_server terminates
%% with Reason. The return value is ignored.
%% @end
%%--------------------------------------------------------------------
-spec terminate(Reason :: (normal | shutdown | {shutdown, term()} | term()),
    State :: state()) -> term().
terminate(Reason, #state{} = State) ->
    ?log_terminate(Reason, State).

%%--------------------------------------------------------------------
%% @private
%% @doc
%% Converts process state when code is changed.
%% @end
%%--------------------------------------------------------------------
-spec code_change(OldVsn :: term() | {down, term()}, State :: state(),
    Extra :: term()) -> {ok, NewState :: state()} | {error, Reason :: term()}.
code_change(_OldVsn, State, _Extra) ->
    {ok, State}.

%%%===================================================================
%%% Internal functions
%%%===================================================================

%%--------------------------------------------------------------------
%% @private
%% @doc
%% Handles requests.
%% @end
%%--------------------------------------------------------------------
-spec handle_requests(datastore_writer:requests_internal(), is_failover_request(), state()) -> state().
handle_requests([], _IsFailoverRequest, State) ->
    State;
handle_requests(Requests, IsFailoverRequest, State = #state{
    cached_keys_to_flush = CachedKeys,
    master_pid = Pid,
    link_tokens = LT
}) ->
    Batch = datastore_doc_batch:init(),
    {Responses, Batch2, LT2} = batch_requests(Requests, [], Batch, LT),
    CacheRequests = datastore_doc_batch:create_cache_requests(Batch2),
    {Batch3, SuccessfulCacheRequests} = datastore_doc_batch:apply_cache_requests(Batch2, CacheRequests),
    Batch4 = send_responses(Responses, Batch3),
    CachedKeys2 = datastore_doc_batch:terminate(Batch4),

    NewKeys = maps:merge(CachedKeys, CachedKeys2),
    tp_router:update_process_size(Pid, maps:size(NewKeys)),
    State2 = handle_ha_requests(CachedKeys2, SuccessfulCacheRequests, IsFailoverRequest, State),

    State2#state{cached_keys_to_flush = NewKeys, link_tokens = LT2}.

%%--------------------------------------------------------------------
%% @private
%% @doc
%% Batches requests.
%% @end
%%--------------------------------------------------------------------
-spec batch_requests(datastore_writer:requests_internal(), list(), batch(), cached_token_map()) ->
    {list(), batch(), cached_token_map()}.
batch_requests([], Responses, Batch, LinkTokens) ->
    {lists:reverse(Responses), Batch, LinkTokens};
batch_requests([#datastore_internal_request{pid = Pid, ref = Ref, request = Request} | Requests],
    Responses, Batch, LinkTokens) ->
    case batch_request(Request, Batch, LinkTokens) of
        {Response, Batch2, LinkTokens2} ->
            batch_requests(Requests, [{Pid, Ref, Response} | Responses],
                Batch2, LinkTokens2);
        {Response, Batch2} ->
            % Request does not use tokens
            batch_requests(Requests, [{Pid, Ref, Response} | Responses],
                Batch2, LinkTokens)
    end.

%%--------------------------------------------------------------------
%% @private
%% @doc
%% Batches request.
%% @end
%%--------------------------------------------------------------------
-spec batch_request(term(), batch(), cached_token_map()) ->
    {term(), batch()} | {term(), batch(), cached_token_map()}.
batch_request(#datastore_request{function = create, ctx = Ctx, args = [Key, Doc]}, Batch, _LinkTokens) ->
    batch_apply(Batch, fun(Batch2) ->
        datastore_doc:create(set_mutator_pid(Ctx), Key, Doc, Batch2)
    end);
batch_request(#datastore_request{function = save, ctx = Ctx, args = [Key, Doc]}, Batch, _LinkTokens) ->
    batch_apply(Batch, fun(Batch2) ->
        datastore_doc:save(set_mutator_pid(Ctx), Key, Doc, Batch2)
    end);
batch_request(#datastore_request{function = update, ctx = Ctx, args = [Key, Diff]}, Batch, _LinkTokens) ->
    batch_apply(Batch, fun(Batch2) ->
        datastore_doc:update(set_mutator_pid(Ctx), Key, Diff, Batch2)
    end);
batch_request(#datastore_request{function = update, ctx = Ctx, args = [Key, Diff, Doc]}, Batch, _LinkTokens) ->
    batch_apply(Batch, fun(Batch2) ->
        datastore_doc:update(set_mutator_pid(Ctx), Key, Diff, Doc, Batch2)
    end);
batch_request(#datastore_request{function = fetch, ctx = Ctx, args = [Key]}, Batch, _LinkTokens) ->
    batch_apply(Batch, fun(Batch2) ->
        datastore_doc:fetch(set_mutator_pid(Ctx), Key, Batch2)
    end);
batch_request(#datastore_request{function = delete, ctx = Ctx, args = [Key, Pred]}, Batch, _LinkTokens) ->
    batch_apply(Batch, fun(Batch2) ->
        datastore_doc:delete(set_mutator_pid(Ctx), Key, Pred, Batch2)
    end);
batch_request(#datastore_request{function = add_links, ctx = Ctx, args = [Key, TreeId, Links]}, Batch, _LinkTokens) ->
    Items = case maps:get(sync_enabled, Ctx, false) of
        true ->
            lists:map(fun({LinkName, LinkTarget}) ->
                % TODO - VFS-4904 takes half of time
                LinkRev = str_utils:rand_hex(?REV_LENGTH),
                {LinkName, {LinkTarget, LinkRev}}
            end, Links);
        _ ->
            lists:map(fun({LinkName, LinkTarget}) ->
                {LinkName, {LinkTarget, undefined}}
            end, Links)
    end,
    links_tree_apply(Ctx, Key, TreeId, Batch, fun(Tree) ->
        add_links(Items, Tree, TreeId, [], [])
    end);
batch_request(#datastore_request{function = check_and_add_links, ctx = Ctx, args = [Key, TreeId, CheckTrees, Links]},
    Batch, _LinkTokens) ->
    TreesToFetch = case CheckTrees of
        all ->
            datastore_links:get_links_trees(set_mutator_pid(Ctx), Key, Batch);
        [TreeId] -> % tree where links are added are not fetched
            {{error, not_found}, Batch};
        [] ->
            {{error, not_found}, Batch};
        _ ->
            {{ok, CheckTrees}, Batch}
    end,
    case TreesToFetch of
        {{ok, TreeIds}, Batch2} ->
            % do not fetch tree where links are added - links will be checked during add_links execution
            {FetchResult, Batch3} = batch_request(#datastore_request{function = fetch_links, ctx = Ctx,
                args = [Key, TreeIds -- [TreeId], lists:map(fun({Name, _}) -> Name end, Links)]}, Batch2, _LinkTokens),

            ToAdd = lists:filtermap(fun
                ({{_, {error, not_found}}, Link}) -> {true, Link};
                (_) -> false
            end, lists:zip(lists:reverse(FetchResult), Links)),
            {AddResult, Batch4} = batch_request(#datastore_request{function = add_links, ctx = Ctx,
                args = [Key, TreeId, ToAdd]}, Batch3, _LinkTokens),

            {prepare_check_and_add_ans(FetchResult, AddResult), Batch4};
        {{error, not_found}, Batch2} ->
            batch_request(#datastore_request{function = add_links, ctx = Ctx, args = [Key, TreeId, Links]},
                Batch2, _LinkTokens);
        Other ->
            {generate_error_ans(length(Links), Other), Batch}
    end;
batch_request(#datastore_request{function = fetch_links, ctx = Ctx, args = [Key, TreeIds, LinkNames]},
    Batch, _LinkTokens) ->
    lists:foldl(fun(LinkName, {Responses, Batch2}) ->
        {Response, Batch4} = batch_apply(Batch2, fun(Batch3) ->
            Ctx2 = set_mutator_pid(Ctx),
            case datastore_links_iter:init(Ctx2, Key, TreeIds, Batch3) of
                {ok, ForestIt} ->
                    {Result, ForestIt2} = datastore_links:get(LinkName, ForestIt),
                    {Result, datastore_links_iter:terminate(ForestIt2)};
                {{error, Reason}, ForestIt} ->
                    {{error, Reason}, datastore_links_iter:terminate(ForestIt)}
            end
        end),
        {[Response | Responses], Batch4}
    end, {[], Batch}, LinkNames);
batch_request(#datastore_request{function = delete_links, ctx = Ctx, args = [Key, TreeId, Links]}, Batch, _LinkTokens) ->
    Items = lists:map(fun({LinkName, LinkRev}) ->
        Pred = fun
            ({_, Rev}) when LinkRev =/= undefined -> Rev =:= LinkRev;
            (_) -> true
        end,
        {LinkName, Pred}
    end, Links),
    links_tree_apply(Ctx, Key, TreeId, Batch, fun(Tree) ->
        delete_links(Items, Tree, [], [])
    end);
batch_request(#datastore_request{function = mark_links_deleted, ctx = Ctx, args = [Key, TreeId, Links]},
    Batch, _LinkTokens) ->
    lists:foldl(fun({LinkName, LinkRev}, {Responses, Batch2}) ->
        {Response, Batch4} = batch_apply(Batch2, fun(Batch3) ->
            links_mask_apply(Ctx, Key, TreeId, Batch3, fun(Mask) ->
                datastore_links:mark_deleted(LinkName, LinkRev, Mask)
            end)
        end),
        {[Response | Responses], Batch4}
    end, {[], Batch}, Links);
batch_request(#datastore_request{function = fold_links, ctx = Ctx, args = [Key, TreeIds, Fun, Acc, Opts]},
    Batch, LinkTokens) ->
    Ref = make_ref(),
    Batch2 = datastore_doc_batch:init_request(Ref, Batch),

    Ctx2 = set_mutator_pid(Ctx),
    CacheToken = application:get_env(?CLUSTER_WORKER_APP_NAME,
        cache_fold_token, true),

    Opts2 = case CacheToken of
        true ->
            case maps:get(token, Opts, undefined) of
                undefined ->
                    Opts;
                OriginalToken ->
                    CachedToken = get_link_token(LinkTokens, OriginalToken),
                    maps:put(token, CachedToken, Opts)
            end;
        _ ->
            Opts
    end,

    {Result, ForestIt} = datastore_links_iter:fold(Ctx2, Key, TreeIds,
        Fun, Acc, Opts2, Batch2),

    Batch3 = datastore_links_iter:terminate(ForestIt),
    case CacheToken of
        true ->
            case maps:get(token, Opts, undefined) of
                undefined ->
                    {{Ref, Result}, Batch3, LinkTokens};
                OldToken ->
                    {Result0, Token} = Result,
                    {NewToken, LinkTokens2} =
                        set_link_token(LinkTokens, Token, OldToken),
                    {{Ref, {Result0, NewToken}}, Batch3, LinkTokens2}
            end;
        _ ->
            {{Ref, Result}, Batch3, LinkTokens}
    end;
batch_request(#datastore_request{function = fetch_links_trees, ctx = Ctx, args = [Key]}, Batch, _LinkTokens) ->
    batch_apply(Batch, fun(Batch2) ->
        datastore_links:get_links_trees(set_mutator_pid(Ctx), Key, Batch2)
    end);
batch_request(#datastore_request{function = Function, ctx = Ctx, args = Args}, Batch, _LinkTokens) ->
    apply(datastore_doc_batch, Function, [Ctx | Args] ++ [Batch]).

%%--------------------------------------------------------------------
%% @private
%% @doc
%% Deletes links from tree.
%% Warning: links have to be sorted.
%% @end
%%--------------------------------------------------------------------
-spec delete_links([{datastore_links:link_name(), datastore_links:remove_pred()}],
    tree(), [{reference(), term()}], [datastore_links:link_name()]) ->
    {[{reference(), term()}], tree()}.
delete_links([], Tree, Responses, _RemovedKeys) ->
    {Responses, Tree};
delete_links([_ | LinksTail] = Links, Tree, Responses, []) ->
    {Response, Tree3} = batch_link_apply(Tree, fun(Tree2) ->
        datastore_links:delete(Links, Tree2)
    end),
    case Response of
        {Ref, {ok, [_ | RemovedKeys]}} ->
            delete_links(LinksTail, Tree3, [{Ref, ok} | Responses], RemovedKeys);
        _ ->
            delete_links(LinksTail, Tree3, [Response | Responses], [])
    end;
delete_links([_ | LinksTail], Tree, Responses, [_ | RemovedKeys]) ->
    {Response, Tree3} = batch_link_apply(Tree, fun(Tree2) ->
        {ok, Tree2}
    end),
    delete_links(LinksTail, Tree3, [Response | Responses], RemovedKeys).

%%--------------------------------------------------------------------
%% @private
%% @doc
%% Adds links to tree.
%% Warning: links have to be sorted.
%% @end
%%--------------------------------------------------------------------
-spec add_links([{datastore_links:link_name(), {datastore_links:link_target(),
    datastore_links:link_rev()}}], tree(), tree_id(), [{reference(), term()}],
    [datastore_links:link_name()]) -> {[{reference(), term()}], tree()}.
add_links([], Tree, _TreeId, Responses, _AddedKeys) ->
    {Responses, Tree};
add_links([{LinkName, {LinkTarget, LinkRev}} | LinksTail] = Links, Tree, TreeId,
    Responses, []) ->
    {Response, Tree3} = batch_link_apply(Tree, fun(Tree2) ->
        datastore_links:add(Links, Tree2)
    end),
    case Response of
        {Ref, {ok, [_ | AddedKeys]}} ->
            FinalResponse = {ok, #link{
                tree_id = TreeId,
                name = LinkName,
                target = LinkTarget,
                rev = LinkRev
            }},
            add_links(LinksTail, Tree3, TreeId,
                [{Ref, FinalResponse} | Responses], AddedKeys);
        _ ->
            add_links(LinksTail, Tree3, TreeId, [Response | Responses], [])
    end;
add_links([{LinkName, {LinkTarget, LinkRev}} | LinksTail], Tree, TreeId,
    Responses, [_ | AddedKeys]) ->
    {Response, Tree3} = batch_link_apply(Tree, fun(Tree2) ->
        {{ok, #link{
            tree_id = TreeId,
            name = LinkName,
            target = LinkTarget,
            rev = LinkRev
        }}, Tree2}
    end),
    add_links(LinksTail, Tree3, TreeId, [Response | Responses], AddedKeys).

%%--------------------------------------------------------------------
%% @private
%% @doc
%% Applies request on a batch.
%% @end
%%--------------------------------------------------------------------
-spec batch_apply(batch(), fun((batch()) -> {term(), batch()})) ->
    {{reference(), term()}, batch()}.
batch_apply(Batch, Fun) ->
    Ref = make_ref(),
    Batch2 = datastore_doc_batch:init_request(Ref, Batch),
    {Response, Batch3} = Fun(Batch2),
    {{Ref, Response}, Batch3}.

%%--------------------------------------------------------------------
%% @private
%% @doc
%% Applies request on a batch.
%% @end
%%--------------------------------------------------------------------
-spec batch_link_apply(tree(), fun((tree()) -> {term(), tree()})) ->
    {{reference(), term()}, tree()}.
batch_link_apply(Tree, Fun) ->
    Ref = make_ref(),
    Tree2 = bp_tree:update_store_state(fun(State) ->
        links_tree:update_batch(fun(Batch) ->
            datastore_doc_batch:init_request(Ref, Batch)
        end, State)
    end, Tree),
    {Response, Tree3} = Fun(Tree2),
    {{Ref, Response}, Tree3}.

%%--------------------------------------------------------------------
%% @private
%% @doc
%% Applies request on a links tree.
%% @end
%%--------------------------------------------------------------------
-spec links_tree_apply(ctx(), key(), tree_id(), batch(),
    fun((tree()) -> {term(), tree()})) -> {term(), batch()}.
links_tree_apply(Ctx, Key, TreeId, Batch, Fun) ->
    case datastore_links:init_tree(set_mutator_pid(Ctx), Key, TreeId, Batch) of
        {ok, Tree} ->
            {Result, Tree2} = Fun(Tree),
            {Result, datastore_links:terminate_tree(Tree2)};
        Error ->
            {Error, Batch}
    end.

%%--------------------------------------------------------------------
%% @private
%% @doc
%% Applies request on a links tree mask.
%% @end
%%--------------------------------------------------------------------
-spec links_mask_apply(ctx(), key(), tree_id(), batch(),
    fun((mask()) -> {term(), mask()})) -> {term(), batch()}.
links_mask_apply(Ctx, Key, TreeId, Batch, Fun) ->
    Ctx2 = set_mutator_pid(Ctx),
    case datastore_links_mask:init(Ctx2, Key, TreeId, Batch) of
        {ok, Mask, _} ->
            case Fun(Mask) of
                {{error, Reason}, Mask2} ->
                    {_, Batch2} = datastore_links_mask:terminate(Mask2),
                    {{error, Reason}, Batch2};
                {Result, Mask2} ->
                    case datastore_links_mask:terminate(Mask2) of
                        {ok, Batch2} -> {Result, Batch2};
                        {{error, Reason}, Batch2} -> {{error, Reason}, Batch2}
                    end
            end;
        {{error, Reason}, Mask, _} ->
            {_, Batch2} = datastore_links_mask:terminate(Mask),
            {{error, Reason}, Batch2}
    end.

%% @private
-spec send_responses(list(), batch()) -> batch().
send_responses([], Batch) ->
    Batch;
send_responses([Response | Responses], Batch) ->
    send_response(Response, Batch),
    send_responses(Responses, Batch).

%% @private
-spec send_response(request() | [request()], batch()) -> any().
send_response({Pid, Ref, {_ReqRef, {error, Reason}}}, _Batch) ->
    Pid ! {Ref, {error, Reason}};
send_response({Pid, Ref, {ReqRef, Response}}, Batch) ->
    case datastore_doc_batch:terminate_request(ReqRef, Batch) of
        ok -> Pid ! {Ref, Response};
        {error, Reason} -> Pid ! {Ref, {error, Reason}}
    end;
send_response({Pid, Ref, Responses}, Batch) ->
    Responses2 = lists:map(fun
        ({_ReqRef, {error, Reason}}) ->
            {error, Reason};
        ({ReqRef, Response}) ->
            case datastore_doc_batch:terminate_request(ReqRef, Batch) of
                ok -> Response;
                {error, Reason} -> {error, Reason}
            end
    end, lists:reverse(Responses)),
    Pid ! {Ref, Responses2}.

%% @private
-spec send_proxy_info(datastore_writer:requests_internal(), term()) -> ok.
send_proxy_info([], _Info) ->
    ok;
send_proxy_info([#datastore_internal_request{pid = Pid, ref = Ref} | Requests], Info) ->
    Pid ! {Ref, Info},
    send_proxy_info(Requests, Info).

%% @private
-spec schedule_flush(state()) -> state().
schedule_flush(State) ->
    schedule_flush(State, ?DATASTORE_WRITER_FLUSH_DELAY).

%% @private
-spec schedule_flush(state(), non_neg_integer()) -> state().
schedule_flush(State = #state{cached_keys_to_flush = Map}, _Delay) when map_size(Map) == 0 ->
    State;
schedule_flush(State = #state{flush_timer = OldTimer}, Delay) ->
    case {OldTimer, Delay} of
        {undefined, _} ->
            Timer = erlang:send_after(Delay, self(), flush),
            State#state{flush_timer = Timer};
        {_, ?FLUSH_INTERVAL} ->
            case application:get_env(?CLUSTER_WORKER_APP_NAME, tp_fast_flush, on) of
                on ->
                    erlang:cancel_timer(OldTimer, [{async, true}, {info, false}]),
                    Timer = erlang:send_after(Delay, self(), flush),
                    State#state{flush_timer = Timer};
                _ ->
                    State
            end;
        _ ->
            State
    end.

%% @private
-spec set_mutator_pid(ctx()) -> ctx().
set_mutator_pid(Ctx) ->
    Ctx#{mutator_pid => self()}.

%%--------------------------------------------------------------------
%% @private
%% @doc
%% Inactivates keys if too many keys are stored in state.
%% @end
%%--------------------------------------------------------------------
-spec check_inactivate(state()) -> state().
check_inactivate(#state{
    keys_to_inactivate = ToInactivate,
    cached_keys_to_flush = CachedKeys,
    keys_in_flush = KiF,
    keys_to_expire = ToExpire,
    flush_times = FT,
    link_tokens = LT,
    inactivate_timer = OldTimer
} = State) ->
    Now = os:timestamp(),

    {ToExpire2, ExpireMaxTime} =
        maps:fold(fun(K, {Timestamp, Expiry}, {Acc, MaxTime}) ->
            Diff = timer:now_diff(Now, Timestamp),
            case Diff >= Expiry of
                true ->
                    {Acc, MaxTime};
                _ ->
                    {maps:put(K, {Timestamp, Expiry}, Acc),
                        max(MaxTime, Expiry - Diff)}
            end
        end, {#{}, 1000000}, ToExpire),

    Exclude = maps:keys(CachedKeys) ++ maps:keys(KiF) ++ maps:keys(ToExpire2),
    ToInactivate2 = maps:without(Exclude, ToInactivate),
    ExcludeMap = maps:with(Exclude, ToInactivate),

    datastore_cache:inactivate(ToInactivate2),
    State2 = handle_ha_inactivate(ToInactivate2, State),
    State3 = State2#state{keys_to_inactivate = ExcludeMap,
        flush_times = maps:with(Exclude, FT)},

    MaxLinkTime = application:get_env(?CLUSTER_WORKER_APP_NAME,
        fold_cache_timeout, timer:seconds(30)),
    MaxLinkTimeUS = MaxLinkTime * 1000,
    LT2 = maps:filter(fun(_K, {_, Time}) ->
        timer:now_diff(Now, Time) =< MaxLinkTimeUS
    end, LT),

    case maps:size(ToExpire2) + maps:size(State3#state.keys_to_inactivate) == 0 orelse OldTimer =/= undefined of
        true ->
            State3#state{link_tokens = LT2, keys_to_expire = ToExpire2};
        _ ->
            Timer = erlang:send_after(ExpireMaxTime div 1000, self(), inactivate),
            State3#state{link_tokens = LT2, keys_to_expire = ToExpire2, inactivate_timer = Timer}
    end.

%%--------------------------------------------------------------------
%% @private
%% @doc
%% Gets link token from cache in batch.
%% @end
%%--------------------------------------------------------------------
-spec get_link_token(cached_token_map(), datastore_links_iter:token()) ->
    datastore_links_iter:token().
get_link_token(Tokens,
    #link_token{restart_token = {cached_token, Token}} = FullToken) ->
    {Token2, _} = maps:get(Token, Tokens, {undefined, ok}),
    FullToken#link_token{restart_token = Token2};
get_link_token(_Batch, Token) ->
    Token.

%%--------------------------------------------------------------------
%% @private
%% @doc
%% Puts link token in batch's cache.
%% @end
%%--------------------------------------------------------------------
-spec set_link_token(cached_token_map(), datastore_links_iter:token(),
    datastore_links_iter:token()) -> {datastore_links_iter:token(), cached_token_map()}.
set_link_token(Tokens, #link_token{restart_token = Token} = FullToken,
    #link_token{restart_token = {cached_token, Token2}}) ->
    {FullToken#link_token{restart_token = {cached_token, Token2}},
        maps:put(Token2, {Token, os:timestamp()}, Tokens)};
set_link_token(Tokens, Token, #link_token{} = OldToken) ->
    Token2 = erlang:make_ref(),
    set_link_token(Tokens, Token,
        OldToken#link_token{restart_token = {cached_token, Token2}});
set_link_token(Tokens, Token, _OldToken) ->
    set_link_token(Tokens, Token, #link_token{}).

-spec prepare_check_and_add_ans(list(), list()) -> list().
prepare_check_and_add_ans([], []) ->
    [];
prepare_check_and_add_ans([{_, {error, not_found}} | FetchTail], [AddAns | AddTail]) ->
    [AddAns | prepare_check_and_add_ans(FetchTail, AddTail)];
prepare_check_and_add_ans([{Ref, {ok, _}} | FetchTail], AddAnsList) ->
    [{Ref, {error, already_exists}} | prepare_check_and_add_ans(FetchTail, AddAnsList)];
prepare_check_and_add_ans([FetchAns | FetchTail], AddAnsList) ->
    [FetchAns | prepare_check_and_add_ans(FetchTail, AddAnsList)].

-spec generate_error_ans(non_neg_integer(), term()) -> list().
generate_error_ans(0, _Error) ->
    [];
generate_error_ans(N, Error) ->
    [{make_ref(), Error} | generate_error_ans(N - 1, Error)].

-spec handle_ha_requests(cached_keys(), [datastore_cache:cache_save_request()], is_failover_request(), state()) -> state().
handle_ha_requests(CachedKeys, CacheRequests, false, #state{process_key = ProcessKey, ha_master_data = HAData} = State) ->
    HAData2 = ha_datastore_master:store_backup(ProcessKey, CachedKeys, CacheRequests, HAData),
    State#state{ha_master_data = HAData2};
handle_ha_requests(CachedKeys, CacheRequests, true,
    #state{master_pid = MasterPid, ha_failover_requests_data = FailoverData} = State) ->
<<<<<<< HEAD
=======
    % TODO 6169 - check requests with local routing set in Ctx
>>>>>>> c4fe0b19
    FailoverData2 = ha_datastore_slave:report_failover_request_handled(MasterPid, CachedKeys, CacheRequests, FailoverData),
    State#state{ha_failover_requests_data = FailoverData2}.

-spec handle_ha_inactivate(cached_keys(), state()) -> state().
handle_ha_inactivate(Inactivated,
    #state{master_pid = MasterPid, ha_master_data = HAData, ha_failover_requests_data = FailoverData} = State) ->
    ha_datastore_master:forget_backup(Inactivated, HAData),
    FailoverData2 = ha_datastore_slave:report_keys_flushed(MasterPid, Inactivated, FailoverData),
    State#state{ha_failover_requests_data = FailoverData2}.<|MERGE_RESOLUTION|>--- conflicted
+++ resolved
@@ -59,17 +59,10 @@
 -type cached_token_map() ::
     #{reference() => {datastore_links_iter:token(), erlang:timestamp()}}.
 -type is_failover_request() :: boolean(). % see ha_datastore.hrl for failover requests description
-<<<<<<< HEAD
--type remote_processing_mode() :: ?HANDLE_LOCALLY | ?DELEGATE | ?IGNORE. % remote documents processing modes
-                                                                         % (see datastore_protocol.hrl)
-
--export_type([keys_in_flush/0, remote_processing_mode/0]).
-=======
 -type remote_requests_processing_mode() :: ?HANDLE_LOCALLY | ?DELEGATE | ?IGNORE. % remote documents processing modes
                                                                          % (see datastore_protocol.hrl)
 
 -export_type([keys_in_flush/0, remote_requests_processing_mode/0]).
->>>>>>> c4fe0b19
 
 -define(REV_LENGTH,
     application:get_env(cluster_worker, datastore_links_rev_length, 16)).
@@ -155,36 +148,17 @@
 handle_call(#datastore_internal_requests_batch{ref = Ref, requests = Requests, mode = Mode} = RequestsBatch, From,
     State = #state{process_key = ProcessKey, master_pid = Pid}) ->
     #qualified_datastore_requests{local_requests = LocalRequests, remote_requests = RemoteRequests,
-<<<<<<< HEAD
-        remote_node = RemoteNode, remote_processing_mode = RemoteProcessingMode} =
-        ha_datastore_slave:qualify_and_reverse_requests(Requests, Mode),
-    gen_server:reply(From, RemoteProcessingMode =:= ?HANDLE_LOCALLY),
-    State2 = handle_requests(LocalRequests, false, State#state{requests_ref = Ref}),
-    State3 = case RemoteProcessingMode of
-=======
         remote_node = RemoteNode, remote_requests_processing_mode = RemoteRequestsProcessingMode} =
         ha_datastore_slave:qualify_and_reverse_requests(Requests, Mode),
     gen_server:reply(From, {RemoteRequestsProcessingMode, RemoteNode}),
     State2 = handle_requests(LocalRequests, false, State#state{requests_ref = Ref}),
     State3 = case RemoteRequestsProcessingMode of
->>>>>>> c4fe0b19
         ?DELEGATE ->
             % TODO - VFS-6171 - reply to caller
             RemoteRequestsReversed = lists:reverse(RemoteRequests), % requests are stored and sent in reversed list
             case rpc:call(RemoteNode, datastore_writer, generic_call, [ProcessKey,
                 RequestsBatch#datastore_internal_requests_batch{requests = RemoteRequestsReversed}]) of
                 {ok, ProxyPid} ->
-<<<<<<< HEAD
-                    send_proxy_info(RemoteRequestsReversed, {request_delegated, ProxyPid});
-                {badrpc, Reason} ->
-                    ?error("Proxy call badrpc ~p for requests ~p", [Reason, RemoteRequestsReversed]),
-                    send_proxy_info(RemoteRequestsReversed, {error, Reason});
-                Error ->
-                    ?error("Proxy call error ~p for requests ~p", [Error, RemoteRequestsReversed]),
-                    send_proxy_info(RemoteRequestsReversed, Error)
-            end,
-            State2;
-=======
                     send_proxy_info(RemoteRequestsReversed, {request_delegated, ProxyPid}),
                     State2;
                 {badrpc, nodedown} ->
@@ -203,7 +177,6 @@
                     send_proxy_info(RemoteRequestsReversed, Error),
                     State2
             end;
->>>>>>> c4fe0b19
         _ ->
             handle_requests(RemoteRequests, true, State2)
     end,
@@ -242,8 +215,6 @@
 handle_call(?INTERNAL_MSG(Msg), _From, #state{ha_master_data = Data} = State) ->
     Data2 = ha_datastore_master:handle_internal_call(Msg, Data),
     {reply, ok, State#state{ha_master_data = Data2}};
-<<<<<<< HEAD
-=======
 handle_call(#cluster_reorganization_started{caller_pid = CallerPid, message_ref = Ref}, From, State = #state{
     cached_keys_to_flush = CachedKeys,
     keys_in_flush = KeysInFlush,
@@ -260,7 +231,6 @@
     CallerPid ! {Ref, ok},
     gen_server:cast(MasterPid, {mark_cache_writer_idle, Ref}),
     {noreply, State#state{ha_failover_requests_data = FailoverData2}};
->>>>>>> c4fe0b19
 handle_call(Request, _From, State = #state{}) ->
     ?log_bad_request(Request),
     {noreply, State}.
@@ -1000,10 +970,7 @@
     State#state{ha_master_data = HAData2};
 handle_ha_requests(CachedKeys, CacheRequests, true,
     #state{master_pid = MasterPid, ha_failover_requests_data = FailoverData} = State) ->
-<<<<<<< HEAD
-=======
     % TODO 6169 - check requests with local routing set in Ctx
->>>>>>> c4fe0b19
     FailoverData2 = ha_datastore_slave:report_failover_request_handled(MasterPid, CachedKeys, CacheRequests, FailoverData),
     State#state{ha_failover_requests_data = FailoverData2}.
 
