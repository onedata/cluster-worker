%%%-------------------------------------------------------------------
%%% @author Krzysztof Trzepla
%%% @copyright (C) 2017 ACK CYFRONET AGH
%%% This software is released under the MIT license
%%% cited in 'LICENSE.txt'.
%%% @end
%%%-------------------------------------------------------------------
%%% @doc
%%% This module provides datastore API.
%%% @end
%%%-------------------------------------------------------------------
-module(datastore).
-author("Krzysztof Trzepla").

-include("modules/datastore/datastore_models.hrl").

%% API
-export([create/3, save/3, update/3, update/4, create_backup/2]).
-export([get/2, exists/2]).
-export([delete/3, delete_all/2]).
-export([add_links/4, check_and_add_links/5, get_links/4, delete_links/4, mark_links_deleted/4]).
-export([fold_links/6, get_links_trees/2, unset_link_ignore_in_changes/3]).
-export([time_series_collection_operation/4, infinite_log_operation/4]).

-type ctx() :: #{model := datastore_model:model(),
                 mutator => datastore_doc:mutator(),
                 scope => datastore_doc:scope(),
                 routing => local | global,
                 generated_key => boolean(),
                 routing_key => key(), % key used to route request to tp process and to choose node
                 fold_enabled => boolean(),
                 secure_fold_enabled => boolean(), % similar to fold_enabled but guarantees that fold links
                                                   % are added/deleted in the same order as create/delete
                                                   % operations that triggered link's adding/deletion
                                                   % TOOD VFS-5971 - does not support save and update with default
                 local_fold => boolean(), % Fold links are added using local routing
                 local_fold_node => node(), % Node used to generate key for local fold
                 sync_enabled => boolean(),
                 sync_change => boolean(), % should set to 'true' for save
                                           % of remote change
                 hooks_disabled => boolean(),
                 local_links_tree_id => tree_id(),
                 volatile => boolean(),
                 mutator_pid => pid(),
                 memory_driver => memory_driver(),
                 memory_driver_ctx => memory_driver_ctx(),

                 ha_enabled => boolean(),
                 % Memory copies external API (to be set by model)
                 memory_copies => all | none, % number of nodes used for memory copies
                 % Memory copies internal API (to be set by datastore modules)
                 memory_copies_nodes => [node()], % nodes to be used for memory copies (set by datastore_router)
                 failed_nodes => [node()], % failed nodes connected to particular request (set by datastore_router)
                 failed_master => boolean(), % is master for request down (set by datastore_router)

                 disc_driver => disc_driver(),
                 disc_driver_ctx => disc_driver_ctx(),
                 remote_driver => remote_driver(),
                 remote_driver_ctx => remote_driver_ctx(),
                 include_deleted => boolean(),
                 expiry => cberl:expiry(),
                        % Specify the expiration time. For disc/cached models
                        % This is either an absolute Unix timestamp or
                        % a relative offset from now, in seconds.
                        % If the value of this number is greater than
                        % the value of thirty days in seconds,
                        % then it is a Unix timestamp. For memory models
                        % it is always a relative offset from now.
                 throw_not_found => boolean(),
<<<<<<< HEAD

                 ignore_in_changes => boolean()
=======
                 direct_disc_fallback => boolean(), % if true, datastore_cache executes disc fallback procedure inside
                                                    % caller process (doc fetched from disc will not be cached in memory)
                 handle_interrupted_call => boolean(),
                 writer_interrupted_call_retries => non_neg_integer(),
                 links_tree_interrupted_call_retries => non_neg_integer()
>>>>>>> f1fc31cd
}.
-type memory_driver() :: undefined | ets_driver | mnesia_driver.
-type memory_driver_ctx() :: ets_driver:ctx() | mnesia_driver:ctx().
-type disc_driver() :: undefined | couchbase_driver.
-type disc_driver_ctx() :: couchbase_driver:ctx().
-type remote_driver() :: remote_driver | atom().
-type remote_driver_ctx() :: remote_driver:ctx().
-type driver() :: memory_driver() | disc_driver() | remote_driver().
-type driver_ctx() :: memory_driver_ctx() | disc_driver_ctx() |
                      remote_driver_ctx().

-export_type([ctx/0]).
-export_type([memory_driver/0, disc_driver/0, remote_driver/0, driver/0]).
-export_type([memory_driver_ctx/0, disc_driver_ctx/0, remote_driver_ctx/0,
    driver_ctx/0]).

-type key() :: datastore_doc:key().
-type value() :: datastore_doc:value().
-type doc() :: datastore_doc:doc(value()).
-type diff() :: datastore_doc:diff(value()).
-type pred() :: datastore_doc:pred(value()).

-export_type([key/0, value/0, doc/0, diff/0, pred/0]).

-type link() :: datastore_links:link().
-type link_name() :: datastore_links:link_name().
-type link_target() :: datastore_links:link_target().
-type link_rev() :: datastore_links:link_rev().
-type tree_id() :: datastore_links:tree_id().
-type tree_ids() :: datastore_links:tree_ids().
-type fold_fun(Sub) :: fun((Sub, fold_acc()) ->
    {ok | stop, fold_acc()} | {error, term()}).
-type fold_acc() :: datastore_links:fold_acc().
-type fold_opts() :: datastore_links:fold_opts().

-export_type([link/0, link_name/0, link_target/0, link_rev/0, tree_id/0,
    tree_ids/0, fold_fun/1, fold_acc/0, fold_opts/0]).

%%%===================================================================
%%% API
%%%===================================================================

%%--------------------------------------------------------------------
%% @doc
%% Creates document in a datastore.
%% @end
%%--------------------------------------------------------------------
-spec create(ctx(), key(), doc()) -> {ok, doc()} | {error, term()}.
create(Ctx, Key, Doc = #document{}) ->
    datastore_hooks:wrap(Ctx, Key, create, [Doc], fun
        (Function, Args) -> datastore_router:route(Function, Args)
    end).

%%--------------------------------------------------------------------
%% @doc
%% Saves document in a datastore.
%% @end
%%--------------------------------------------------------------------
-spec save(ctx(), key(), doc()) -> {ok, doc()} | {error, term()}.
save(Ctx, Key, Doc = #document{}) ->
    datastore_hooks:wrap(Ctx, Key, save, [Doc], fun
        (Function, Args) -> datastore_router:route(Function, Args)
    end).

%%--------------------------------------------------------------------
%% @doc
%% Updates document in a datastore.
%% @end
%%--------------------------------------------------------------------
-spec update(ctx(), key(), diff()) -> {ok, doc()} | {error, term()}.
update(Ctx, Key, Diff) ->
    datastore_hooks:wrap(Ctx, Key, update, [Diff], fun(Function, Args) ->
        datastore_router:route(Function, Args)
    end).

%%--------------------------------------------------------------------
%% @doc
%% Updates document in a datastore. If document is missing, creates default one.
%% @end
%%--------------------------------------------------------------------
-spec update(ctx(), key(), diff(), doc()) -> {ok, doc()} | {error, term()}.
update(Ctx, Key, Diff, Default) ->
    datastore_hooks:wrap(Ctx, Key, update, [Diff, Default], fun
        (Function, Args) -> datastore_router:route(Function, Args)
    end).

%%--------------------------------------------------------------------
%% @doc
%% Creates backup on slave node.
%% @end
%%--------------------------------------------------------------------
-spec create_backup(ctx(), key()) -> {ok, doc()} | {error, term()}.
create_backup(Ctx, Key) ->
    datastore_hooks:wrap(Ctx, Key, create_backup, [], fun(Function, Args) ->
        datastore_router:route(Function, Args)
    end).

%%--------------------------------------------------------------------
%% @doc
%% Returns document from a datastore.
%% @end
%%--------------------------------------------------------------------
-spec get(ctx(), key()) -> {ok, doc()} | {error, term()}.
get(Ctx, Key) ->
    datastore_hooks:wrap(Ctx, Key, get, [], fun(Function, Args) ->
        datastore_router:route(Function, Args)
    end).

%%--------------------------------------------------------------------
%% @doc
%% Checks whether document exists in a datastore.
%% @end
%%--------------------------------------------------------------------
-spec exists(ctx(), key()) -> {ok, boolean()} | {error, term()}.
exists(Ctx, Key) ->
    datastore_hooks:wrap(Ctx, Key, exists, [], fun(Function, Args) ->
        datastore_router:route(Function, Args)
    end).

%%--------------------------------------------------------------------
%% @doc
%% Removes document from a datastore if a predicate is satisfied.
%% @end
%%--------------------------------------------------------------------
-spec delete(ctx(), key(), pred()) -> ok | {error, term()}.
delete(Ctx, Key, Pred) ->
    datastore_hooks:wrap(Ctx, Key, delete, [Pred], fun
        (Function, Args) -> datastore_router:route(Function, Args)
    end).

%%--------------------------------------------------------------------
%% @doc
%% Removes all documents from a model.
%% @end
%%--------------------------------------------------------------------
-spec delete_all(ctx(), key()) -> ok | {error, term()}.
delete_all(#{disc_driver := DD}, _Key) when DD =/= undefined ->
  {error, not_supported};
delete_all(#{
  memory_driver := ets_driver,
  memory_driver_ctx := MemoryCtx
} = Ctx, Key) ->
  datastore_hooks:wrap(Ctx, Key, delete_all, [], fun
    (_Function, _Args) -> ets_driver:delete_all(MemoryCtx)
  end);
delete_all(_, _) ->
  {error, not_supported}.

%%--------------------------------------------------------------------
%% @doc
%% Creates named links between a document and targets.
%% @end
%%--------------------------------------------------------------------
-spec add_links(ctx(), key(), tree_id(), [{link_name(), link_target()}]) ->
    [{ok, link()} | {error, term()}].
add_links(Ctx, Key, TreeId, Links) ->
    datastore_hooks:wrap(Ctx, Key, add_links, [TreeId, Links], fun
        (Function, Args) -> datastore_router:route(Function, Args)
    end).

%%--------------------------------------------------------------------
%% @doc
%% Creates named links between a document and targets. Checks if links do not exist in selected trees.
%% @end
%%--------------------------------------------------------------------
-spec check_and_add_links(ctx(), key(), tree_id(), tree_ids(), [{link_name(), link_target()}]) ->
    [{ok, link()} | {error, term()}].
check_and_add_links(Ctx, Key, TreeId, CheckTrees, Links) ->
    datastore_hooks:wrap(Ctx, Key, check_and_add_links, [TreeId, CheckTrees, Links], fun
        (Function, Args) -> datastore_router:route(Function, Args)
    end).

%%--------------------------------------------------------------------
%% @doc
%% Returns document links by names.
%% @end
%%--------------------------------------------------------------------
-spec get_links(ctx(), key(), tree_ids(), [link_name()]) ->
    [{ok, [link()]} | {error, term()}].
get_links(Ctx, Key, TreeIds, LinkNames) ->
    datastore_hooks:wrap(Ctx, Key, get_links, [TreeIds, LinkNames], fun
        (Function, Args) -> datastore_router:route(Function, Args)
    end).

%%--------------------------------------------------------------------
%% @doc
%% Removes document links by names and optional revisions.
%% @end
%%--------------------------------------------------------------------
-spec delete_links(ctx(), key(), tree_id(),
    [link_name() | {link_name(), link_rev()}]) -> [ok | {error, term()}].
delete_links(Ctx, Key, TreeId, Links) ->
    Links2 = lists:map(fun
        ({LinkName, LinkRev}) -> {LinkName, LinkRev};
        (LinkName) -> {LinkName, undefined}
    end, Links),
    datastore_hooks:wrap(Ctx, Key, delete_links, [TreeId, Links2], fun
        (Function, Args) -> datastore_router:route(Function, Args)
    end).

%%--------------------------------------------------------------------
%% @doc
%% Marks document links in provided revisions as deleted.
%% @end
%%--------------------------------------------------------------------
-spec mark_links_deleted(ctx(), key(), tree_id(),
    [link_name() | {link_name(), link_rev()}]) -> [ok | {error, term()}].
mark_links_deleted(Ctx, Key, TreeId, Links) ->
    Links2 = lists:map(fun
        ({LinkName, LinkRev}) -> {LinkName, LinkRev};
        (LinkName) -> {LinkName, undefined}
    end, Links),
    datastore_hooks:wrap(Ctx, Key, mark_links_deleted, [TreeId, Links2], fun
        (Function, Args) -> datastore_router:route(Function, Args)
    end).

%%--------------------------------------------------------------------
%% @doc
%% Calls Fun(Link, Acc) for each document link.
%% @end
%%--------------------------------------------------------------------
-spec fold_links(ctx(), key(), tree_ids(), fold_fun(link()), fold_acc(),
    fold_opts()) -> {ok, fold_acc()} |
    {{ok, fold_acc()}, datastore_links_iter:token()} | {error, term()}.
fold_links(Ctx, Key, TreeIds, Fun, Acc, Opts) ->
    datastore_hooks:wrap(Ctx, Key, fold_links, [TreeIds, Fun, Acc, Opts],
        fun(Function, Args) ->
            datastore_router:route(Function, Args)
        end
    ).

%%--------------------------------------------------------------------
%% @doc
%% Returns list of IDs of link trees that constitute document links forest.
%% @end
%%--------------------------------------------------------------------
-spec get_links_trees(ctx(), key()) -> {ok, [tree_id()]} | {error, term()}.
get_links_trees(Ctx, Key) ->
    datastore_hooks:wrap(Ctx, Key, get_links_trees, [], fun
        (Function, Args) -> datastore_router:route(Function, Args)
    end).

-spec unset_link_ignore_in_changes(ctx(), key(), tree_id()) -> ok | {error, term()}.
unset_link_ignore_in_changes(Ctx, Key, TreeId) ->
    datastore_hooks:wrap(Ctx, Key, unset_link_ignore_in_changes, [TreeId], fun
        (Function, Args) -> datastore_router:route(Function, Args)
    end).


-spec time_series_collection_operation(ctx(), key(), atom(), [term()]) ->
    ok | {ok, time_series_collection:layout() | time_series_collection:slice()} | {error, term()}.
time_series_collection_operation(Ctx, Key, Function, Args) ->
    datastore_hooks:wrap(Ctx, Key, Function, Args, fun datastore_router:route_time_series_collection_operation/2).


-spec infinite_log_operation(ctx(), key(), atom(), [term()]) ->
    ok | {ok, infinite_log_browser:listing_result()} | {error, term()}.
infinite_log_operation(Ctx, Key, Function, Args) ->
    datastore_hooks:wrap(Ctx, Key, Function, Args, fun datastore_router:route_infinite_log_operation/2).<|MERGE_RESOLUTION|>--- conflicted
+++ resolved
@@ -67,16 +67,12 @@
                         % then it is a Unix timestamp. For memory models
                         % it is always a relative offset from now.
                  throw_not_found => boolean(),
-<<<<<<< HEAD
-
-                 ignore_in_changes => boolean()
-=======
                  direct_disc_fallback => boolean(), % if true, datastore_cache executes disc fallback procedure inside
                                                     % caller process (doc fetched from disc will not be cached in memory)
                  handle_interrupted_call => boolean(),
                  writer_interrupted_call_retries => non_neg_integer(),
-                 links_tree_interrupted_call_retries => non_neg_integer()
->>>>>>> f1fc31cd
+                 links_tree_interrupted_call_retries => non_neg_integer(),
+                 ignore_in_changes => boolean()
 }.
 -type memory_driver() :: undefined | ets_driver | mnesia_driver.
 -type memory_driver_ctx() :: ets_driver:ctx() | mnesia_driver:ctx().
