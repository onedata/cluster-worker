%%%-------------------------------------------------------------------
%%% @author Rafal Slota
%%% @copyright (C) 2015 ACK CYFRONET AGH
%%% This software is released under the MIT license
%%% cited in 'LICENSE.txt'.
%%% @end
%%%-------------------------------------------------------------------
%%% @doc Main datastore API implementation.
%%% @end
%%%-------------------------------------------------------------------
-module(datastore).
-author("Rafal Slota").

-include("modules/datastore/datastore_models_def.hrl").
-include("modules/datastore/datastore_common.hrl").
-include("modules/datastore/datastore_engine.hrl").
-include("elements/task_manager/task_manager.hrl").
-include_lib("ctool/include/logging.hrl").


%% ETS name for local (node scope) state.
-define(LOCAL_STATE, datastore_local_state).

%% #document types
-type uuid() :: binary().
% TODO - exclude atom (possible crash because of to large number of atoms usage) or make apropriate WARNING
-type key() :: undefined | uuid() | atom() | integer().
-type ext_key() :: key() | term().
-type document() :: #document{}.
-type value() :: term().
-type document_diff() :: #{term() => term()} | fun((OldValue :: value()) ->
    {ok, NewValue :: value()} | {error, Reason :: term()}).
-type bucket() :: atom() | binary().
-type option() :: ignore_links.

-export_type([uuid/0, key/0, ext_key/0, value/0, document/0, document_diff/0, bucket/0, option/0]).

%% Error types
-type generic_error() :: {error, Reason :: term()}.
-type not_found_error(ObjectType) :: {error, {not_found, ObjectType}}.
-type update_error() :: not_found_error(model_behaviour:model_type()) | generic_error().
-type create_error() :: generic_error() | {error, already_exists}.
-type get_error() :: not_found_error(term()) | generic_error().
-type link_error() :: generic_error() | {error, link_not_found}.

-export_type([generic_error/0, not_found_error/1, update_error/0, create_error/0, get_error/0, link_error/0]).

%% API utility types
-type store_level() :: ?DISK_ONLY_LEVEL | ?LOCAL_ONLY_LEVEL | ?GLOBAL_ONLY_LEVEL | ?LOCALLY_CACHED_LEVEL | ?GLOBALLY_CACHED_LEVEL.
-type delete_predicate() :: fun(() -> boolean()).
-type list_fun() :: fun((Obj :: term(), AccIn :: term()) -> {next, Acc :: term()} | {abort, Acc :: term()}).
-type exists_return() :: boolean() | no_return().

-export_type([store_level/0, delete_predicate/0, list_fun/0, exists_return/0]).

%% Links' types
-type link_version() :: non_neg_integer().
-type link_final_target() :: {links_utils:scope(), links_utils:vhash(), ext_key(), model_behaviour:model_type()}.
-type normalized_link_target() :: {link_version(), [link_final_target()]}.
-type simple_link_target() :: {ext_key(), model_behaviour:model_type()}.
-type link_target() :: #document{} | normalized_link_target() | link_final_target() | simple_link_target().
-type link_name() :: atom() | binary() | {scoped_link, atom() | binary(), links_utils:scope(), links_utils:vhash()}.
-type link_spec() :: {link_name(), link_target()}.
-type normalized_link_spec() :: {link_name(), normalized_link_target()}.


-export_type([link_target/0, link_name/0, link_spec/0, normalized_link_spec/0, normalized_link_target/0,
    link_final_target/0, link_version/0]).

%% API
-export([save/2, save_sync/2, update/4, update_sync/4, create/2, create_sync/2, create_or_update/3,
    get/3, list/4, list_dirty/4,delete/4, delete/3, delete/5, delete_sync/4, delete_sync/3, exists/3]).
-export([fetch_link/3, fetch_link/4, add_links/3, add_links/4, create_link/3, delete_links/3, delete_links/4,
    foreach_link/4, foreach_link/5, fetch_link_target/3, fetch_link_target/4,
    link_walk/4, link_walk/5, set_links/3, set_links/4]).
-export([fetch_full_link/3, fetch_full_link/4, exists_link_doc/3, exists_link_doc/4]).
-export([configs_per_bucket/1, ensure_state_loaded/1, healthcheck/0, level_to_driver/1, driver_to_module/1, initialize_state/1]).
-export([run_transaction/1, run_transaction/3, normalize_link_target/2, run_posthooks/5, driver_to_level/1]).

%%%===================================================================
%%% API
%%%===================================================================

%%--------------------------------------------------------------------
%% @doc
%% Saves given #document.
%% @end
%%--------------------------------------------------------------------
-spec save(Level :: store_level(), Document :: datastore:document()) ->
    {ok, datastore:ext_key()} | datastore:generic_error().
save(Level, #document{} = Document) ->
    ModelName = model_name(Document),
    exec_driver_async(ModelName, Level, save, [maybe_gen_uuid(Document)]).

%%--------------------------------------------------------------------
%% @doc
%% Saves given #document to memory with sync save to disk in case of caches.
%% @end
%%--------------------------------------------------------------------
-spec save_sync(Level :: store_level(), Document :: datastore:document()) ->
    {ok, datastore:ext_key()} | datastore:generic_error().
save_sync(Level, #document{} = Document) ->
    ModelName = model_name(Document),
    exec_driver(ModelName, level_to_driver(Level), save, [maybe_gen_uuid(Document)]).

%%--------------------------------------------------------------------
%% @doc
%% Updates given by key document by replacing given fields with new values.
%% @end
%%--------------------------------------------------------------------
-spec update(Level :: store_level(), ModelName :: model_behaviour:model_type(),
    Key :: datastore:ext_key(), Diff :: datastore:document_diff()) ->
    {ok, datastore:ext_key()} | datastore:update_error().
update(Level, ModelName, Key, Diff) ->
    exec_driver_async(ModelName, Level, update, [Key, Diff]).

%%--------------------------------------------------------------------
%% @doc
%% Updates given by key document by replacing given fields with new values.
%% Sync operation on memory with sync operation on disk in case of caches.
%% @end
%%--------------------------------------------------------------------
-spec update_sync(Level :: store_level(), ModelName :: model_behaviour:model_type(),
    Key :: datastore:ext_key(), Diff :: datastore:document_diff()) ->
    {ok, datastore:ext_key()} | datastore:update_error().
update_sync(Level, ModelName, Key, Diff) ->
    exec_driver(ModelName, level_to_driver(Level), update, [Key, Diff]).

%%--------------------------------------------------------------------
%% @doc
%% Creates new #document.
%% @end
%%--------------------------------------------------------------------
-spec create(Level :: store_level(), Document :: datastore:document()) ->
    {ok, datastore:ext_key()} | datastore:create_error().
create(Level, #document{} = Document) ->
    ModelName = model_name(Document),
    exec_driver_async(ModelName, Level, create, [maybe_gen_uuid(Document)]).

%%--------------------------------------------------------------------
%% @doc
%% Creates new #document. Sync operation on memory with sync operation on disk
%% in case of caches.
%% @end
%%--------------------------------------------------------------------
-spec create_sync(Level :: store_level(), Document :: datastore:document()) ->
    {ok, datastore:ext_key()} | datastore:create_error().
create_sync(Level, #document{} = Document) ->
    ModelName = model_name(Document),
    exec_driver(ModelName, level_to_driver(Level), create, [maybe_gen_uuid(Document)]).

%%--------------------------------------------------------------------
%% @doc
%% Updates given document by replacing given fields with new values or
%% creates new one if not exists.
%% @end
%%--------------------------------------------------------------------
-spec create_or_update(Level :: store_level(), Document :: datastore:document(),
    Diff :: datastore:document_diff()) -> {ok, datastore:ext_key()} | datastore:create_error().
create_or_update(?LOCALLY_CACHED_LEVEL, Document, Diff) ->
    create_or_update_cache(?LOCALLY_CACHED_LEVEL, Document, Diff);
create_or_update(?GLOBALLY_CACHED_LEVEL, #document{} = Document, Diff) ->
    create_or_update_cache(?GLOBALLY_CACHED_LEVEL, Document, Diff);
create_or_update(Level, #document{} = Document, Diff) ->
    ModelName = model_name(Document),
    exec_driver(ModelName, level_to_driver(Level), create_or_update, [Document, Diff]).

%%--------------------------------------------------------------------
%% @doc
%% Updates given document by replacing given fields with new values or
%% creates new one if not exists. Operation works for cached levels.
%% @end
%%--------------------------------------------------------------------
-spec create_or_update_cache(Level :: store_level(), Document :: datastore:document(),
    Diff :: datastore:document_diff()) -> {ok, datastore:ext_key()} | datastore:create_error().
create_or_update_cache(Level, #document{key = Key} = Document, Diff) ->
    ModelName = model_name(Document),
    [D1 | _] = Drivers = level_to_driver(Level),
    SafeExec = case caches_controller:check_cache_consistency(driver_to_level(D1), ModelName) of
        {ok, _, _} ->
            false;
        {monitored, ClearedList, _, _} ->
            lists:member(Key, ClearedList);
        _ ->
            true
    end,

    case SafeExec of
        true ->
            % Do update to check disk if document is not in memory
            case exec_cache_async(ModelName, Drivers, update, [Key, Diff]) of
                {error, {not_found, _}} ->
                    % Document not found - proceed with operation in memory
                    exec_cache_async(ModelName, Drivers, create_or_update, [Document, Diff]);
                Ans ->
                    Ans
            end;
        _ ->
            exec_cache_async(ModelName, Drivers, create_or_update, [Document, Diff])
    end.


%%--------------------------------------------------------------------
%% @doc
%% Gets #document with given key.
%% @end
%%--------------------------------------------------------------------
-spec get(Level :: store_level(), ModelName :: model_behaviour:model_type(),
    Key :: datastore:ext_key()) -> {ok, datastore:document()} | datastore:get_error().
get(Level, ModelName, Key) ->
    exec_driver(ModelName, level_to_driver(Level), get, [Key]).

%%--------------------------------------------------------------------
%% @doc
%% Dirty alternative of list/4.
%% Executes given function for each model's record. After each record function may interrupt operation.
%% @end
%%--------------------------------------------------------------------
-spec list_dirty(Level :: store_level(), ModelName :: model_behaviour:model_type(), Fun :: list_fun(), AccIn :: term()) ->
    {ok, Handle :: term()} | datastore:generic_error() | no_return().
list_dirty(Level, ModelName, Fun, AccIn) ->
    list(Level, level_to_driver(Level), ModelName, Fun, AccIn, dirty).

%%--------------------------------------------------------------------
%% @doc
%% Executes given function for each model's record. After each record function may interrupt operation.
%% @end
%%--------------------------------------------------------------------
-spec list(Level :: store_level(), ModelName :: model_behaviour:model_type(), Fun :: list_fun(), AccIn :: term()) ->
    {ok, Handle :: term()} | datastore:generic_error() | no_return().
list(Level, ModelName, Fun, AccIn) ->
    list(Level, level_to_driver(Level), ModelName, Fun, AccIn, transaction).


%%--------------------------------------------------------------------
%% @doc
%% Executes given function for each model's record. After each record function may interrupt operation.
%% @end
%%--------------------------------------------------------------------
-spec list(Level :: store_level(), Drivers :: atom() | [atom()],
    ModelName :: model_behaviour:model_type(), Fun :: list_fun(), AccIn :: term(),
    Mode :: store_driver_behaviour:mode()) ->
    {ok, Handle :: term()} | datastore:generic_error() | no_return().
list(_Level, [Driver1, Driver2], ModelName, Fun, AccIn, Mode) ->
    CLevel = driver_to_level(Driver1),
    CCCUuid = ModelName,
    ModelConfig = ModelName:model_init(),

    HelperFun1 = fun
        (#document{key = Key} = Document, Acc) ->
            {next, maps:put(Key, Document, Acc)};
        (_, Acc) ->
            {abort, Acc}
    end,

<<<<<<< HEAD
    GetFromCache = fun(Time1, Time2) ->
        case exec_driver(ModelName, Driver1, list, [HelperFun1, #{}, Mode]) of
=======
    GetFromCache = fun(Counter1, Counter2) ->
        case exec_driver(ModelName, Driver1, list, [HelperFun1, #{}]) of
>>>>>>> e3e42ddb
            {ok, Ans1} ->
                case caches_controller:check_cache_consistency(CLevel, CCCUuid) of
                    {ok, Counter1, _} ->
                        {ok, Ans1};
                    {monitored, MList, Counter1, _} ->
                        {check, Ans1, MList};
                    {monitored, MList, _, Counter2} ->
                        {check, Ans1, MList};
                    _ ->
                        {check, Ans1}
                end;
            Err1 ->
                Err1
        end
    end,

    FirstPhaseAns = case caches_controller:check_cache_consistency(CLevel, CCCUuid) of
        {ok, Counter1, Counter2} ->
            GetFromCache(Counter1, Counter2);
        {monitored, _, Counter1, Counter2} ->
            GetFromCache(Counter1, Counter2);
        _ ->
            case exec_driver(ModelName, Driver1, list, [HelperFun1, #{}, Mode]) of
                {ok, Ans1} ->
                    {check, Ans1};
                Err1 ->
                    Err1
            end
    end,

    SecondPhaseAns = case FirstPhaseAns of
        {check, Ans_1, ClearedList} ->
            {ok, lists:foldl(fun(Key, Acc) ->
                case cache_controller:check_get(Key, ModelName, CLevel) of
                    ok ->
                        case erlang:apply(driver_to_module(Driver2), get, [ModelConfig, Key]) of
                            {ok, Document} ->
                                case maps:find(Key, Acc) of
                                    {ok, _} -> Acc;
                                    error ->
                                        cache_controller:restore_from_disk(Key, ModelName, Document, CLevel),
                                        maps:put(Key, Document, Acc)
                                end;
                            {error, {not_found, _}} ->
                                caches_controller:save_consistency_restored_info(CLevel, ModelName, Key),
                                Acc;
                            GetErr ->
                                ?error("Cannot get doc from disk: ~p", GetErr),
                                Acc
                        end;
                    _ ->
                        Acc
                end
            end, Ans_1, ClearedList)};
        {check, Ans_1} ->
            HelperFun2 = fun
                (#document{key = Key} = Document, Acc) ->
                    case cache_controller:check_get(Key, ModelName, CLevel) of
                        ok ->
                            NewAcc = case maps:find(Key, Acc) of
                                {ok, _} -> Acc;
                                error ->
                                    cache_controller:restore_from_disk(Key, ModelName, Document, CLevel),
                                    maps:put(Key, Document, Acc)
                            end,
                            {next, NewAcc};
                        _ ->
                            {next, Acc}
                    end;
                (_, Acc) ->
                    {abort, Acc}
            end,

            caches_controller:begin_consistency_restoring(CLevel, CCCUuid),
            case exec_driver(ModelName, Driver2, list, [HelperFun2, Ans_1, Mode]) of
                {ok, Ans_2} ->
                    caches_controller:end_consistency_restoring(CLevel, CCCUuid),
                    {ok, Ans_2};
                Err2 ->
                    Err2
            end;
        OtherAns ->
            OtherAns
    end,

    case SecondPhaseAns of
        {ok, Ans2} ->
            try
                AccOut =
                    maps:fold(fun(_, Doc, OAcc) ->
                        case Fun(Doc, OAcc) of
                            {next, NAcc} ->
                                NAcc;
                            {abort, NAcc} ->
                                throw({abort, NAcc})
                        end
                    end, AccIn, Ans2),
                {ok, AccOut}
            catch
                {abort, AccOut0} ->
                    {ok, AccOut0};
                _:Reason ->
                    {error, Reason}
            end;
        FinalAns ->
            FinalAns
    end;
list(_Level, Drivers, ModelName, Fun, AccIn, Mode) ->
    exec_driver(ModelName, Drivers, list, [Fun, AccIn, Mode]).


%%--------------------------------------------------------------------
%% @doc
%% Deletes #document with given key.
%% @end
%%--------------------------------------------------------------------
-spec delete(Level :: store_level(), ModelName :: model_behaviour:model_type(),
    Key :: datastore:ext_key(), Pred :: delete_predicate()) -> ok | datastore:generic_error().
delete(Level, ModelName, Key, Pred) ->
    delete(Level, ModelName, Key, Pred, []).

%%--------------------------------------------------------------------
%% @doc
%% Deletes #document with given key.
%% You can specify 'ignore_links' option, if links should not be deleted with the document.
%% @end
%%--------------------------------------------------------------------
-spec delete(Level :: store_level(), ModelName :: model_behaviour:model_type(),
    Key :: datastore:ext_key(), Pred :: delete_predicate(), Options :: [option()]) -> ok | datastore:generic_error().
delete(Level, ModelName, Key, Pred, Opts) ->
    case exec_driver_async(ModelName, Level, delete, [Key, Pred]) of
        ok ->
            case lists:member(ignore_links, Opts) of
                true -> ok;
                false ->
                    % TODO - make link del asynch when tests will be able to handle it
                    %%             spawn(fun() -> catch delete_links(Level, Key, ModelName, all) end),
                        catch delete_links(Level, Key, ModelName, all)
            end,
            ok;
        {error, Reason} ->
            {error, Reason}
    end.


%%--------------------------------------------------------------------
%% @doc
%% Deletes #document with given key.
%% @end
%%--------------------------------------------------------------------
-spec delete(Level :: store_level(), ModelName :: model_behaviour:model_type(),
    Key :: datastore:ext_key()) -> ok | datastore:generic_error().
delete(Level, ModelName, Key) ->
    delete(Level, ModelName, Key, ?PRED_ALWAYS).


%%--------------------------------------------------------------------
%% @doc
%% Deletes #document with given key. Sync operation on memory with sync operation on disk
%% in case of caches.
%% @end
%%--------------------------------------------------------------------
-spec delete_sync(Level :: store_level(), ModelName :: model_behaviour:model_type(),
    Key :: datastore:ext_key(), Pred :: delete_predicate()) -> ok | datastore:generic_error().
delete_sync(Level, ModelName, Key, Pred) ->
    case exec_driver(ModelName, level_to_driver(Level), delete, [Key, Pred]) of
        ok ->
            spawn(fun() ->
                    catch delete_links(?DISK_ONLY_LEVEL, Key, ModelName, all) end),
            spawn(fun() ->
                    catch delete_links(?GLOBAL_ONLY_LEVEL, Key, ModelName, all) end),
            %% @todo: uncomment following line when local cache will support links
            % spawn(fun() -> catch delete_links(?LOCAL_ONLY_LEVEL, Key, ModelName, all) end),
            ok;
        {error, Reason} ->
            {error, Reason}
    end.


%%--------------------------------------------------------------------
%% @doc
%% Deletes #document with given key. Sync operation on memory with sync operation on disk
%% in case of caches.
%% @end
%%--------------------------------------------------------------------
-spec delete_sync(Level :: store_level(), ModelName :: model_behaviour:model_type(),
    Key :: datastore:ext_key()) -> ok | datastore:generic_error().
delete_sync(Level, ModelName, Key) ->
    delete_sync(Level, ModelName, Key, ?PRED_ALWAYS).


%%--------------------------------------------------------------------
%% @doc
%% Checks if #document with given key exists. This method shall not be used with
%% multiple drivers at once - use *_only levels.
%% @end
%%--------------------------------------------------------------------
-spec exists(Level :: store_level(), ModelName :: model_behaviour:model_type(),
    Key :: datastore:ext_key()) -> {ok, boolean()} | datastore:generic_error().
exists(Level, ModelName, Key) ->
    exec_driver(ModelName, level_to_driver(Level), exists, [Key]).


%%--------------------------------------------------------------------
%% @doc
%% Adds links to given document.
%% @end
%%--------------------------------------------------------------------
-spec add_links(Level :: store_level(), document(), link_spec() | [link_spec()]) -> ok | generic_error().
add_links(Level, #document{key = Key} = Doc, Links) ->
    add_links(Level, Key, model_name(Doc), Links).


%%--------------------------------------------------------------------
%% @doc
%% Adds given links to the document with given key. Allows for link duplication when model is configured this way.
%% @end
%%--------------------------------------------------------------------
-spec add_links(Level :: store_level(), ext_key(), model_behaviour:model_type(), link_spec() | [link_spec()]) ->
    ok | generic_error().
add_links(Level, Key, ModelName, {_LinkName, _LinkTarget} = LinkSpec) ->
    add_links(Level, Key, ModelName, [LinkSpec]);
add_links(Level, Key, ModelName, Links) when is_list(Links) ->
    ModelConfig = #model_config{link_duplication = LinkDuplication} = ModelName:model_init(),
    NormalizedLinks = normalize_link_target(ModelConfig, Links),
    Method = case LinkDuplication of
        true -> add_links;
        false -> set_links
    end,
    exec_driver_async(ModelName, Level, Method, [Key, NormalizedLinks]).

%%--------------------------------------------------------------------
%% @doc
%% Sets links to given document. Always replaces existing links with the same name.
%% @end
%%--------------------------------------------------------------------
-spec set_links(Level :: store_level(), document(), link_spec() | [link_spec()]) -> ok | generic_error().
set_links(Level, #document{key = Key} = Doc, Links) ->
    set_links(Level, Key, model_name(Doc), Links).


%%--------------------------------------------------------------------
%% @doc
%% Sets given links to the document with given key.
%% @end
%%--------------------------------------------------------------------
-spec set_links(Level :: store_level(), ext_key(), model_behaviour:model_type(), link_spec() | [link_spec()]) ->
    ok | generic_error().
set_links(Level, Key, ModelName, {_LinkName, _LinkTarget} = LinkSpec) ->
    set_links(Level, Key, ModelName, [LinkSpec]);
set_links(Level, Key, ModelName, Links) when is_list(Links) ->
    ModelConfig = #model_config{} = ModelName:model_init(),
    NormalizedLinks = normalize_link_target(ModelConfig, Links),
    exec_driver_async(ModelName, Level, set_links, [Key, NormalizedLinks]).


%%--------------------------------------------------------------------
%% @doc
%% Creates links to given document if link does not exist.
%% @end
%%--------------------------------------------------------------------
-spec create_link(Level :: store_level(), document(), link_spec()) -> ok | create_error().
create_link(Level, #document{key = Key} = Doc, Link) ->
    create_link(Level, Key, model_name(Doc), Link).


%%--------------------------------------------------------------------
%% @doc
%% Adds given links to the document with given key if link does not exist.
%% @end
%%--------------------------------------------------------------------
-spec create_link(Level :: store_level(), ext_key(), model_behaviour:model_type(), link_spec()) ->
    ok | create_error().
create_link(Level, Key, ModelName, Link) ->
    ModelConfig = ModelName:model_init(),
    exec_driver_async(ModelName, Level, create_link, [Key, normalize_link_target(ModelConfig, Link)]).

%%--------------------------------------------------------------------
%% @doc
%% Removes links from given document. There is special link name 'all' which removes all links.
%% @end
%%--------------------------------------------------------------------
-spec delete_links(Level :: store_level(), document(), link_name() | [link_name()] | all) -> ok | generic_error().
delete_links(Level, #document{key = Key} = Doc, LinkNames) ->
    delete_links(Level, Key, model_name(Doc), LinkNames).


%%--------------------------------------------------------------------
%% @doc
%% Removes links from the document with given key. There is special link name 'all' which removes all links.
%% @end
%%--------------------------------------------------------------------
-spec delete_links(Level :: store_level(), ext_key(), model_behaviour:model_type(),
    link_name() | [link_name()] | all) -> ok | generic_error().
delete_links(Level, Key, ModelName, LinkNames) when is_list(LinkNames); LinkNames =:= all ->
    delete_links(Level, level_to_driver(Level), Key, ModelName, LinkNames);
delete_links(Level, Key, ModelName, LinkName) ->
    delete_links(Level, Key, ModelName, [LinkName]).


%%--------------------------------------------------------------------
%% @doc
%% Removes links from the document with given key. There is special link name 'all' which removes all links.
%% @end
%%--------------------------------------------------------------------
%% TODO - delete links should not leave any trash after delete of last link without all option
-spec delete_links(Level :: store_level(), Drivers :: atom() | [atom()], ext_key(),
    model_behaviour:model_type(), [link_name()] | all) -> ok | generic_error().
delete_links(_Level, [Driver1, Driver2], Key, ModelName, LinkNames) when LinkNames =:= all ->
    ModelConfig = ModelName:model_init(),
    AccFun = fun(LinkName, _, Acc) ->
        [LinkName | Acc]
    end,
    {ok, Links1} = erlang:apply(driver_to_module(Driver1), foreach_link, [ModelConfig, Key, AccFun, []]),
    {ok, Links2} = erlang:apply(driver_to_module(Driver2), foreach_link,
        [ModelConfig, Key, AccFun, Links1]),
    Links = sets:to_list(sets:from_list(Links2)),
    exec_cache_async(ModelName, [Driver1, Driver2], delete_links, [Key, Links]);
delete_links(_Level, [Driver1, Driver2], Key, ModelName, LinkNames) ->
    exec_cache_async(ModelName, [Driver1, Driver2], delete_links, [Key, LinkNames]);
delete_links(_Level, Driver, Key, ModelName, LinkNames) ->
    exec_driver(ModelName, Driver, delete_links, [Key, LinkNames]).


%%--------------------------------------------------------------------
%% @doc
%% Gets specified link from given document.
%% @end
%%--------------------------------------------------------------------
-spec fetch_link(Level :: store_level(), document(), link_name()) -> {ok, normalized_link_target()} | link_error().
fetch_link(Level, #document{key = Key} = Doc, LinkName) ->
    fetch_link(Level, Key, model_name(Doc), LinkName).


%%--------------------------------------------------------------------
%% @doc
%% Gets specified link from the document given by key.
%% @end
%%--------------------------------------------------------------------
-spec fetch_link(Level :: store_level(), ext_key(), model_behaviour:model_type(), link_name()) ->
    {ok, simple_link_target()} | link_error().
fetch_link(Level, Key, ModelName, LinkName) ->
    {RawLinkName, RequestedScope, VHash} = links_utils:unpack_link_scope(ModelName, LinkName),
    case fetch_full_link(Level, Key, ModelName, RawLinkName) of
        {ok, {_Version, Targets = [H | _]}} ->
            case RequestedScope of
                undefined ->
                    {_, _, TargetKey, TargetModel} =
                        case links_utils:select_scope_related_link(RawLinkName, RequestedScope, VHash, Targets) of
                            undefined ->
                                #model_config{mother_link_scope = MScope} = ModelName:model_init(),
                                case lists:filter(
                                    fun
                                        ({Scope, _, _, _}) ->
                                            Scope == links_utils:get_scopes(MScope, undefined)
                                    end, Targets) of
                                    [] -> H;
                                    [L | _] ->
                                        L
                                end;
                            ScopeRelated ->
                                ScopeRelated
                        end,
                    {ok, {TargetKey, TargetModel}};
                _ ->
                    case links_utils:select_scope_related_link(RawLinkName, RequestedScope, VHash, Targets) of
                        undefined ->
                            {error, link_not_found};
                        {_, _, TargetKey, TargetModel} ->
                            {ok, {TargetKey, TargetModel}}
                    end
            end;
        Other ->
            Other
    end.


%%--------------------------------------------------------------------
%% @doc
%% Gets specified link from given document.
%% @end
%%--------------------------------------------------------------------
-spec fetch_full_link(Level :: store_level(), document(), link_name()) -> {ok, normalized_link_target()} | link_error().
fetch_full_link(Level, #document{key = Key} = Doc, LinkName) ->
    fetch_full_link(Level, Key, model_name(Doc), LinkName).


%%--------------------------------------------------------------------
%% @doc
%% Gets specified link from the document given by key.
%% @end
%%--------------------------------------------------------------------
-spec fetch_full_link(Level :: store_level(), ext_key(), model_behaviour:model_type(), link_name()) ->
    {ok, normalized_link_target()} | generic_error().
fetch_full_link(Level, Key, ModelName, LinkName) ->
    _ModelConfig = ModelName:model_init(),
    exec_driver(ModelName, level_to_driver(Level), fetch_link, [Key, LinkName]).


%%--------------------------------------------------------------------
%% @doc
%% Gets document pointed by given link of given document.
%% @end
%%--------------------------------------------------------------------
-spec fetch_link_target(Level :: store_level(), document(), link_name()) -> {ok, document()} | generic_error().
fetch_link_target(Level, #document{key = Key} = Doc, LinkName) ->
    fetch_link_target(Level, Key, model_name(Doc), LinkName).


%%--------------------------------------------------------------------
%% @doc
%% Gets document pointed by given link of document given by key.
%% @end
%%--------------------------------------------------------------------
-spec fetch_link_target(Level :: store_level(), ext_key(), model_behaviour:model_type(), link_name()) ->
    {ok, document()} | generic_error().
fetch_link_target(Level, Key, ModelName, LinkName) ->
    case fetch_link(Level, Key, ModelName, LinkName) of
        {ok, _Target = {TargetKey, TargetModel}} ->
            TargetModel:get(TargetKey);
        {error, Reason} ->
            {error, Reason}
    end.


%%--------------------------------------------------------------------
%% @doc
%% Executes given function for each link of given document - similar to 'foldl'.
%% @end
%%--------------------------------------------------------------------
-spec foreach_link(Level :: store_level(), document(), fun((link_name(), link_target(), Acc :: term()) -> Acc :: term()), AccIn :: term()) ->
    {ok, Acc :: term()} | link_error().
foreach_link(Level, #document{key = Key} = Doc, Fun, AccIn) ->
    foreach_link(Level, Key, model_name(Doc), Fun, AccIn).


%%--------------------------------------------------------------------
%% @doc
%% Executes given function for each link of the document given by key - similar to 'foldl'.
%% @end
%%--------------------------------------------------------------------
-spec foreach_link(Level :: store_level(), Key :: ext_key(), ModelName :: model_behaviour:model_type(),
    fun((link_name(), link_target(), Acc :: term()) -> Acc :: term()), AccIn :: term()) ->
    {ok, Acc :: term()} | link_error().
foreach_link(Level, Key, ModelName, Fun, AccIn) ->
    foreach_link(Level, level_to_driver(Level), Key, ModelName, Fun, AccIn).

%%--------------------------------------------------------------------
%% @doc
%% Executes given function for each link of the document given by key - similar to 'foldl'.
%% @end
%%--------------------------------------------------------------------
-spec foreach_link(Level :: store_level(), Drivers :: atom() | [atom()], Key :: ext_key(),
    ModelName :: model_behaviour:model_type(),
    fun((link_name(), link_target(), Acc :: term()) -> Acc :: term()), AccIn :: term()) ->
    {ok, Acc :: term()} | link_error().
foreach_link(_Level, [Driver1, Driver2], Key, ModelName, Fun, AccIn) ->
    CLevel = driver_to_level(Driver1),
    CCCUuid = caches_controller:get_cache_uuid(Key, ModelName),
    ModelConfig = ModelName:model_init(),

    HelperFun1 = fun(LinkName, LinkTarget, Acc) ->
        maps:put(LinkName, LinkTarget, Acc)
    end,

    GetFromCache = fun(Counter1, Counter2) ->
        case exec_driver(ModelName, Driver1, foreach_link, [Key, HelperFun1, #{}]) of
            {ok, Ans1} ->
                case caches_controller:check_cache_consistency(CLevel, CCCUuid) of
                    {ok, Counter1, _} ->
                        {ok, Ans1};
                    {monitored, MList, Counter1, _} ->
                        {check, Ans1, MList};
                    {monitored, MList, _, Counter2} ->
                        {check, Ans1, MList};
                    _ ->
                        {check, Ans1}
                end;
            Err1 ->
                Err1
        end
    end,

    FirstPhaseAns = case caches_controller:check_cache_consistency(CLevel, CCCUuid) of
        {ok, Counter1, Counter2} ->
            GetFromCache(Counter1, Counter2);
        {monitored, _, Counter1, Counter2} ->
            GetFromCache(Counter1, Counter2);
        _ ->
            case exec_driver(ModelName, Driver1, foreach_link, [Key, HelperFun1, #{}]) of
                {ok, Ans1} ->
                    {check, Ans1};
                Err1 ->
                    Err1
            end
    end,

    SecodnPhaseAns = case FirstPhaseAns of
        {check, Ans_1, ClearedList} ->
            {ok, lists:foldl(fun(LinkName, Acc) ->
                CacheKey = cache_controller:link_cache_key(ModelName, Key, LinkName),
                case cache_controller:check_fetch(CacheKey, ModelName, CLevel) of
                    ok ->
                        case erlang:apply(driver_to_module(Driver2), fetch_link, [ModelConfig, Key, LinkName]) of
                            {ok, LinkTarget} ->
                                case maps:find(Key, Acc) of
                                    {ok, _} -> Acc;
                                    error ->
                                        cache_controller:restore_from_disk(CacheKey, ModelName, LinkTarget, CLevel),
                                        maps:put(LinkName, LinkTarget, Acc)
                                end;
                            {error, link_not_found} ->
                                caches_controller:save_consistency_restored_info(CLevel, CCCUuid, LinkName),
                                Acc;
                            GetErr ->
                                ?error("Cannot fetch link from disk: ~p", GetErr),
                                Acc
                        end;
                    _ ->
                        Acc
                end
            end, Ans_1, ClearedList)};
        {check, Ans_1} ->
            HelperFun2 = fun(LinkName, LinkTarget, Acc) ->
                CacheKey = cache_controller:link_cache_key(ModelName, Key, LinkName),
                case cache_controller:check_fetch(CacheKey, ModelName, CLevel) of
                    ok ->
                        case maps:find(LinkName, Acc) of
                            {ok, _} -> Acc;
                            error ->
                                cache_controller:restore_from_disk(CacheKey, ModelName, LinkTarget, CLevel),
                                maps:put(LinkName, LinkTarget, Acc)
                        end;
                    _ ->
                        Acc
                end
            end,

            caches_controller:begin_consistency_restoring(CLevel, CCCUuid),
            case exec_driver(ModelName, Driver2, foreach_link, [Key, HelperFun2, Ans_1]) of
                {ok, Ans_2} ->
                    caches_controller:end_consistency_restoring(CLevel, CCCUuid),
                    {ok, Ans_2};
                Err2 ->
                    Err2
            end;
        OtherAns ->
            OtherAns
    end,

    case SecodnPhaseAns of
        {ok, Ans2} ->
            try maps:fold(Fun, AccIn, Ans2) of
                AccOut -> {ok, AccOut}
            catch
                _:Reason ->
                    {error, Reason}
            end;
        FinalAns ->
            FinalAns
    end;
foreach_link(_Level, Driver, Key, ModelName, Fun, AccIn) ->
    exec_driver(ModelName, Driver, foreach_link, [Key, Fun, AccIn]).


%%--------------------------------------------------------------------
%% @doc
%% "Walks" from link to link and fetches either all encountered documents (for Mode == get_all - not yet implemted),
%% or just last document (for Mode == get_leaf). Starts on given document.
%% @end
%%--------------------------------------------------------------------
-spec link_walk(Level :: store_level(), document(), [link_name()], get_leaf | get_all) ->
    {ok, document() | [document()]} | link_error() | get_error().
link_walk(Level, #document{key = StartKey} = StartDoc, LinkNames, Mode) when is_atom(Mode), is_list(LinkNames) ->
    link_walk(Level, StartKey, model_name(StartDoc), LinkNames, Mode).


%%--------------------------------------------------------------------
%% @doc
%% "Walks" from link to link and fetches either all encountered documents (for Mode == get_all - not yet implemted),
%% or just last document (for Mode == get_leaf). Starts on the document given by key.
%% In case of Mode == get_leaf, list of all link's uuids is also returned.
%% @end
%%--------------------------------------------------------------------
-spec link_walk(Level :: store_level(), Key :: ext_key(), ModelName :: model_behaviour:model_type(), [link_name()], get_leaf | get_all) ->
    {ok, {document(), [ext_key()]} | [document()]} | link_error() | get_error().
link_walk(Level, Key, ModelName, R, Mode) ->
    link_walk7(Level, Key, ModelName, R, [], Mode).


%%--------------------------------------------------------------------
%% @doc
%% Checks if document that describes links from scope exists.
%% @end
%%--------------------------------------------------------------------
-spec exists_link_doc(store_level(), document(), links_utils:scope()) ->
    {ok, boolean()} | datastore:generic_error().
exists_link_doc(Level, #document{key = Key} = Doc, Scope) ->
    exists_link_doc(Level, Key, model_name(Doc), Scope).

%%--------------------------------------------------------------------
%% @doc
%% Checks if document that describes links from scope exists.
%% @end
%%--------------------------------------------------------------------
-spec exists_link_doc(store_level(), datastore:ext_key(), model_behaviour:model_type(), links_utils:scope()) ->
    {ok, boolean()} | datastore:generic_error().
exists_link_doc(Level, Key, ModelName, Scope) ->
    exec_driver(ModelName, level_to_driver(Level), exists_link_doc, [Key, Scope]).

%%--------------------------------------------------------------------
%% @doc
%% Runs given function within locked ResourceId. This function makes sure that 2 funs with same ResourceId won't
%% run at the same time.
%% @end
%%--------------------------------------------------------------------
-spec run_transaction(ModelName :: model_behaviour:model_type(), ResourceId :: binary(), fun(() -> Result)) -> Result
    when Result :: term().
run_transaction(ModelName, ResourceId, Fun) ->
    exec_driver(ModelName, ?DISTRIBUTED_CACHE_DRIVER, run_transation, [ResourceId, Fun]).

%%--------------------------------------------------------------------
%% @doc
%% Runs given function within transaction.
%% @end
%%--------------------------------------------------------------------
-spec run_transaction(fun(() -> Result)) -> Result
    when Result :: term().
run_transaction(Fun) ->
    mnesia_cache_driver:run_transation(Fun).

%%--------------------------------------------------------------------
%% @doc
%% {@link store_driver_behaviour} callback healthcheck/1.
%% @end
%%--------------------------------------------------------------------
-spec healthcheck() -> ok | {error, Reason :: term()}.
healthcheck() ->
    case ets:info(?LOCAL_STATE) of
        undefined ->
            {error, {no_ets, ?LOCAL_STATE}};
        _ -> ok
    end.

%%--------------------------------------------------------------------
%% @doc
%% Translates datasotre's driver name to handler module.
%% @end
%%--------------------------------------------------------------------
-spec driver_to_module(atom()) -> atom().
driver_to_module(?PERSISTENCE_DRIVER) ->
    {ok, DriverModule} = application:get_env(?CLUSTER_WORKER_APP_NAME, ?PERSISTENCE_DRIVER),
    DriverModule;
driver_to_module(Driver) ->
    Driver.

%%%===================================================================
%%% Internal functions
%%%===================================================================

link_walk7(_Level, _Key, _ModelName, _Links, _Acc, get_all) ->
    erlang:error(not_inplemented);
link_walk7(Level, Key, ModelName, [LastLink], Acc, get_leaf) ->
    case fetch_link_target(Level, Key, ModelName, LastLink) of
        {ok, #document{key = LastKey} = Leaf} ->
            {ok, {Leaf, lists:reverse([LastKey | Acc])}};
        {error, Reason} ->
            {error, Reason}
    end;
link_walk7(Level, Key, ModelName, [NextLink | R], Acc, get_leaf) ->
    case fetch_link(Level, Key, ModelName, NextLink) of
        {ok, {TargetKey, TargetMod}} ->
            link_walk7(Level, TargetKey, TargetMod, R, [TargetKey | Acc], get_leaf);
        {error, Reason} ->
            {error, Reason}
    end.

normalize_link_target(_, {_LinkName, {_Version, [{_ScopeId, _VHash, _TargetKey, ModelName} | _]}} = ValidLink) when is_atom(ModelName) ->
    ValidLink;
normalize_link_target(_ModelConfig, []) ->
    [];
normalize_link_target(ModelConfig, [{_, {V, []}} | R]) when is_integer(V) ->
    normalize_link_target(ModelConfig, R);
normalize_link_target(ModelConfig, [Link | R]) ->
    [normalize_link_target(ModelConfig, Link) | normalize_link_target(ModelConfig, R)];
normalize_link_target(ModelConfig = #model_config{mother_link_scope = MScope}, {LinkName, #document{key = TargetKey} = Doc}) ->
    normalize_link_target(ModelConfig, {LinkName, {links_utils:get_scopes(MScope, undefined), links_utils:gen_vhash(), TargetKey, model_name(Doc)}});
normalize_link_target(ModelConfig = #model_config{mother_link_scope = MScope}, {LinkName, {TargetKey, ModelName}}) when is_atom(ModelName) ->
    normalize_link_target(ModelConfig, {LinkName, {links_utils:get_scopes(MScope, undefined), links_utils:gen_vhash(), TargetKey, ModelName}});
normalize_link_target(ModelConfig, {LinkName, {_ScopeId, _VHash, _TargetKey, _ModelName} = Target}) ->
    normalize_link_target(ModelConfig, {LinkName, {1, [Target]}}).


%%--------------------------------------------------------------------
%% @private
%% @doc
%% For given #document generates key if undefined and returns updated #document structure.
%% @end
%%--------------------------------------------------------------------
-spec maybe_gen_uuid(document()) -> document().
maybe_gen_uuid(#document{key = undefined} = Doc) ->
    Doc#document{key = datastore_utils:gen_uuid(), generated_uuid = true};
maybe_gen_uuid(#document{} = Doc) ->
    Doc.

%%--------------------------------------------------------------------
%% @private
%% @doc
%% Gets model name for given document/record.
%% @end
%%--------------------------------------------------------------------
-spec model_name(tuple() | document()) -> atom().
model_name(#document{value = Record}) ->
    model_name(Record);
model_name(Record) when is_tuple(Record) ->
    element(1, Record).

%%--------------------------------------------------------------------
%% @private
%% @doc
%% Runs all pre-hooks for given model, method and context.
%% @end
%%--------------------------------------------------------------------
-spec run_prehooks(Config :: model_behaviour:model_config(),
    Method :: model_behaviour:model_action(), Level :: store_level(),
    Context :: term(), [term()]) ->
    ok | {ok, term()} | {task, task_manager:task()} | {tasks, [task_manager:task()]} | {error, Reason :: term()}.
% TODO - check for errors before accepting task
run_prehooks(#model_config{name = ModelName}, Method, Level, Context, ExcludedModules) ->
    Hooked = ets:lookup(?LOCAL_STATE, {ModelName, Method}),
    HooksRes =
        lists:map(
            fun({_, HookedModule}) ->
                case lists:member(HookedModule, ExcludedModules) of
                    true -> ok;
                    false ->
                        HookedModule:before(ModelName, Method, Level, Context)
                end
            end, Hooked),
    case [Filtered || Filtered <- HooksRes, Filtered /= ok] of
        [] -> ok;
        [Interrupt | _] ->
            Interrupt
    end.

%%--------------------------------------------------------------------
%% @private
%% @doc
%% Runs asynchronously all post-hooks for given model, method, context and
%% return value. Returns given return value.
%% @end
%%--------------------------------------------------------------------
-spec run_posthooks(Config :: model_behaviour:model_config(),
    Model :: model_behaviour:model_action(), Level :: store_level(),
    Context :: term(), ReturnValue) -> ReturnValue when ReturnValue :: term().
run_posthooks(#model_config{name = ModelName} = ModelConfig, Method, Level, Context, Return) ->
    Hooked = ets:lookup(?LOCAL_STATE, {ModelName, Method}),
    LinksContext = links_utils:get_context_to_propagate(ModelConfig),
    lists:foreach(
        fun({_, HookedModule}) ->
            spawn(fun() ->
                case HookedModule of
                    ModelName ->
                        links_utils:apply_context(LinksContext);
                    cache_controller ->
                        links_utils:apply_context(LinksContext);
                    _ ->
                        ok
                end,
                HookedModule:'after'(ModelName, Method, Level, Context, Return) end)
        end, Hooked),
    Return.

%%--------------------------------------------------------------------
%% @private
%% @doc
%% Initializes local (node scope) datastore state with given models.
%% Returns initialized configuration.
%% @end
%%--------------------------------------------------------------------
-spec load_local_state(Models :: [model_behaviour:model_type()]) ->
    [model_behaviour:model_config()].
load_local_state(Models) ->
        catch ets:new(?LOCAL_STATE, [named_table, public, bag]),
    lists:map(
        fun(ModelName) ->
            Config = #model_config{hooks = Hooks} = ModelName:model_init(),
            ok = validate_model_config(Config),
            lists:foreach(
                fun(Hook) ->
                    ets:insert(?LOCAL_STATE, {Hook, ModelName})
                end, Hooks),
            Config
        end, Models).


%%--------------------------------------------------------------------
%% @private
%% @doc
%% Validates model's configuration.
%% @end
%%--------------------------------------------------------------------
-spec validate_model_config(model_behaviour:model_config()) -> ok | no_return().
validate_model_config(#model_config{version = CurrentVersion, name = ModelName, store_level = StoreLevel}) ->
    case lists:member(?PERSISTENCE_DRIVER, lists:flatten([level_to_driver(StoreLevel)])) of
        false -> ok;
        true ->
            case lists:member({record_struct, 1}, ModelName:module_info(exports)) of
                true ->
                    try
                        %% Check all versions up to CurrentVersion
                        [datastore_json:validate_struct(ModelName:record_struct(Version))
                            || Version <- lists:seq(1, CurrentVersion)],
                        HasUpdater = lists:member({record_upgrade, 2}, ModelName:module_info(exports))
                            orelse CurrentVersion == 1,
                        case HasUpdater of
                            true -> ok;
                            false ->
                                error({no_record_updater, CurrentVersion, ModelName})
                        end,
                        ok
                    catch
                        _:Reason ->
                            ?error_stacktrace("Unable to validate record version for model ~p due to ~p", [ModelName, Reason]),
                            error({invalid_record_version, CurrentVersion, ModelName})
                    end;
                false ->
                    error({no_struct_def, ModelName})
            end
    end.

%%--------------------------------------------------------------------
%% @private
%% @doc
%% Initializes information about caches consistency.
%% @end
%%--------------------------------------------------------------------
-spec init_caches_consistency(Models :: [model_behaviour:model_type()]) -> ok.
init_caches_consistency(Models) ->
    lists:foreach(fun(ModelName) ->
        #model_config{store_level = SL} = ModelConfig = ModelName:model_init(),
        {Check, InfoLevel} = case SL of
            ?GLOBALLY_CACHED_LEVEL -> {true, ?GLOBAL_ONLY_LEVEL};
            ?LOCALLY_CACHED_LEVEL -> {true, ?LOCAL_ONLY_LEVEL};
            _ -> {false, SL}
        end,
        case Check of
            true ->
                case erlang:apply(datastore:driver_to_module(?PERSISTENCE_DRIVER), is_model_empty, [ModelConfig]) of
                    {ok, true} ->
                        caches_controller:init_consistency_info(InfoLevel, ModelName);
                    _ ->
                        ok
                end;
            _ ->
                ok
        end
    end, Models).

%%--------------------------------------------------------------------
%% @private
%% @doc
%% Organizes given models into #{bucket -> [model]} map.
%% @end
%%--------------------------------------------------------------------
-spec configs_per_bucket(Configs :: [model_behaviour:model_config()]) ->
    #{bucket() => [model_behaviour:model_config()]}.
configs_per_bucket(Configs) ->
    lists:foldl(
        fun(#model_config{bucket = Bucket} = ModelConfig, Acc) ->
            maps:put(Bucket, [ModelConfig | maps:get(Bucket, Acc, [])], Acc)
        end, #{}, Configs).

%%--------------------------------------------------------------------
%% @private
%% @doc
%% Runs init_bucket/1 for each datastore driver using given models'.
%% @end
%%--------------------------------------------------------------------
-spec init_drivers(Configs :: [model_behaviour:model_config()], NodeToSync :: node()) ->
    ok | no_return().
init_drivers(Configs, NodeToSync) ->
    lists:foreach(
        fun({Bucket, Models}) ->
            lists:foreach(
                fun(Driver) ->
                    DriverModule = driver_to_module(Driver),
                    ok = DriverModule:init_bucket(Bucket, Models, NodeToSync)
                end, [?PERSISTENCE_DRIVER, ?LOCAL_CACHE_DRIVER, ?DISTRIBUTED_CACHE_DRIVER])
        end, maps:to_list(configs_per_bucket(Configs))).

%%--------------------------------------------------------------------
%% @private
%% @doc
%% If needed - loads local state, initializes datastore drivers and fetches active config
%% from NodeToSync if needed.
%% @end
%%--------------------------------------------------------------------
-spec ensure_state_loaded(NodeToSync :: node()) -> ok | {error, Reason :: term()}.
ensure_state_loaded(NodeToSync) ->
    case ets:info(?LOCAL_STATE) of
        undefined ->
            initialize_state(NodeToSync);
        _ -> ok
    end.


%%--------------------------------------------------------------------
%% @private
%% @doc
%% Loads local state, initializes datastore drivers and fetches active config
%% from NodeToSync if needed.
%% @end
%%--------------------------------------------------------------------
-spec initialize_state(NodeToSync :: node()) -> ok | {error, Reason :: term()}.
initialize_state(NodeToSync) ->
    try
        Models = datastore_config:models(),
        Configs = load_local_state(Models),
        init_drivers(Configs, NodeToSync),
        init_caches_consistency(Models)
    catch
        Type:Reason ->
            ?error_stacktrace("Cannot initialize datastore local state due to"
            " ~p: ~p", [Type, Reason]),
            {error, Reason}
    end.

%%--------------------------------------------------------------------
%% @private
%% @doc
%% Translates store level into list of drivers.
%% @end
%%--------------------------------------------------------------------
-spec level_to_driver(Level :: store_level()) -> Driver :: atom() | [atom()].
level_to_driver(?DISK_ONLY_LEVEL) ->
    ?PERSISTENCE_DRIVER;
level_to_driver(?LOCAL_ONLY_LEVEL) ->
    ?LOCAL_CACHE_DRIVER;
level_to_driver(?GLOBAL_ONLY_LEVEL) ->
    ?DISTRIBUTED_CACHE_DRIVER;
level_to_driver(?LOCALLY_CACHED_LEVEL) ->
    [?LOCAL_CACHE_DRIVER, ?PERSISTENCE_DRIVER];
level_to_driver(?GLOBALLY_CACHED_LEVEL) ->
    [?DISTRIBUTED_CACHE_DRIVER, ?PERSISTENCE_DRIVER].

%%--------------------------------------------------------------------
%% @private
%% @doc
%% Reverses level_to_driver/1
%% @end
%%--------------------------------------------------------------------
-spec driver_to_level(atom()) -> store_level().
driver_to_level(?PERSISTENCE_DRIVER) ->
    ?DISK_ONLY_LEVEL;
driver_to_level(?LOCAL_CACHE_DRIVER) ->
    ?LOCAL_ONLY_LEVEL;
driver_to_level(?DISTRIBUTED_CACHE_DRIVER) ->
    ?GLOBAL_ONLY_LEVEL.

%%--------------------------------------------------------------------
%% @private
%% @doc
%% Executes given model action on given driver(s).
%% @end
%%--------------------------------------------------------------------
-spec exec_driver(model_behaviour:model_type(), [Driver] | Driver,
    Method :: store_driver_behaviour:driver_action(), [term()]) ->
    ok | {ok, term()} | {error, term()} | term() when Driver :: atom().
exec_driver(ModelName, [Driver], Method, Args) when is_atom(Driver) ->
    exec_driver(ModelName, Driver, Method, Args);
exec_driver(ModelName, [Driver | Rest], Method, Args) when is_atom(Driver) ->
    case exec_driver(ModelName, Driver, Method, Args) of
        {error, {not_found, _}} when Method =:= get; Method =:= fetch_link ->
            exec_driver(ModelName, Rest, Method, Args);
        {error, link_not_found} when Method =:= fetch_link ->
            exec_driver(ModelName, Rest, Method, Args);
        {error, Reason} ->
            {error, Reason};
        Result when Method =:= get; Method =:= fetch_link; Method =:= foreach_link ->
            Result;
        {ok, true} = Result when Method =:= exists; Method =:= exists_link_doc ->
            Result;
        _ ->
            exec_driver(ModelName, Rest, Method, Args)
    end;
exec_driver(ModelName, Driver, Method, Args) when is_atom(Driver) ->
    ModelConfig = ModelName:model_init(),
    ExcludedModels = case driver_to_level(Driver) of
        ?DISK_ONLY_LEVEL when Method /= fetch_link, Method /= get, Method /= exists ->
            [cache_controller];
        _ ->
            []
    end,
    Return =
        case run_prehooks(ModelConfig, Method, driver_to_level(Driver), Args, ExcludedModels) of
            ok ->
                FullArgs = [ModelConfig | Args],
                % TODO consider which method is better when file_meta will be able to handle proxy calls in datastore
                % TODO VFS-2025
%%                case Driver of
%%                    ?PERSISTENCE_DRIVER ->
%%                        case worker_proxy:call(datastore_worker,
%%                            {driver_call, driver_to_module(Driver), Method, FullArgs}) of
%%                            {error, dispatcher_out_of_sync} ->
%%                                erlang:apply(driver_to_module(Driver), Method, FullArgs);
%%                            ProxyAns ->
%%                                ProxyAns
%%                        end;
%%                    _ ->
%%                        erlang:apply(Driver, Method, FullArgs)
%%                end;
                erlang:apply(driver_to_module(Driver), Method, FullArgs);
            {ok, Value} ->
                {ok, Value};
            {task, _Task} ->
                {error, prehook_ans_not_supported};
            {tasks, _Task} ->
                {error, prehook_ans_not_supported};
            {error, Reason} ->
                {error, Reason}
        end,
    run_posthooks(ModelConfig, Method, driver_to_level(Driver), Args, Return).

%%--------------------------------------------------------------------
%% @private
%% @doc
%% Executes given model action on given level. Decides if execution should be async.
%% @end
%%--------------------------------------------------------------------
-spec exec_driver_async(model_behaviour:model_type(), Level :: store_level(),
    Method :: store_driver_behaviour:driver_action(), [term()]) ->
    ok | {ok, term()} | {error, term()}.
exec_driver_async(ModelName, ?LOCALLY_CACHED_LEVEL, Method, Args) ->
    exec_cache_async(ModelName, level_to_driver(?LOCALLY_CACHED_LEVEL), Method, Args);
exec_driver_async(ModelName, ?GLOBALLY_CACHED_LEVEL, Method, Args) ->
    exec_cache_async(ModelName, level_to_driver(?GLOBALLY_CACHED_LEVEL), Method, Args);
exec_driver_async(ModelName, Level, Method, Args) ->
    exec_driver(ModelName, level_to_driver(Level), Method, Args).

%%--------------------------------------------------------------------
%% @private
%% @doc
%% Executes given model action with async execution on second driver.
%% @end
%%--------------------------------------------------------------------
-spec exec_cache_async(model_behaviour:model_type(), [atom()] | atom(),
    Method :: store_driver_behaviour:driver_action(), [term()]) ->
    ok | {ok, term()} | {error, term()}.
exec_cache_async(ModelName, [Driver1, Driver2] = Drivers, Method, Args) ->
    case exec_driver(ModelName, Driver1, Method, Args) of
        {error, {not_found, MN}} when Method =:= update ->
            [Key | _] = Args,
            Proceed = case caches_controller:check_cache_consistency(driver_to_level(Driver1), ModelName) of
                {ok, _, _} ->
                    false;
                {monitored, ClearedList, _, _} ->
                    lists:member(Key, ClearedList);
                _ ->
                    true
            end,
            case Proceed of
                true ->
                    ModelConfig = ModelName:model_init(),
                    FullArgs1 = [ModelConfig, Key],
                    case erlang:apply(driver_to_module(Driver2), get, FullArgs1) of
                        {ok, Doc} ->
                            FullArgs2 = [ModelConfig, Doc],
                            erlang:apply(driver_to_module(Driver1), create, FullArgs2),
                            exec_cache_async(ModelName, Drivers, Method, Args);
                        _ ->
                            {error, {not_found, MN}}
                    end;
                _ ->
                    {error, {not_found, MN}}
            end;
        {error, Reason} ->
            {error, Reason};
        Result ->
            ModelConfig = ModelName:model_init(),
            LinksContext = links_utils:get_context_to_propagate(ModelConfig),
            spawn(fun() ->
                links_utils:apply_context(LinksContext),
                exec_cache_async(ModelName, Driver2, Method, Args) end),
            Result
    end;
exec_cache_async(ModelName, Driver, Method, Args) when is_atom(Driver) ->
    ModelConfig = ModelName:model_init(),
    case run_prehooks(ModelConfig, Method, driver_to_level(Driver), Args, []) of
        ok ->
            FullArgs = [ModelConfig | Args],
            Return = erlang:apply(driver_to_module(Driver), Method, FullArgs),
            run_posthooks(ModelConfig, Method, driver_to_level(Driver), Args, Return);
        {ok, Value} ->
            run_posthooks(ModelConfig, Method, driver_to_level(Driver), Args, {ok, Value});
        {tasks, Tasks} ->
            Level = caches_controller:cache_to_task_level(ModelName),
            lists:foreach(fun
                ({task, Task}) ->
                    ok = task_manager:start_task({cache_dump, Task}, Level, first_try);
                (_) ->
                    ok % error already logged
            end, Tasks);
        {task, Task} ->
            Level = caches_controller:cache_to_task_level(ModelName),
            ok = task_manager:start_task({cache_dump, Task}, Level, first_try);
        {error, Reason} ->
            run_posthooks(ModelConfig, Method, driver_to_level(Driver), Args, {error, Reason})
    end.
<|MERGE_RESOLUTION|>--- conflicted
+++ resolved
@@ -253,13 +253,8 @@
             {abort, Acc}
     end,
 
-<<<<<<< HEAD
-    GetFromCache = fun(Time1, Time2) ->
+    GetFromCache = fun(Counter1, Counter2) ->
         case exec_driver(ModelName, Driver1, list, [HelperFun1, #{}, Mode]) of
-=======
-    GetFromCache = fun(Counter1, Counter2) ->
-        case exec_driver(ModelName, Driver1, list, [HelperFun1, #{}]) of
->>>>>>> e3e42ddb
             {ok, Ans1} ->
                 case caches_controller:check_cache_consistency(CLevel, CCCUuid) of
                     {ok, Counter1, _} ->
