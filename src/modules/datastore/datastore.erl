--- conflicted
+++ resolved
@@ -708,24 +708,15 @@
     Return =
         ModelConfig = ModelName:model_init(),
         case run_prehooks(ModelConfig, Method, driver_to_level(Driver), Args) of
-<<<<<<< HEAD
-            {ok, NewMethod, NewArgs} ->
-                FullArgs = [ModelConfig | NewArgs],
-                worker_proxy:call(datastore_worker, {driver_call, driver_to_module(Driver), NewMethod, FullArgs}, timer:minutes(5));
             ok ->
                 FullArgs = [ModelConfig | Args],
                 worker_proxy:call(datastore_worker, {driver_call, driver_to_module(Driver), Method, FullArgs}, timer:minutes(5));
-=======
-            ok ->
-                FullArgs = [ModelConfig | Args],
-                worker_proxy:call(datastore_worker, {driver_call, Driver, Method, FullArgs}, timer:minutes(5));
             {task, Task} ->
                 Level = case lists:member(ModelName, ?GLOBAL_CACHES) of
                              true -> ?CLUSTER_LEVEL;
                              _ -> ?NODE_LEVEL
                          end,
                 ok = task_manager:start_task(Task, Level);
->>>>>>> 435cd81b
             {error, Reason} ->
                 {error, Reason}
         end,
