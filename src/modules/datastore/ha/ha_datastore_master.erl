%%%-------------------------------------------------------------------
%%% @author Michał Wrzeszcz
%%% @copyright (C) 2020 ACK CYFRONET AGH
%%% This software is released under the MIT license
%%% cited in 'LICENSE.txt'.
%%% @end
%%%-------------------------------------------------------------------
%%% @doc
%%% This module provides functions used by datastore_writer and
%%% datastore_cache_writer when HA is enabled and process
%%% works as master (processing requests).
%%% For more information see ha_datastore.hrl.
%%% @end
%%%-------------------------------------------------------------------
-module(ha_datastore_master).
-author("Michał Wrzeszcz").

-include("modules/datastore/ha_datastore.hrl").
-include_lib("ctool/include/logging.hrl").

% API - process init
-export([init_data/1]).
% API - broadcasting actions to slave
-export([store_backup/4, forget_backup/2]).
% API - messages' handling by datastore_writer
-export([inspect_slave_activity/3, handle_slave_message/2]).
% API - messages' handling by datastore_cache_writer
-export([handle_internal_call/2, handle_internal_cast/2, handle_slave_lifecycle_message/2]).

% status of link between master and slave (see ha_datastore.hrl)
-define(SLAVE_LINKED, linked).
-define(SLAVE_NOT_LINKED, not_linked).
-type link_status() :: ?SLAVE_LINKED | ?SLAVE_NOT_LINKED.

-record(data, {
    backup_nodes = [] :: [node()], % currently only single backup node is supported
    link_status = ?SLAVE_NOT_LINKED :: link_status(),
    slave_pid = undefined :: undefined | pid(),
    propagation_method :: ha_datastore:propagation_method()
}).

-type ha_master_data() :: #data{}.
% Note: Reorganization uses failover handling methods as node deletion/adding handling by tp process
% is similar to node failure/recovery handling by this process
-type failover_action() :: ?REQUEST_HANDLING_ACTION | ?KEY_FLUSHING_ACTION | #preparing_reorganization{}.
-export_type([ha_master_data/0, failover_action/0]).

% Used messages' types:
-type failover_request_data_processed_message() :: #failover_request_data_processed{}.
-type config_changed_message() :: ?CONFIG_CHANGED.
-type unlink_request() :: ?REQUEST_UNLINK.

-export_type([failover_request_data_processed_message/0, config_changed_message/0, unlink_request/0]).

%%%===================================================================
%%% API - Process init
%%%===================================================================

-spec init_data([node()]) -> ha_master_data().
init_data(BackupNodes) ->
    #data{backup_nodes = BackupNodes, propagation_method = ha_datastore:get_propagation_method()}.

%%--------------------------------------------------------------------
%% @doc
%% Gets nodes where slave can work to find slave process.
%% Next, inspects slave activity to check if slave processes any
%% requests connected to master's keys. In such a case master
%% will wait with processing for slave's processing finish.
%% Executed during start of process that works as master.
%% @end
%%--------------------------------------------------------------------
-spec inspect_slave_activity(datastore:key(), [node()], ha_datastore:slave_mode()) ->
    {IsHandlingRequests :: boolean(), [datastore:key()], datastore_writer:requests_internal()}.
inspect_slave_activity(Key, _BackupNodes, ?CLUSTER_REORGANIZATION_SLAVE_MODE) ->
    Neighbors = ha_datastore:possible_neighbors_during_reconfiguration(),
    lists:foldl(fun(NodeToCheck, {IsHandlingRequests1, KeysInSlaveFlush1, RequestsToHandle1}) ->
        {IsHandlingRequests2, KeysInSlaveFlush2, RequestsToHandle2} = inspect_slave_activity(Key, NodeToCheck),
        {IsHandlingRequests1 or IsHandlingRequests2, KeysInSlaveFlush1 ++ KeysInSlaveFlush2,
                RequestsToHandle1 ++ RequestsToHandle2}
    end, {false, [], []}, Neighbors);
inspect_slave_activity(Key, BackupNodes, _Mode) ->
    case BackupNodes of
        [Node | _] ->
<<<<<<< HEAD
            % TODO VFS-6168 - do not check when master wasn't down for a long time.
            case ha_datastore:send_sync_master_message(Node, Key, #get_slave_failover_status{answer_to = self()}, false) of
                {error, not_alive} ->
                    {false, [], []};
                {badrpc, nodedown} ->
                    % TODO VFS-6295 - log to dedicated logfile
                    {false, [], []};
                #slave_failover_status{is_handling_requests = ActiveRequests,
                    ending_cache_requests = CacheRequestsMap,
                    finished_memory_cache_requests = MemoryRequests,
                    requests_to_handle = RequestsToHandle
                } ->
                    datastore_cache:save(maps:values(CacheRequestsMap)),
                    datastore_cache:save(MemoryRequests),
                    {ActiveRequests, maps:keys(CacheRequestsMap), RequestsToHandle}
            end;
=======
            % TODO VFS-6168 - do not check when master wasn't down for a long time
            inspect_slave_activity(Key, Node);
>>>>>>> d5839062
        _ ->
            {false, [], []}
    end.

%%%===================================================================
%%% API - broadcasting actions to slave
%%%===================================================================

-spec store_backup(datastore:key(), datastore_doc_batch:cached_keys(),
    [datastore_cache:cache_save_request()], ha_master_data()) -> ha_master_data().
store_backup(_ProcessKey, [], _CacheRequests, Data) ->
    Data;
store_backup(_ProcessKey, _Keys, _CacheRequests, #data{backup_nodes = []} = Data) ->
    Data;
store_backup(ProcessKey, Keys, CacheRequests, #data{propagation_method = ?HA_CALL_PROPAGATION,
    backup_nodes = [Node | _]} = Data) ->
    case ha_datastore:send_sync_master_message(Node, ProcessKey,
        #store_backup{keys = Keys, cache_requests = CacheRequests}, true) of
        {ok, Pid} ->
            Data#data{slave_pid = Pid};
        {badrpc, nodedown} ->
            % TODO VFS-6295 - log to dedicated logfile
            ?warning("Cannot broadcast HA data - slave down"),
            Data;
        Error ->
            ?warning("Cannot broadcast HA data because of error: ~p", [Error]),
            Data
    end;
store_backup(ProcessKey, Keys, CacheRequests, #data{link_status = ?SLAVE_NOT_LINKED,
    backup_nodes = [Node | _]} = Data) ->
    case ha_datastore:send_sync_master_message(Node, ProcessKey,
        #store_backup{keys = Keys, cache_requests = CacheRequests, link = {true, self()}}, true) of
        {ok, Pid} ->
            Data#data{link_status = ?SLAVE_LINKED, slave_pid = Pid};
        {badrpc, nodedown} ->
            % TODO VFS-6295 - log to dedicated logfile
            ?warning("Cannot broadcast HA data - slave down"),
            Data;
        Error ->
            ?warning("Cannot broadcast HA data because of error: ~p", [Error]),
            Data
    end;
store_backup(_ProcessKey, Keys, CacheRequests, #data{slave_pid = Pid} = Data) ->
    ha_datastore:send_async_master_message(Pid, #store_backup{keys = Keys, cache_requests = CacheRequests}),
    Data.

-spec forget_backup(datastore_doc_batch:cached_keys(), ha_master_data()) -> ok.
forget_backup([], _) ->
    ok;
forget_backup(_, #data{backup_nodes = []}) ->
    ok;
forget_backup(_, #data{slave_pid = undefined}) ->
    % TODO VFS-6295 - log to dedicated logfile
    ?debug("Inactivation request without slave defined"),
    ok;
forget_backup(Inactivated, #data{slave_pid = Pid}) ->
    ha_datastore:send_async_master_message(Pid, #forget_backup{keys = Inactivated}).

%%%===================================================================
%%% API - messages handling by datastore_writer
%%%===================================================================

-spec handle_slave_message(failover_request_data_processed_message(), pid()) -> boolean().
handle_slave_message(#failover_request_data_processed{finished_action = FinishedAction,
    cache_requests_saved = CacheRequests} = Msg, Pid) ->
    datastore_cache:save(maps:values(CacheRequests)),
    ha_datastore:send_async_internal_message(Pid, Msg),
    FinishedAction =:= ?REQUEST_HANDLING_ACTION.

%%%===================================================================
%%% API - messages handling by datastore_cache_writer
%%%===================================================================

-spec handle_internal_call(config_changed_message(), ha_master_data()) -> ha_master_data().
handle_internal_call(?CONFIG_CHANGED, Data) ->
    BackupNodes = ha_datastore:get_backup_nodes(),
    PropagationMethod = ha_datastore:get_propagation_method(),
    Data#data{backup_nodes = BackupNodes, propagation_method = PropagationMethod}.

-spec handle_internal_cast(failover_request_data_processed_message(), datastore_cache_writer:keys_in_flush()) ->
    datastore_cache_writer:keys_in_flush().
handle_internal_cast(#failover_request_data_processed{
    cache_requests_saved = CacheRequestsSaved, keys_flushed = KeysFlushed}, KiF) ->
    NewKiF = lists:map(fun(Key) -> {Key, {slave_flush, undefined}} end, maps:keys(CacheRequestsSaved)),
    KiF2 = maps:merge(maps:from_list(NewKiF), KiF),
    maps:without(sets:to_list(KeysFlushed), KiF2).

-spec handle_slave_lifecycle_message(unlink_request(), ha_master_data()) -> ha_master_data().
handle_slave_lifecycle_message(?REQUEST_UNLINK, Data) ->
    Data#data{link_status = ?SLAVE_NOT_LINKED}.

%%%===================================================================
%%% Internal functions
%%%===================================================================

%%--------------------------------------------------------------------
%% @private
%% @doc
%% Inspects slave activity to check if slave processes any
%% requests connected to master's keys. In such a case master
%% will wait with processing for slave's processing finish.
%% Executed during start of process that works as master.
%% @end
%%--------------------------------------------------------------------
-spec inspect_slave_activity(datastore:key(), node()) ->
    {IsHandlingRequests :: boolean(), [datastore:key()], datastore_writer:requests_internal()}.
inspect_slave_activity(Key, Node) ->
    case ha_datastore:send_sync_master_message(Node, Key, #get_slave_failover_status{answer_to = self()}, false) of
        {error, not_alive} ->
            {false, [], []};
        #slave_failover_status{is_handling_requests = IsHandlingRequests,
            pending_cache_requests = CacheRequestsMap,
            finished_memory_cache_requests = MemoryRequests,
            requests_to_handle = RequestsToHandle
        } ->
            datastore_cache:save(maps:values(CacheRequestsMap)),
            datastore_cache:save(MemoryRequests),
            {IsHandlingRequests, maps:keys(CacheRequestsMap), RequestsToHandle}
    end.<|MERGE_RESOLUTION|>--- conflicted
+++ resolved
@@ -81,27 +81,8 @@
 inspect_slave_activity(Key, BackupNodes, _Mode) ->
     case BackupNodes of
         [Node | _] ->
-<<<<<<< HEAD
-            % TODO VFS-6168 - do not check when master wasn't down for a long time.
-            case ha_datastore:send_sync_master_message(Node, Key, #get_slave_failover_status{answer_to = self()}, false) of
-                {error, not_alive} ->
-                    {false, [], []};
-                {badrpc, nodedown} ->
-                    % TODO VFS-6295 - log to dedicated logfile
-                    {false, [], []};
-                #slave_failover_status{is_handling_requests = ActiveRequests,
-                    ending_cache_requests = CacheRequestsMap,
-                    finished_memory_cache_requests = MemoryRequests,
-                    requests_to_handle = RequestsToHandle
-                } ->
-                    datastore_cache:save(maps:values(CacheRequestsMap)),
-                    datastore_cache:save(MemoryRequests),
-                    {ActiveRequests, maps:keys(CacheRequestsMap), RequestsToHandle}
-            end;
-=======
             % TODO VFS-6168 - do not check when master wasn't down for a long time
             inspect_slave_activity(Key, Node);
->>>>>>> d5839062
         _ ->
             {false, [], []}
     end.
@@ -212,6 +193,9 @@
     case ha_datastore:send_sync_master_message(Node, Key, #get_slave_failover_status{answer_to = self()}, false) of
         {error, not_alive} ->
             {false, [], []};
+        {badrpc, nodedown} ->
+            % TODO VFS-6295 - log to dedicated logfile
+            {false, [], []};
         #slave_failover_status{is_handling_requests = IsHandlingRequests,
             pending_cache_requests = CacheRequestsMap,
             finished_memory_cache_requests = MemoryRequests,
