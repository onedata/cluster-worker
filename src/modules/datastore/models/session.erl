--- conflicted
+++ resolved
@@ -23,20 +23,13 @@
     model_init/0, 'after'/5, before/4]).
 
 %% API
-<<<<<<< HEAD
 -export([const_get/1, get_session_supervisor_and_node/1, get_event_manager/1,
     get_event_managers/0, get_sequencer_manager/1, get_random_connection/1,
-    get_connections/1, get_auth/1, remove_connection/2]).
-=======
--export([get_session_supervisor_and_node/1, get_event_manager/1,
-    get_event_managers/0, get_sequencer_manager/1, get_communicator/1,
-    get_auth/1, get_rest_session_id/1]).
->>>>>>> 9f6709b1
-
--type id() :: binary() | dummy_session_id().
--type dummy_session_id() :: #identity{}.
+    get_connections/1, get_auth/1, remove_connection/2, get_rest_session_id/1]).
+
+-type id() :: binary().
 -type auth() :: #auth{}.
--type type() :: fuse | rest | gui | dummy.
+-type type() :: fuse | rest | gui.
 -type status() :: active | inactive | phantom.
 -type identity() :: #identity{}.
 
@@ -95,13 +88,6 @@
 %% @end
 %%--------------------------------------------------------------------
 -spec get(datastore:key()) -> {ok, datastore:document()} | datastore:get_error().
-<<<<<<< HEAD
-get(#identity{} = Identity) ->
-    {ok, #document{key = Identity, value = #session{
-        type = dummy, identity = Identity
-    }}};
-=======
->>>>>>> 9f6709b1
 get(?ROOT_SESS_ID) ->
     {ok, #document{key = ?ROOT_SESS_ID, value = #session{
         identity = #identity{user_id = ?ROOT_USER_ID}
@@ -330,17 +316,15 @@
             {error, Reason}
     end.
 
-<<<<<<< HEAD
-%%%===================================================================
-%%% Internal functions
-%%%===================================================================
-=======
 %%--------------------------------------------------------------------
 %% @doc
 %% Returns rest session id for given identity.
 %% @end
 %%--------------------------------------------------------------------
--spec get_rest_session_id(session:identity()) -> binary().
+-spec get_rest_session_id(session:identity()) -> id().
 get_rest_session_id(#identity{user_id = Uid}) ->
     <<Uid/binary, "_rest_session">>.
->>>>>>> 9f6709b1
+
+%%%===================================================================
+%%% Internal functions
+%%%===================================================================
