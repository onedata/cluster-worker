%%%-------------------------------------------------------------------
%%% @author Michal Wrzeszcz
%%% @copyright (C) 2015 ACK CYFRONET AGH
%%% This software is released under the MIT license
%%% cited in 'LICENSE.txt'.
%%% @end
%%%-------------------------------------------------------------------
%%% @doc Model that is used to controle memory utilization by caches.
%%% @end
%%%-------------------------------------------------------------------
-module(cache_controller).
-author("Michal Wrzeszcz").
-behaviour(model_behaviour).

-include("modules/datastore/datastore_models_def.hrl").
-include("modules/datastore/datastore_common.hrl").
-include("modules/datastore/datastore_internal_model.hrl").
-include("modules/datastore/datastore_engine.hrl").
-include("global_definitions.hrl").
-include_lib("ctool/include/logging.hrl").
-include("timeouts.hrl").

%% model_behaviour callbacks and API
-export([save/1, get/1, list/0, list/1, exists/1, delete/1, delete/2, update/2, create/1,
    save/2, get/2, list/2, exists/2, delete/3, update/3, create/2,
    create_or_update/2, create_or_update/3, model_init/0, 'after'/5, before/4,
    list_docs_to_be_dumped/1, choose_action/5, check_fetch/3, check_disk_read/4]).


%%%===================================================================
%%% model_behaviour callbacks
%%%===================================================================

%%--------------------------------------------------------------------
%% @doc
%% {@link model_behaviour} callback save/1.
%% @end
%%--------------------------------------------------------------------
-spec save(datastore:document()) ->
    {ok, datastore:ext_key()} | datastore:generic_error().
save(Document) ->
    datastore:save(?STORE_LEVEL, Document).

%%--------------------------------------------------------------------
%% @doc
%% Same as {@link model_behaviour} callback save/1 but allows
%% choice of store level.
%% @end
%%--------------------------------------------------------------------
-spec save(Level :: datastore:store_level(), datastore:document()) ->
    {ok, datastore:ext_key()} | datastore:generic_error().
save(Level, Document) ->
    datastore:save(Level, Document).

%%--------------------------------------------------------------------
%% @doc
%% {@link model_behaviour} callback update/2.
%% @end
%%--------------------------------------------------------------------
-spec update(datastore:ext_key(), Diff :: datastore:document_diff()) ->
    {ok, datastore:ext_key()} | datastore:update_error().
update(Key, Diff) ->
    datastore:update(?STORE_LEVEL, ?MODULE, Key, Diff).

%%--------------------------------------------------------------------
%% @doc
%% Same as {@link model_behaviour} callback update/2 but allows
%% choice of store level.
%% @end
%%--------------------------------------------------------------------
-spec update(Level :: datastore:store_level(), datastore:ext_key(), Diff :: datastore:document_diff()) ->
    {ok, datastore:ext_key()} | datastore:update_error().
update(Level, Key, Diff) ->
    datastore:update(Level, ?MODULE, Key, Diff).

%%--------------------------------------------------------------------
%% @doc
%% {@link model_behaviour} callback create/1.
%% @end
%%--------------------------------------------------------------------
-spec create(datastore:document()) ->
    {ok, datastore:ext_key()} | datastore:create_error().
create(Document) ->
    datastore:create(?STORE_LEVEL, Document).

%%--------------------------------------------------------------------
%% @doc
%% Same as {@link model_behaviour} callback create/1 but allows
%% choice of store level.
%% @end
%%--------------------------------------------------------------------
-spec create(Level :: datastore:store_level(), datastore:document()) ->
    {ok, datastore:ext_key()} | datastore:create_error().
create(Level, Document) ->
    datastore:create(Level, Document).

%%--------------------------------------------------------------------
%% @doc
%% Updates given document by replacing given fields with new values or
%% creates new one if not exists.
%% @end
%%--------------------------------------------------------------------
-spec create_or_update(Document :: datastore:document(), Diff :: datastore:document_diff()) ->
    {ok, datastore:ext_key()} | datastore:create_error().
create_or_update(Document, Diff) ->
    datastore:create_or_update(?STORE_LEVEL, Document, Diff).

%%--------------------------------------------------------------------
%% @doc
%% Updates given document by replacing given fields with new values or
%% creates new one if not exists.
%% @end
%%--------------------------------------------------------------------
-spec create_or_update(Level :: datastore:store_level(), Document :: datastore:document(),
    Diff :: datastore:document_diff()) -> {ok, datastore:ext_key()} | datastore:create_error().
create_or_update(Level, Document, Diff) ->
    datastore:create_or_update(Level, Document, Diff).

%%--------------------------------------------------------------------
%% @doc
%% {@link model_behaviour} callback get/1.
%% @end
%%--------------------------------------------------------------------
-spec get(datastore:ext_key()) -> {ok, datastore:document()} | datastore:get_error().
get(Key) ->
    datastore:get(?STORE_LEVEL, ?MODULE, Key).

%%--------------------------------------------------------------------
%% @doc
%% Same as {@link model_behaviour} callback get/1 but allows
%% choice of store level.
%% @end
%%--------------------------------------------------------------------
-spec get(Level :: datastore:store_level(), datastore:ext_key()) -> {ok, datastore:document()} | datastore:get_error().
get(Level, Key) ->
    datastore:get(Level, ?MODULE, Key).

%%--------------------------------------------------------------------
%% @doc
%% Returns list of all records.
%% @end
%%--------------------------------------------------------------------
-spec list() -> {ok, [datastore:document()]} | datastore:generic_error() | no_return().
list() ->
    datastore:list(?STORE_LEVEL, ?MODEL_NAME, ?GET_ALL, []).

%%--------------------------------------------------------------------
%% @doc
%% Returns list of all records at chosen store level.
%% @end
%%--------------------------------------------------------------------
-spec list(Level :: datastore:store_level()) -> {ok, [datastore:document()]} | datastore:generic_error() | no_return().
list(Level) ->
    datastore:list(Level, ?MODEL_NAME, ?GET_ALL, []).

%%--------------------------------------------------------------------
%% @doc
%% Returns list of records older then DocAge (in ms) that can be deleted from memory.
%% @end
%%--------------------------------------------------------------------
-spec list(Level :: datastore:store_level(), DocAge :: integer()) ->
    {ok, [datastore:document()]} | datastore:generic_error() | no_return().
list(Level, MinDocAge) ->
    Now = os:timestamp(),
    Filter = fun
        ('$end_of_table', Acc) ->
            {abort, Acc};
        (#document{key = Uuid, value = V}, Acc) ->
            T = V#cache_controller.timestamp,
            U = V#cache_controller.last_user,
            Age = timer:now_diff(Now, T),
            case U of
                non when Age >= 1000 * MinDocAge ->
                    {next, [Uuid | Acc]};
                _ ->
                    {next, Acc}
            end
    end,
    datastore:list(Level, ?MODEL_NAME, Filter, []).

%%--------------------------------------------------------------------
%% @doc
%% Returns list of records not persisted.
%% @end
%%--------------------------------------------------------------------
-spec list_docs_to_be_dumped(Level :: datastore:store_level()) ->
    {ok, [datastore:document()]} | datastore:generic_error() | no_return().
list_docs_to_be_dumped(Level) ->
    Filter = fun
        ('$end_of_table', Acc) ->
            {abort, Acc};
        (#document{value = #cache_controller{last_user = non}}, Acc) ->
            {next, Acc};
        % TODO spawdzic jak stare jest cleared i jak ma odpowieni wiek to mozna czyscic
        (#document{value = #cache_controller{action = cleared}}, Acc) ->
            {next, Acc};
        (#document{key = Uuid}, Acc) ->
            {next, [Uuid | Acc]}
    end,
    datastore:list(Level, ?MODEL_NAME, Filter, []).

%%--------------------------------------------------------------------
%% @doc
%% {@link model_behaviour} callback delete/1.
%% @end
%%--------------------------------------------------------------------
-spec delete(datastore:ext_key()) -> ok | datastore:generic_error().
delete(Key) ->
    datastore:delete(?STORE_LEVEL, ?MODULE, Key).

%%--------------------------------------------------------------------
%% @doc
%% Same as {@link model_behaviour} callback delete/1 but allows
%% choice of store level.
%% @end
%%--------------------------------------------------------------------
-spec delete(Level :: datastore:store_level(), datastore:ext_key()) ->
    ok | datastore:generic_error().
delete(Level, Key) ->
    datastore:delete(Level, ?MODULE, Key).

%%--------------------------------------------------------------------
%% @doc
%% Deletes #document with given key.
%% @end
%%--------------------------------------------------------------------
-spec delete(datastore:store_level(), datastore:ext_key(), datastore:delete_predicate()) ->
    ok | datastore:generic_error().
delete(Level, Key, Pred) ->
    datastore:delete(Level, ?MODULE, Key, Pred).

%%--------------------------------------------------------------------
%% @doc
%% {@link model_behaviour} callback exists/1.
%% @end
%%--------------------------------------------------------------------
-spec exists(datastore:ext_key()) -> datastore:exists_return().
exists(Key) ->
    ?RESPONSE(datastore:exists(?STORE_LEVEL, ?MODULE, Key)).

%%--------------------------------------------------------------------
%% @doc
%% Same as {@link model_behaviour} callback exists/1 but allows
%% choice of store level.
%% @end
%%--------------------------------------------------------------------
-spec exists(Level :: datastore:store_level(), datastore:ext_key()) -> datastore:exists_return().
exists(Level, Key) ->
    ?RESPONSE(datastore:exists(Level, ?MODULE, Key)).

%%--------------------------------------------------------------------
%% @doc
%% {@link model_behaviour} callback model_init/0.
%% @end
%%--------------------------------------------------------------------
-spec model_init() -> model_behaviour:model_config().
model_init() ->
    % TODO - check if transactions are realy needed
%%     ?MODEL_CONFIG(cc_bucket, get_hooks_config(),
%%         ?DEFAULT_STORE_LEVEL, ?DEFAULT_STORE_LEVEL, false).
    ?MODEL_CONFIG(cc_bucket, get_hooks_config(), ?GLOBAL_ONLY_LEVEL).

%%--------------------------------------------------------------------
%% @doc
%% {@link model_behaviour} callback 'after'/5.
%% @end
%%--------------------------------------------------------------------
-spec 'after'(ModelName :: model_behaviour:model_type(),
    Method :: model_behaviour:model_action(),
    Level :: datastore:store_level(), Context :: term(),
    ReturnValue :: term()) -> ok | datastore:generic_error().
'after'(ModelName, get, disk_only, [Key], {ok, Doc}) ->
    Level2 = caches_controller:cache_to_datastore_level(ModelName),
    update_usage_info(Key, ModelName, Doc, Level2);
'after'(ModelName, get, Level, [Key], {ok, _}) ->
    update_usage_info(Key, ModelName, Level);
'after'(ModelName, exists, disk_only, [Key], {ok, true}) ->
    Level2 = caches_controller:cache_to_datastore_level(ModelName),
    update_usage_info(Key, ModelName, Level2);
'after'(ModelName, exists, Level, [Key], {ok, true}) ->
    update_usage_info(Key, ModelName, Level);
'after'(ModelName, fetch_link, disk_only, [Key, LinkName], {ok, Doc}) ->
    Level2 = caches_controller:cache_to_datastore_level(ModelName),
    update_usage_info({Key, LinkName}, ModelName, Doc, Level2);
'after'(ModelName, fetch_link, Level, [Key, LinkName], {ok, _}) ->
    update_usage_info({Key, LinkName}, ModelName, Level);
'after'(_ModelName, _Method, _Level, _Context, _ReturnValue) ->
    ok.

%%--------------------------------------------------------------------
%% @doc
%% {@link model_behaviour} callback before/4.
%% @end
%%--------------------------------------------------------------------
-spec before(ModelName :: model_behaviour:model_type(),
    Method :: model_behaviour:model_action(),
    Level :: datastore:store_level(), Context :: term()) ->
    ok | {task, task_manager:task()} | {tasks, [task_manager:task()]} | datastore:generic_error().
before(ModelName, Method, Level, Context) ->
    Level2 = caches_controller:cache_to_datastore_level(ModelName),
    before(ModelName, Method, Level, Context, Level2).
before(ModelName, save, disk_only, [Doc] = Args, Level2) ->
    start_disk_op(Doc#document.key, ModelName, save, Args, Level2);
before(ModelName, create_or_update, disk_only, [Doc, _Diff] = Args, Level2) ->
    start_disk_op(Doc#document.key, ModelName, create_or_update, Args, Level2);
before(ModelName, update, disk_only, [Key, _Diff] = Args, Level2) ->
    start_disk_op(Key, ModelName, update, Args, Level2);
before(ModelName, create, Level, [Doc], Level) ->
    check_create(Doc#document.key, ModelName, Level);
before(ModelName, create, disk_only, [Doc] = Args, Level2) ->
    start_disk_op(Doc#document.key, ModelName, create, Args, Level2);
before(ModelName, delete, Level, [Key, _Pred], Level) ->
    before_del(Key, ModelName, Level, delete);
before(ModelName, delete, disk_only, [Key, _Pred] = Args, Level2) ->
    start_disk_op(Key, ModelName, delete, Args, Level2);
before(ModelName, get, disk_only, [Key], Level2) ->
    check_get(Key, ModelName, Level2);
before(ModelName, exists, disk_only, [Key], Level2) ->
    check_exists(Key, ModelName, Level2);
before(ModelName, fetch_link, disk_only, [Key, LinkName], Level2) ->
    check_fetch({Key, LinkName}, ModelName, Level2);
before(ModelName, add_links, disk_only, [Key, Links], Level2) ->
    Tasks = lists:foldl(fun({LN, _}, Acc) ->
        [start_disk_op({Key, LN}, ModelName, add_links, [Key, [LN]], Level2, false) | Acc]
    end, [], Links),
    {ok, SleepTime} = application:get_env(?CLUSTER_WORKER_APP_NAME, cache_to_disk_delay_ms),
    timer:sleep(SleepTime),
    {tasks, Tasks};
before(ModelName, create_link, Level, [Key, {LinkName, _}], Level) ->
    check_link_create(Key, LinkName, ModelName, Level);
before(ModelName, create_link, disk_only, [Key, {LinkName, _}] = Args, Level2) ->
    start_disk_op({Key, LinkName}, ModelName, create_link, Args, Level2);
before(ModelName, delete_links, Level, [Key, Links], Level) ->
    lists:foldl(fun(Link, Acc) ->
        Ans = before_del({Key, Link}, ModelName, Level, delete_links),
        case Ans of
            ok ->
                Acc;
            _ ->
                Ans
        end
    end, ok, Links);
before(ModelName, delete_links, disk_only, [Key, Links], Level2) ->
    Tasks = lists:foldl(fun(Link, Acc) ->
        [start_disk_op({Key, Link}, ModelName, delete_links, [Key, [Link]], Level2, false) | Acc]
    end, [], Links),
    {ok, SleepTime} = application:get_env(?CLUSTER_WORKER_APP_NAME, cache_to_disk_delay_ms),
    timer:sleep(SleepTime),
    {tasks, Tasks};
before(_ModelName, _Method, _Level, _Context, _Level2) ->
    ok.

%%%===================================================================
%%% Internal functions
%%%===================================================================

%%--------------------------------------------------------------------
%% @private
%% @doc
%% Provides hooks configuration.
%% @end
%%--------------------------------------------------------------------
-spec get_hooks_config() -> list().
get_hooks_config() ->
    caches_controller:get_hooks_config(datastore_config:global_caches() ++ datastore_config:local_caches()).

%%--------------------------------------------------------------------
%% @private
%% @doc
%% Updates information about usage of a document.
%% @end
%%--------------------------------------------------------------------
-spec update_usage_info(Key :: datastore:ext_key() | {datastore:ext_key(), datastore:link_name()},
    ModelName :: model_behaviour:model_type(), Level :: datastore:store_level()) ->
    {ok, datastore:ext_key()} | datastore:generic_error().
update_usage_info(Key, ModelName, Level) ->
    Uuid = caches_controller:get_cache_uuid(Key, ModelName),
    UpdateFun = fun(Record) ->
        {ok, Record#cache_controller{timestamp = os:timestamp()}}
    end,
    TS = os:timestamp(),
    V = #cache_controller{timestamp = TS, last_action_time = TS},
    Doc = #document{key = Uuid, value = V},
    create_or_update(Level, Doc, UpdateFun).

%%--------------------------------------------------------------------
%% @private
%% @doc
%% Updates information about usage of a document and saves doc to memory.
%% @end
%%--------------------------------------------------------------------
-spec update_usage_info(Key :: datastore:ext_key() | {datastore:ext_key(), datastore:link_name()},
    ModelName :: model_behaviour:model_type(), Doc :: datastore:document(), Level :: datastore:store_level()) ->
    {ok, datastore:ext_key()} | datastore:generic_error().
update_usage_info({Key, LinkName}, ModelName, Doc, Level) ->
    update_usage_info({Key, LinkName}, ModelName, Level),
    ModelConfig = ModelName:model_init(),
    FullArgs = [ModelConfig, Key, {LinkName, Doc}],
    erlang:apply(datastore:level_to_driver(Level), create_link, FullArgs);
update_usage_info(Key, ModelName, Doc, Level) ->
    update_usage_info(Key, ModelName, Level),
    ModelConfig = ModelName:model_init(),
    FullArgs = [ModelConfig, Doc],
    erlang:apply(datastore:level_to_driver(Level), create, FullArgs).

%%--------------------------------------------------------------------
%% @private
%% @doc
%% Checks if get operation should be performed.
%% @end
%%--------------------------------------------------------------------
-spec check_get(Key :: datastore:ext_key(), ModelName :: model_behaviour:model_type(),
    Level :: datastore:store_level()) -> ok | {error, {not_found, model_behaviour:model_type()}}.
check_get(Key, ModelName, Level) ->
    check_disk_read(Key, ModelName, Level, {error, {not_found, ModelName}}).

%%--------------------------------------------------------------------
%% @private
%% @doc
%% Checks if exists operation should be performed.
%% @end
%%--------------------------------------------------------------------
-spec check_exists(Key :: datastore:ext_key(), ModelName :: model_behaviour:model_type(),
    Level :: datastore:store_level()) -> ok | {ok, false}.
check_exists(Key, ModelName, Level) ->
    check_disk_read(Key, ModelName, Level, {ok, false}).

%%--------------------------------------------------------------------
%% @private
%% @doc
%% Checks if fetch operation should be performed.
%% @end
%%--------------------------------------------------------------------
-spec check_fetch(Key :: {datastore:ext_key(), datastore:link_name()}, ModelName :: model_behaviour:model_type(),
    Level :: datastore:store_level()) -> ok | {error, link_not_found}.
check_fetch(Key, ModelName, Level) ->
    check_disk_read(Key, ModelName, Level, {error, link_not_found}).

%%--------------------------------------------------------------------
%% @private
%% @doc
%% Checks if operation on disk should be performed.
%% @end
%%--------------------------------------------------------------------
-spec check_disk_read(Key :: datastore:ext_key() | {datastore:ext_key(), datastore:link_name()},
    ModelName :: model_behaviour:model_type(), Level :: datastore:store_level(),
    ErrorAns :: term()) -> term().
check_disk_read(Key, ModelName, Level, ErrorAns) ->
    Uuid = caches_controller:get_cache_uuid(Key, ModelName),
    case get(Level, Uuid) of
        {ok, Doc} ->
            Value = Doc#document.value,
            case Value#cache_controller.action of
                non -> ok;
                cleared -> ok;
                _ -> ErrorAns
            end;
        {error, {not_found, _}} ->
            ok
    end.

%%--------------------------------------------------------------------
%% @private
%% @doc
%% Delates info about dumping of cache to disk.
%% @end
%%--------------------------------------------------------------------
-spec delete_dump_info(Uuid :: binary(), Owner :: list(), Level :: datastore:store_level()) ->
    ok | datastore:generic_error().
delete_dump_info(Uuid, Owner, Level) ->
    Pred = fun() ->
        {LastUser, Action} = case get(Level, Uuid) of
                       {ok, #document{value = #cache_controller{last_user = LU, action = A}}} ->
                           {LU, A};
                       {error, {not_found, _}} ->
                           {non, non}
                   end,

        case {LastUser, Action} of
            {_, to_be_del} ->
                false;
            {Owner, _} ->
                true;
            {non, _} ->
                true;
            _ ->
                false
        end
    end,
    delete(Level, Uuid, Pred).
%%--------------------------------------------------------------------
%% @private
%% @doc
%% Saves dump information after disk operation.
%% @end
%%--------------------------------------------------------------------
-spec end_disk_op(Uuid :: binary(), Owner :: list(), ModelName :: model_behaviour:model_type(),
    Op :: atom(), Level :: datastore:store_level()) -> ok.
end_disk_op(Uuid, Owner, _ModelName, Op, Level) ->
    try
        case Op of
            delete ->
                delete_dump_info(Uuid, Owner, Level);
            delete_links ->
                delete_dump_info(Uuid, Owner, Level);
            _ ->
                UpdateFun = fun
                    (#cache_controller{last_user = LastUser, action = A} = Record) ->
                        case {LastUser, A} of
                            {Owner, to_be_del} ->
                                {ok, Record#cache_controller{last_user = non,
                                    last_action_time = os:timestamp()}};
                            {Owner, _} ->
                                {ok, Record#cache_controller{last_user = non, action = non,
                                    last_action_time = os:timestamp()}};
                            _ ->
                                throw(user_changed)
                        end
                end,
                update(Level, Uuid, UpdateFun)
        end,
        ok
    catch
        throw:user_changed ->
            ok
    end.

%%--------------------------------------------------------------------
%% @private
%% @doc
%% Choose action that should be done.
%% @end
%%--------------------------------------------------------------------
-spec choose_action(Op :: atom(), Level :: datastore:store_level(), ModelName :: model_behaviour:model_type(),
    Key :: datastore:ext_key() | {datastore:ext_key(), datastore:link_name()}, Uuid :: binary()) ->
    ok | {ok, non} | {ok, NewMethod, NewArgs} | {get_error, Error} | {fetch_error, Error} when
    NewMethod :: atom(), NewArgs :: term(), Error :: datastore:generic_error().
choose_action(Op, Level, ModelName, {Key, Link}, Uuid) ->
    % check for create/delete race
    ModelConfig = ModelName:model_init(),
    case Op of
        delete_links ->
            case erlang:apply(datastore:driver_to_module(datastore:level_to_driver(Level)),
                fetch_link, [ModelConfig, Key, Link]) of
                {ok, SavedValue} ->
                    {ok, add_links, [Key, [{Link, SavedValue}]]};
                {error, link_not_found} ->
                    case get(Level, Uuid) of
                        {ok, Doc} ->
                            Value = Doc#document.value,
                            case Value#cache_controller.action of
                                cleared ->
                                    {ok, non};
                                non ->
                                    {ok, non};
                                _ ->
                                    ok
                            end;
                        {error, {not_found, _}} ->
                            ok
                    end;
                FetchError ->
                    {fetch_error, FetchError}
            end;
        _ ->
            case erlang:apply(datastore:driver_to_module(datastore:level_to_driver(Level)),
                fetch_link, [ModelConfig, Key, Link]) of
                {ok, SavedValue} ->
                    {ok, add_links, [Key, [{Link, SavedValue}]]};
                {error, link_not_found} ->
                    case get(Level, Uuid) of
                        {ok, Doc} ->
                            Value = Doc#document.value,
                            case Value#cache_controller.action of
                                cleared ->
                                    {ok, non};
                                non ->
                                    {ok, non};
                                _ ->
                                    {ok, delete_links, [Key, [Link]]}
                            end;
                        {error, {not_found, _}} ->
                            {ok, delete_links, [Key, [Link]]}
                    end;
                FetchError ->
                    {fetch_error, FetchError}
            end
    end;
choose_action(Op, Level, ModelName, Key, Uuid) ->
    % check for create/delete race
    ModelConfig = ModelName:model_init(),
    case Op of
        delete ->
            case erlang:apply(datastore:driver_to_module(datastore:level_to_driver(Level)),
                get, [ModelConfig, Key]) of
                {ok, SavedValue} ->
                    {ok, save, [SavedValue]};
                {error, {not_found, _}} ->
                    ok;
                GetError ->
                    {get_error, GetError}
            end;
        _ ->
            case erlang:apply(datastore:driver_to_module(datastore:level_to_driver(Level)),
                get, [ModelConfig, Key]) of
                {ok, SavedValue} ->
                    {ok, save, [SavedValue]};
                {error, {not_found, _}} ->
                    case get(Level, Uuid) of
                        {ok, Doc} ->
                            Value = Doc#document.value,
                            case Value#cache_controller.action of
                                cleared ->
                                    {ok, non};
                                non ->
                                    {ok, non};
                                _ ->
                                    {ok, delete, [Key, ?PRED_ALWAYS]}
                            end;
                        {error, {not_found, _}} ->
                            {ok, delete, [Key, ?PRED_ALWAYS]}
                    end;
                GetError ->
                    {get_error, GetError}
            end
    end.

%%--------------------------------------------------------------------
%% @private
%% @doc
%% Checks if action should proceed (clearing memory was done).
%% @end
%%--------------------------------------------------------------------
-spec check_action_after_clear(Op :: atom(), Level :: datastore:store_level(), ModelName :: model_behaviour:model_type(),
    Key :: datastore:ext_key() | {datastore:ext_key(), datastore:link_name()}) -> ok | no_return().
check_action_after_clear(Op, Level, ModelName, {Key, Link}) ->
    case Op of
        delete_links ->
            ok;
        _ ->
            ModelConfig = ModelName:model_init(),
            case erlang:apply(datastore:driver_to_module(datastore:level_to_driver(Level)),
                fetch_link, [ModelConfig, Key, Link]) of
                {ok, _} ->
                    ok;
                {error, link_not_found} ->
                    throw(cleared);
                FetchError ->
                    throw({fetch_error, FetchError})
            end
    end;
check_action_after_clear(Op, Level, ModelName, Key) ->
    % check for create/delete race
    ModelConfig = ModelName:model_init(),
    case Op of
        delete ->
            ok;
        _ ->
            case erlang:apply(datastore:driver_to_module(datastore:level_to_driver(Level)),
                get, [ModelConfig, Key]) of
                {ok, _} ->
                    ok;
                {error, {not_found, _}} ->
                    throw(cleared);
                GetError ->
                    throw({get_error, GetError})
            end
    end.

%%--------------------------------------------------------------------
%% @private
%% @doc
%% Saves dump information about disk operation and decides if it should be done.
%% @end
%%--------------------------------------------------------------------
-spec start_disk_op(Key :: datastore:ext_key() | {datastore:ext_key(), datastore:link_name()},
    ModelName :: model_behaviour:model_type(), Op :: atom(), Args :: list(), Level :: datastore:store_level()) ->
    ok | {task, task_manager:task()} | {error, Error} when
    Error :: not_last_user | preparing_disk_op_failed.
start_disk_op(Key, ModelName, Op, Args, Level) ->
    start_disk_op(Key, ModelName, Op, Args, Level, true).

%%--------------------------------------------------------------------
%% @private
%% @doc
%% Saves dump information about disk operation and decides if it should be done.
%% @end
%%--------------------------------------------------------------------
-spec start_disk_op(Key :: datastore:ext_key() | {datastore:ext_key(), datastore:link_name()},
    ModelName :: model_behaviour:model_type(), Op :: atom(), Args :: list(),
    Level :: datastore:store_level(), Sleep :: boolean()) -> ok | {task, task_manager:task()} | {error, Error} when
    Error :: not_last_user | preparing_disk_op_failed.
start_disk_op(Key, ModelName, Op, Args, Level, Sleep) ->
    try
        Uuid = caches_controller:get_cache_uuid(Key, ModelName),
        Pid = pid_to_list(self()),

        UpdateFun = fun(Record) ->
            case Record#cache_controller.action of
                cleared ->
                    ok = check_action_after_clear(Op, Level, ModelName, Key),
                    {ok, Record#cache_controller{last_user = Pid, timestamp = os:timestamp(), action = Op}};
                _ ->
                    {ok, Record#cache_controller{last_user = Pid, timestamp = os:timestamp(), action = Op}}
            end
        end,
        % TODO - not transactional updates in local store - add transactional create and update on ets
        TS = os:timestamp(),
        V = #cache_controller{last_user = Pid, timestamp = TS, action = Op, last_action_time = TS},
        Doc = #document{key = Uuid, value = V},
        create_or_update(Level, Doc, UpdateFun),

        case Sleep of
            true ->
                {ok, SleepTime} = application:get_env(?CLUSTER_WORKER_APP_NAME, cache_to_disk_delay_ms),
                timer:sleep(SleepTime);
            _ ->
                ok
        end,

        ModelConfig = ModelName:model_init(),
        LinksContext = links_utils:get_context_to_propagate(ModelConfig),

        Task = fun() ->
            {LastUser, LAT, LACT} = case get(Level, Uuid) of
                {ok, Doc2} ->
                    Value = Doc2#document.value,
                    {Value#cache_controller.last_user, Value#cache_controller.last_action_time,
                        Value#cache_controller.action};
                {error, {not_found, _}} ->
                    {Pid, 0, non}
            end,
            ToDo0 = case {LACT, LastUser} of
                {cleared, _} ->
                    {ok, non};
                {_, ToUpdate} when ToUpdate =:= Pid; ToUpdate =:= non ->
                    ok;
                _ ->
                    {ok, ForceTime} = application:get_env(?CLUSTER_WORKER_APP_NAME, cache_to_disk_force_delay_ms),
                    case timer:now_diff(os:timestamp(), LAT) >= 1000 * ForceTime of
                        true ->
                            UpdateFun2 = fun(Record) ->
                                {ok, Record#cache_controller{last_action_time = os:timestamp()}}
                                         end,
                            update(Level, Uuid, UpdateFun2),
                            ok;
                        _ ->
                            {error, not_last_user}
                    end
            end,
<<<<<<< HEAD
            Ans = case ToDo0 of
                      ok ->
                          links_utils:apply_context(LinksContext),
                          datastore:run_synchronized(?MODULE, couchdb_datastore_driver:to_binary({?MODULE, start_disk_op, Uuid}),
                              fun() ->
                                  ToDo = choose_action(Op, Level, ModelName, Key, Uuid),

                                  case ToDo of
                                      {ok, NewMethod, NewArgs} ->
                                          FullArgs = [ModelConfig | NewArgs],
                                          CallAns = erlang:apply(datastore:driver_to_module(?PERSISTENCE_DRIVER), NewMethod, FullArgs),
                                          {op_change, NewMethod, CallAns};
                                      ok ->
                                          FullArgs = [ModelConfig | Args],
                                          erlang:apply(datastore:driver_to_module(?PERSISTENCE_DRIVER), Op, FullArgs);
                                      {ok, non} ->
                                          ok;
                                      Other ->
                                          Other
                                  end
                              end
                          );
                      _ ->
                          ToDo0
            end,
=======
            Ans = critical_section:run([?MODULE, start_disk_op, Uuid],
                fun() ->
                    ToDo = case ToDo0 of
                        ok -> choose_action(Op, Level, ModelName, Key, Uuid);
                        _ -> ToDo0
                    end,

                    ModelConfig = ModelName:model_init(),
                    case ToDo of
                        {ok, NewMethod, NewArgs} ->
                            FullArgs = [ModelConfig | NewArgs],
                            CallAns = erlang:apply(datastore:driver_to_module(?PERSISTENCE_DRIVER), NewMethod, FullArgs),
                            {op_change, NewMethod, CallAns};
                        ok ->
                            FullArgs = [ModelConfig | Args],
                            erlang:apply(datastore:driver_to_module(?PERSISTENCE_DRIVER), Op, FullArgs);
                        {ok, non} ->
                            ok;
                        Other ->
                            Other
                    end
                end
            ),
>>>>>>> 072af7c0

            ok = case Ans of
                ok ->
                    end_disk_op(Uuid, Pid, ModelName, Op, Level);
                {ok, _} ->
                    end_disk_op(Uuid, Pid, ModelName, Op, Level);
                {error, not_last_user} -> ok;
                {op_change, NewOp, ok} ->
                    end_disk_op(Uuid, Pid, ModelName, NewOp, Level);
                {op_change, NewOp, {ok, _}} ->
                    end_disk_op(Uuid, Pid, ModelName, NewOp, Level);
                WrongAns -> WrongAns
            end
        end,
        {task, Task}
    catch
        throw:cleared ->
            % Do not log - such race may happen and it ends disk operation
            {error, cleared};
        E1:E2 ->
            ?error_stacktrace("Error in cache_controller start_disk_op. Args: ~p. Error: ~p:~p.",
                [{Key, ModelName, Op, Level}, E1, E2]),
            {error, preparing_disk_op_failed}
    end.

%%--------------------------------------------------------------------
%% @private
%% @doc
%% Marks document before delete operation.
%% @end
%%--------------------------------------------------------------------
-spec before_del(Key :: datastore:ext_key() | {datastore:ext_key(), datastore:link_name()},
    ModelName :: model_behaviour:model_type(), Level :: datastore:store_level(), Op :: atom()) ->
    ok | {error, preparing_op_failed}.
before_del(Key, ModelName, Level, _Op) ->
    try
        Uuid = caches_controller:get_cache_uuid(Key, ModelName),

        UpdateFun = fun(Record) ->
            {ok, Record#cache_controller{action = to_be_del}}
        end,
        % TODO - not transactional updates in local store - add transactional create and update on ets
        V = #cache_controller{action = to_be_del},
        Doc = #document{key = Uuid, value = V},
        {ok, _} = create_or_update(Level, Doc, UpdateFun),
        ok
    catch
        E1:E2 ->
            ?error_stacktrace("Error in cache_controller before_del. Args: ~p. Error: ~p:~p.",
                [{Key, ModelName, Level}, E1, E2]),
            {error, preparing_op_failed}
    end.

%%--------------------------------------------------------------------
%% @private
%% @doc
%% Checks if document may be created.
%% @end
%%--------------------------------------------------------------------
-spec check_create(Key :: datastore:ext_key(), ModelName :: model_behaviour:model_type(),
    Level :: datastore:store_level()) -> ok | datastore:generic_error().
check_create(Key, ModelName, Level) ->
    Uuid = caches_controller:get_cache_uuid(Key, ModelName),
    Check = case get(Level, Uuid) of
                {ok, Doc2} ->
                    Value = Doc2#document.value,
                    Action = Value#cache_controller.action,
                    not ((Action =:= delete) orelse (Action =:= to_be_del));
                {error, {not_found, _}} ->
                    true
            end,
    case Check of
        true ->
            case erlang:apply(datastore:driver_to_module(datastore:level_to_driver(disk_only)),
                exists, [ModelName:model_init(), Key]) of
                {ok, false} ->
                    ok;
                {ok, true} ->
                    {error, already_exists};
                Other ->
                    Other
            end;
        _ ->
            ok
    end.

%%--------------------------------------------------------------------
%% @private
%% @doc
%% Checks if link may be created.
%% @end
%%--------------------------------------------------------------------
-spec check_link_create(Key :: datastore:ext_key(), LinkName :: datastore:link_name(),
    ModelName :: model_behaviour:model_type(), Level :: datastore:store_level()) ->
    ok | datastore:generic_error().
check_link_create(Key, LinkName, ModelName, Level) ->
    Uuid = caches_controller:get_cache_uuid({Key, LinkName}, ModelName),
    Check = case get(Level, Uuid) of
                {ok, Doc2} ->
                    Value = Doc2#document.value,
                    Action = Value#cache_controller.action,
                    not ((Action =:= delete_links) orelse (Action =:= to_be_del));
                {error, {not_found, _}} ->
                    true
            end,
    case Check of
        true ->
            case erlang:apply(datastore:driver_to_module(datastore:level_to_driver(disk_only)),
                fetch_link, [ModelName:model_init(), Key, LinkName]) of
                {error, link_not_found} ->
                    ok;
                {ok, _} ->
                    {error, already_exists};
                Other ->
                    Other
            end;
        _ ->
            ok
    end.<|MERGE_RESOLUTION|>--- conflicted
+++ resolved
@@ -748,11 +748,10 @@
                             {error, not_last_user}
                     end
             end,
-<<<<<<< HEAD
             Ans = case ToDo0 of
                       ok ->
                           links_utils:apply_context(LinksContext),
-                          datastore:run_synchronized(?MODULE, couchdb_datastore_driver:to_binary({?MODULE, start_disk_op, Uuid}),
+                          critical_section:run([?MODULE, start_disk_op, Uuid],
                               fun() ->
                                   ToDo = choose_action(Op, Level, ModelName, Key, Uuid),
 
@@ -774,31 +773,6 @@
                       _ ->
                           ToDo0
             end,
-=======
-            Ans = critical_section:run([?MODULE, start_disk_op, Uuid],
-                fun() ->
-                    ToDo = case ToDo0 of
-                        ok -> choose_action(Op, Level, ModelName, Key, Uuid);
-                        _ -> ToDo0
-                    end,
-
-                    ModelConfig = ModelName:model_init(),
-                    case ToDo of
-                        {ok, NewMethod, NewArgs} ->
-                            FullArgs = [ModelConfig | NewArgs],
-                            CallAns = erlang:apply(datastore:driver_to_module(?PERSISTENCE_DRIVER), NewMethod, FullArgs),
-                            {op_change, NewMethod, CallAns};
-                        ok ->
-                            FullArgs = [ModelConfig | Args],
-                            erlang:apply(datastore:driver_to_module(?PERSISTENCE_DRIVER), Op, FullArgs);
-                        {ok, non} ->
-                            ok;
-                        Other ->
-                            Other
-                    end
-                end
-            ),
->>>>>>> 072af7c0
 
             ok = case Ans of
                 ok ->
