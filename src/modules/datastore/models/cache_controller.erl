%%%-------------------------------------------------------------------
%%% @author Michal Wrzeszcz
%%% @copyright (C) 2015 ACK CYFRONET AGH
%%% This software is released under the MIT license
%%% cited in 'LICENSE.txt'.
%%% @end
%%%-------------------------------------------------------------------
%%% @doc Model that is used to control memory utilization by caches.
%%% @end
%%%-------------------------------------------------------------------
-module(cache_controller).
-author("Michal Wrzeszcz").
-behaviour(model_behaviour).

-include("modules/datastore/datastore_models_def.hrl").
-include("modules/datastore/datastore_common.hrl").
-include("modules/datastore/datastore_internal_model.hrl").
-include("modules/datastore/datastore_engine.hrl").
-include("global_definitions.hrl").
-include_lib("ctool/include/logging.hrl").
-include("timeouts.hrl").

%% model_behaviour callbacks and API
-export([save/1, get/1, list/0, list/1, exists/1, delete/1, delete/2, update/2, create/1,
    save/2, get/2, list/2, exists/2, delete/3, update/3, create/2,
    create_or_update/2, create_or_update/3, model_init/0, 'after'/5, before/4,
<<<<<<< HEAD
    list_docs_to_be_dumped/1, choose_action/5, check_get/3, check_fetch/3, check_disk_read/4, restore_from_disk/4]).
=======
    list_docs_to_be_dumped/1, choose_action/5, choose_action/6, check_fetch/3, check_disk_read/4]).
>>>>>>> 3c46c04a


%%%===================================================================
%%% model_behaviour callbacks
%%%===================================================================

%%--------------------------------------------------------------------
%% @doc
%% {@link model_behaviour} callback save/1.
%% @end
%%--------------------------------------------------------------------
-spec save(datastore:document()) ->
    {ok, datastore:ext_key()} | datastore:generic_error().
save(Document) ->
    datastore:save(?STORE_LEVEL, Document).

%%--------------------------------------------------------------------
%% @doc
%% Same as {@link model_behaviour} callback save/1 but allows
%% choice of store level.
%% @end
%%--------------------------------------------------------------------
-spec save(Level :: datastore:store_level(), datastore:document()) ->
    {ok, datastore:ext_key()} | datastore:generic_error().
save(Level, Document) ->
    datastore:save(Level, Document).

%%--------------------------------------------------------------------
%% @doc
%% {@link model_behaviour} callback update/2.
%% @end
%%--------------------------------------------------------------------
-spec update(datastore:ext_key(), Diff :: datastore:document_diff()) ->
    {ok, datastore:ext_key()} | datastore:update_error().
update(Key, Diff) ->
    datastore:update(?STORE_LEVEL, ?MODULE, Key, Diff).

%%--------------------------------------------------------------------
%% @doc
%% Same as {@link model_behaviour} callback update/2 but allows
%% choice of store level.
%% @end
%%--------------------------------------------------------------------
-spec update(Level :: datastore:store_level(), datastore:ext_key(), Diff :: datastore:document_diff()) ->
    {ok, datastore:ext_key()} | datastore:update_error().
update(Level, Key, Diff) ->
    datastore:update(Level, ?MODULE, Key, Diff).

%%--------------------------------------------------------------------
%% @doc
%% {@link model_behaviour} callback create/1.
%% @end
%%--------------------------------------------------------------------
-spec create(datastore:document()) ->
    {ok, datastore:ext_key()} | datastore:create_error().
create(Document) ->
    datastore:create(?STORE_LEVEL, Document).

%%--------------------------------------------------------------------
%% @doc
%% Same as {@link model_behaviour} callback create/1 but allows
%% choice of store level.
%% @end
%%--------------------------------------------------------------------
-spec create(Level :: datastore:store_level(), datastore:document()) ->
    {ok, datastore:ext_key()} | datastore:create_error().
create(Level, Document) ->
    datastore:create(Level, Document).

%%--------------------------------------------------------------------
%% @doc
%% Updates given document by replacing given fields with new values or
%% creates new one if not exists.
%% @end
%%--------------------------------------------------------------------
-spec create_or_update(Document :: datastore:document(), Diff :: datastore:document_diff()) ->
    {ok, datastore:ext_key()} | datastore:create_error().
create_or_update(Document, Diff) ->
    datastore:create_or_update(?STORE_LEVEL, Document, Diff).

%%--------------------------------------------------------------------
%% @doc
%% Updates given document by replacing given fields with new values or
%% creates new one if not exists.
%% @end
%%--------------------------------------------------------------------
-spec create_or_update(Level :: datastore:store_level(), Document :: datastore:document(),
    Diff :: datastore:document_diff()) -> {ok, datastore:ext_key()} | datastore:create_error().
create_or_update(Level, Document, Diff) ->
    datastore:create_or_update(Level, Document, Diff).

%%--------------------------------------------------------------------
%% @doc
%% {@link model_behaviour} callback get/1.
%% @end
%%--------------------------------------------------------------------
-spec get(datastore:ext_key()) -> {ok, datastore:document()} | datastore:get_error().
get(Key) ->
    datastore:get(?STORE_LEVEL, ?MODULE, Key).

%%--------------------------------------------------------------------
%% @doc
%% Same as {@link model_behaviour} callback get/1 but allows
%% choice of store level.
%% @end
%%--------------------------------------------------------------------
-spec get(Level :: datastore:store_level(), datastore:ext_key()) -> {ok, datastore:document()} | datastore:get_error().
get(Level, Key) ->
    datastore:get(Level, ?MODULE, Key).

%%--------------------------------------------------------------------
%% @doc
%% Returns list of all records.
%% @end
%%--------------------------------------------------------------------
-spec list() -> {ok, [datastore:document()]} | datastore:generic_error() | no_return().
list() ->
    datastore:list(?STORE_LEVEL, ?MODEL_NAME, ?GET_ALL, []).

%%--------------------------------------------------------------------
%% @doc
%% Returns list of all records at chosen store level.
%% @end
%%--------------------------------------------------------------------
-spec list(Level :: datastore:store_level()) -> {ok, [datastore:document()]} | datastore:generic_error() | no_return().
list(Level) ->
    datastore:list(Level, ?MODEL_NAME, ?GET_ALL, []).

%%--------------------------------------------------------------------
%% @doc
%% Returns list of records older then DocAge (in ms) that can be deleted from memory.
%% @end
%%--------------------------------------------------------------------
-spec list(Level :: datastore:store_level(), DocAge :: integer()) ->
    {ok, [datastore:document()]} | datastore:generic_error() | no_return().
list(Level, MinDocAge) ->
    Now = os:timestamp(),
    Filter = fun
        ('$end_of_table', Acc) ->
            {abort, Acc};
        (#document{key = Uuid, value = V}, Acc) ->
            T = V#cache_controller.timestamp,
            U = V#cache_controller.last_user,
            Age = timer:now_diff(Now, T),
            case U of
                non when Age >= 1000 * MinDocAge ->
                    {next, [Uuid | Acc]};
                _ ->
                    {next, Acc}
            end
    end,
    datastore:list(Level, ?MODEL_NAME, Filter, []).

%%--------------------------------------------------------------------
%% @doc
%% Returns list of records not persisted.
%% @end
%%--------------------------------------------------------------------
-spec list_docs_to_be_dumped(Level :: datastore:store_level()) ->
    {ok, [datastore:document()]} | datastore:generic_error() | no_return().
list_docs_to_be_dumped(Level) ->
    Filter = fun
        ('$end_of_table', Acc) ->
            {abort, Acc};
        (#document{value = #cache_controller{last_user = non}}, Acc) ->
            {next, Acc};
        % TODO check how old is clear and clear if possible
        (#document{value = #cache_controller{action = cleared}}, Acc) ->
            {next, Acc};
        (#document{key = Uuid}, Acc) ->
            {next, [Uuid | Acc]}
    end,
    datastore:list(Level, ?MODEL_NAME, Filter, []).

%%--------------------------------------------------------------------
%% @doc
%% {@link model_behaviour} callback delete/1.
%% @end
%%--------------------------------------------------------------------
-spec delete(datastore:ext_key()) -> ok | datastore:generic_error().
delete(Key) ->
    datastore:delete(?STORE_LEVEL, ?MODULE, Key).

%%--------------------------------------------------------------------
%% @doc
%% Same as {@link model_behaviour} callback delete/1 but allows
%% choice of store level.
%% @end
%%--------------------------------------------------------------------
-spec delete(Level :: datastore:store_level(), datastore:ext_key()) ->
    ok | datastore:generic_error().
delete(Level, Key) ->
    datastore:delete(Level, ?MODULE, Key).

%%--------------------------------------------------------------------
%% @doc
%% Deletes #document with given key.
%% @end
%%--------------------------------------------------------------------
-spec delete(datastore:store_level(), datastore:ext_key(), datastore:delete_predicate()) ->
    ok | datastore:generic_error().
delete(Level, Key, Pred) ->
    datastore:delete(Level, ?MODULE, Key, Pred).

%%--------------------------------------------------------------------
%% @doc
%% {@link model_behaviour} callback exists/1.
%% @end
%%--------------------------------------------------------------------
-spec exists(datastore:ext_key()) -> datastore:exists_return().
exists(Key) ->
    ?RESPONSE(datastore:exists(?STORE_LEVEL, ?MODULE, Key)).

%%--------------------------------------------------------------------
%% @doc
%% Same as {@link model_behaviour} callback exists/1 but allows
%% choice of store level.
%% @end
%%--------------------------------------------------------------------
-spec exists(Level :: datastore:store_level(), datastore:ext_key()) -> datastore:exists_return().
exists(Level, Key) ->
    ?RESPONSE(datastore:exists(Level, ?MODULE, Key)).

%%--------------------------------------------------------------------
%% @doc
%% {@link model_behaviour} callback model_init/0.
%% @end
%%--------------------------------------------------------------------
-spec model_init() -> model_behaviour:model_config().
model_init() ->
    % TODO - check if transactions are realy needed
%%     ?MODEL_CONFIG(cc_bucket, get_hooks_config(),
%%         ?DEFAULT_STORE_LEVEL, ?DEFAULT_STORE_LEVEL, false).
    ?MODEL_CONFIG(cc_bucket, get_hooks_config(), ?GLOBAL_ONLY_LEVEL).

%%--------------------------------------------------------------------
%% @doc
%% {@link model_behaviour} callback 'after'/5.
%% @end
%%--------------------------------------------------------------------
-spec 'after'(ModelName :: model_behaviour:model_type(),
    Method :: model_behaviour:model_action(),
    Level :: datastore:store_level(), Context :: term(),
    ReturnValue :: term()) -> ok | datastore:generic_error().
'after'(ModelName, get, disk_only, [Key], {ok, Doc}) ->
    Level2 = caches_controller:cache_to_datastore_level(ModelName),
    update_usage_info(Key, ModelName, Doc, Level2);
'after'(ModelName, get, Level, [Key], {ok, _}) ->
    update_usage_info(Key, ModelName, Level);
'after'(ModelName, exists, disk_only, [Key], {ok, true}) ->
    Level2 = caches_controller:cache_to_datastore_level(ModelName),
    update_usage_info(Key, ModelName, Level2);
'after'(ModelName, exists, Level, [Key], {ok, true}) ->
    update_usage_info(Key, ModelName, Level);
'after'(ModelName, fetch_link, disk_only, [Key, LinkName], {ok, Doc}) ->
    Level2 = caches_controller:cache_to_datastore_level(ModelName),
    update_usage_info({Key, LinkName, cache_controller_link_key}, ModelName, Doc, Level2);
'after'(ModelName, fetch_link, Level, [Key, LinkName], {ok, _}) ->
    update_usage_info({Key, LinkName, cache_controller_link_key}, ModelName, Level);
'after'(_ModelName, _Method, _Level, _Context, _ReturnValue) ->
    ok.

%%--------------------------------------------------------------------
%% @doc
%% {@link model_behaviour} callback before/4.
%% @end
%%--------------------------------------------------------------------
-spec before(ModelName :: model_behaviour:model_type(),
    Method :: model_behaviour:model_action(),
    Level :: datastore:store_level(), Context :: term()) ->
    ok | {task, task_manager:task()} | {tasks, [task_manager:task()]} | datastore:generic_error().
before(ModelName, Method, Level, Context) ->
    Level2 = caches_controller:cache_to_datastore_level(ModelName),
    before(ModelName, Method, Level, Context, Level2).
before(ModelName, save, disk_only, [Doc] = Args, Level2) ->
    start_disk_op(Doc#document.key, ModelName, save, Args, Level2);
before(ModelName, create_or_update, disk_only, [Doc, _Diff] = Args, Level2) ->
    start_disk_op(Doc#document.key, ModelName, create_or_update, Args, Level2);
before(ModelName, update, disk_only, [Key, _Diff] = Args, Level2) ->
    start_disk_op(Key, ModelName, update, Args, Level2);
before(ModelName, create, Level, [Doc], Level) ->
    check_create(Doc#document.key, ModelName, Level);
before(ModelName, create, disk_only, [Doc] = Args, Level2) ->
    start_disk_op(Doc#document.key, ModelName, create, Args, Level2);
before(ModelName, delete, Level, [Key, _Pred], Level) ->
    before_del(Key, ModelName, Level, delete);
before(ModelName, delete, disk_only, [Key, _Pred] = Args, Level2) ->
    start_disk_op(Key, ModelName, delete, Args, Level2);
before(ModelName, get, disk_only, [Key], Level2) ->
    check_get(Key, ModelName, Level2);
before(ModelName, exists, disk_only, [Key], Level2) ->
    check_exists(Key, ModelName, Level2);
before(ModelName, fetch_link, disk_only, [Key, LinkName], Level2) ->
    check_fetch({Key, LinkName, cache_controller_link_key}, ModelName, Level2);
before(ModelName, add_links, disk_only, [Key, Links], Level2) ->
    Tasks = lists:foldl(fun({LN, _}, Acc) ->
        [start_disk_op({Key, LN, cache_controller_link_key}, ModelName, add_links, [Key, [LN]], Level2, false) | Acc]
    end, [], Links),
    {ok, SleepTime} = application:get_env(?CLUSTER_WORKER_APP_NAME, cache_to_disk_delay_ms),
    timer:sleep(SleepTime),
    {tasks, Tasks};
before(ModelName, create_link, Level, [Key, {LinkName, _}], Level) ->
    check_link_create(Key, LinkName, ModelName, Level);
before(ModelName, create_link, disk_only, [Key, {LinkName, _}] = Args, Level2) ->
    start_disk_op({Key, LinkName, cache_controller_link_key}, ModelName, create_link, Args, Level2);
before(ModelName, delete_links, Level, [Key, Links], Level) ->
    lists:foldl(fun(Link, Acc) ->
        Ans = before_del({Key, Link, cache_controller_link_key}, ModelName, Level, delete_links),
        case Ans of
            ok ->
                Acc;
            _ ->
                Ans
        end
    end, ok, Links);
before(ModelName, delete_links, disk_only, [Key, Links], Level2) ->
    Tasks = lists:foldl(fun(Link, Acc) ->
        [start_disk_op({Key, Link, cache_controller_link_key}, ModelName, delete_links, [Key, [Link]], Level2, false) | Acc]
    end, [], Links),
    {ok, SleepTime} = application:get_env(?CLUSTER_WORKER_APP_NAME, cache_to_disk_delay_ms),
    timer:sleep(SleepTime),
    {tasks, Tasks};
before(_ModelName, _Method, _Level, _Context, _Level2) ->
    ok.

%%%===================================================================
%%% Internal functions
%%%===================================================================

%%--------------------------------------------------------------------
%% @private
%% @doc
%% Provides hooks configuration.
%% @end
%%--------------------------------------------------------------------
-spec get_hooks_config() -> list().
get_hooks_config() ->
    caches_controller:get_hooks_config(datastore_config:global_caches() ++ datastore_config:local_caches()).

%%--------------------------------------------------------------------
%% @private
%% @doc
%% Updates information about usage of a document.
%% @end
%%--------------------------------------------------------------------
-spec update_usage_info(Key :: datastore:ext_key() | {datastore:ext_key(), datastore:link_name(), cache_controller_link_key},
    ModelName :: model_behaviour:model_type(), Level :: datastore:store_level()) ->
    {ok, datastore:ext_key()} | datastore:generic_error().
update_usage_info(Key, ModelName, Level) ->
    Uuid = caches_controller:get_cache_uuid(Key, ModelName),
    UpdateFun = fun(Record) ->
        {ok, Record#cache_controller{timestamp = os:timestamp()}}
    end,
    TS = os:timestamp(),
    V = #cache_controller{timestamp = TS, last_action_time = TS},
    Doc = #document{key = Uuid, value = V},
    create_or_update(Level, Doc, UpdateFun).

%%--------------------------------------------------------------------
%% @doc
%% Updates information about usage of a document and saves doc to memory.
%% @end
%%--------------------------------------------------------------------
-spec update_usage_info(Key :: datastore:ext_key() | {datastore:ext_key(), datastore:link_name(), cache_controller_link_key},
    ModelName :: model_behaviour:model_type(), Doc :: datastore:document(), Level :: datastore:store_level()) ->
    boolean() | datastore:generic_error().
update_usage_info(Key, ModelName, Doc, Level) ->
    update_usage_info(Key, ModelName, Level),
    restore_from_disk(Key, ModelName, Doc, Level).

%%--------------------------------------------------------------------
%% @doc
%% Reads from disk and saves to memory.
%% @end
%%--------------------------------------------------------------------
-spec restore_from_disk(Key :: datastore:ext_key() | {datastore:ext_key(), datastore:link_name(), cache_controller_link_key},
    ModelName :: model_behaviour:model_type(), Doc :: datastore:document(), Level :: datastore:store_level()) ->
    boolean() | datastore:generic_error().
restore_from_disk({Key, LinkName, cache_controller_link_key}, ModelName, Doc, Level) ->
    ModelConfig = ModelName:model_init(),
    FullArgs = [ModelConfig, Key, {LinkName, Doc}],
    CCCUuid = caches_controller:get_cache_uuid(Key, ModelName),
    case erlang:apply(datastore:level_to_driver(Level), create_link, FullArgs) of
        ok ->
            caches_controller:save_consistency_restored_info(Level, CCCUuid, LinkName);
        {error, already_exists} ->
            caches_controller:save_consistency_restored_info(Level, CCCUuid, LinkName);
        Error ->
            Error
    end;
restore_from_disk(Key, ModelName, Doc, Level) ->
    ModelConfig = ModelName:model_init(),
    FullArgs = [ModelConfig, Doc],
    case erlang:apply(datastore:level_to_driver(Level), create, FullArgs) of
        {ok, _} ->
            caches_controller:save_consistency_restored_info(Level, ModelName, Key);
        {error, already_exists} ->
            caches_controller:save_consistency_restored_info(Level, ModelName, Key);
        Error ->
            Error
    end.

%%--------------------------------------------------------------------
%% @private
%% @doc
%% Checks if get operation should be performed.
%% @end
%%--------------------------------------------------------------------
-spec check_get(Key :: datastore:ext_key(), ModelName :: model_behaviour:model_type(),
    Level :: datastore:store_level()) -> ok | {error, {not_found, model_behaviour:model_type()}}.
check_get(Key, ModelName, Level) ->
    check_disk_read(Key, ModelName, Level, {error, {not_found, ModelName}}).

%%--------------------------------------------------------------------
%% @private
%% @doc
%% Checks if exists operation should be performed.
%% @end
%%--------------------------------------------------------------------
-spec check_exists(Key :: datastore:ext_key(), ModelName :: model_behaviour:model_type(),
    Level :: datastore:store_level()) -> ok | {ok, false}.
check_exists(Key, ModelName, Level) ->
    check_disk_read(Key, ModelName, Level, {ok, false}).

%%--------------------------------------------------------------------
%% @private
%% @doc
%% Checks if fetch operation should be performed.
%% @end
%%--------------------------------------------------------------------
-spec check_fetch(Key :: datastore:ext_key() | {datastore:ext_key(), datastore:link_name(), check_disk_read},
    ModelName :: model_behaviour:model_type(), Level :: datastore:store_level()) -> ok | {error, link_not_found}.
check_fetch(Key, ModelName, Level) ->
    check_disk_read(Key, ModelName, Level, {error, link_not_found}).

%%--------------------------------------------------------------------
%% @private
%% @doc
%% Checks if operation on disk should be performed.
%% @end
%%--------------------------------------------------------------------
-spec check_disk_read(Key :: datastore:ext_key() | {datastore:ext_key(), datastore:link_name(), check_disk_read},
    ModelName :: model_behaviour:model_type(), Level :: datastore:store_level(),
    ErrorAns :: term()) -> term().
check_disk_read(Key, ModelName, Level, ErrorAns) ->
    Uuid = caches_controller:get_cache_uuid(Key, ModelName),
    case get(Level, Uuid) of
        {ok, Doc} ->
            Value = Doc#document.value,
            case Value#cache_controller.action of
                non -> ok;
                cleared -> ok;
                _ -> ErrorAns
            end;
        {error, {not_found, _}} ->
            ok
    end.

%%--------------------------------------------------------------------
%% @private
%% @doc
%% Delates info about dumping of cache to disk.
%% @end
%%--------------------------------------------------------------------
-spec delete_dump_info(Uuid :: binary(), Owner :: list(), Level :: datastore:store_level()) ->
    ok | datastore:generic_error().
delete_dump_info(Uuid, Owner, Level) ->
    Pred = fun() ->
        {LastUser, Action} = case get(Level, Uuid) of
                       {ok, #document{value = #cache_controller{last_user = LU, action = A}}} ->
                           {LU, A};
                       {error, {not_found, _}} ->
                           {non, non}
                   end,

        case {LastUser, Action} of
            {_, to_be_del} ->
                false;
            {Owner, _} ->
                true;
            {non, _} ->
                true;
            _ ->
                false
        end
    end,
    delete(Level, Uuid, Pred).
%%--------------------------------------------------------------------
%% @private
%% @doc
%% Saves dump information after disk operation.
%% @end
%%--------------------------------------------------------------------
-spec end_disk_op(Uuid :: binary(), Owner :: list(), ModelName :: model_behaviour:model_type(),
    Op :: atom(), Level :: datastore:store_level()) -> ok.
end_disk_op(Uuid, Owner, _ModelName, Op, Level) ->
    try
        case Op of
            delete ->
                delete_dump_info(Uuid, Owner, Level);
            delete_links ->
                delete_dump_info(Uuid, Owner, Level);
            _ ->
                UpdateFun = fun
                    (#cache_controller{last_user = LastUser, action = A} = Record) ->
                        case {LastUser, A} of
                            {Owner, to_be_del} ->
                                {ok, Record#cache_controller{last_user = non,
                                    last_action_time = os:timestamp()}};
                            {Owner, _} ->
                                {ok, Record#cache_controller{last_user = non, action = non,
                                    last_action_time = os:timestamp()}};
                            _ ->
                                throw(user_changed)
                        end
                end,
                update(Level, Uuid, UpdateFun)
        end,
        ok
    catch
        throw:user_changed ->
            ok
    end.

%%--------------------------------------------------------------------
%% @private
%% @doc
%% Choose action that should be done.
%% @end
%%--------------------------------------------------------------------
-spec choose_action(Op :: atom(), Level :: datastore:store_level(), ModelName :: model_behaviour:model_type(),
    Key :: datastore:ext_key() | {datastore:ext_key(), datastore:link_name(), cache_controller_link_key}, Uuid :: binary()) ->
    ok | {ok, non} | {ok, NewMethod, NewArgs} | {get_error, Error} | {fetch_error, Error} when
    NewMethod :: atom(), NewArgs :: term(), Error :: datastore:generic_error().
choose_action(Op, Level, ModelName, Key, Uuid) ->
    choose_action(Op, Level, ModelName, Key, Uuid, false).

%%--------------------------------------------------------------------
%% @private
%% @doc
%% Choose action that should be done.
%% @end
%%--------------------------------------------------------------------
-spec choose_action(Op :: atom(), Level :: datastore:store_level(), ModelName :: model_behaviour:model_type(),
    Key :: datastore:ext_key() | {datastore:ext_key(), datastore:link_name(), cache_controller_link_key},
    Uuid :: binary(), Flush :: boolean()) ->
    ok | {ok, non} | {ok, NewMethod, NewArgs} | {get_error, Error} | {fetch_error, Error} when
    NewMethod :: atom(), NewArgs :: term(), Error :: datastore:generic_error().
choose_action(Op, Level, ModelName, {Key, Link, cache_controller_link_key}, Uuid, Flush) ->
    % check for create/delete race
    ModelConfig = ModelName:model_init(),
    case Op of
        delete_links ->
            case erlang:apply(datastore:driver_to_module(datastore:level_to_driver(Level)),
                fetch_link, [ModelConfig, Key, Link]) of
                {ok, SavedValue} ->
                    {ok, add_links, [Key, [{Link, SavedValue}]]};
                {error, link_not_found} ->
                    case get(Level, Uuid) of
                        {ok, Doc} ->
                            Value = Doc#document.value,
                            case Value#cache_controller.action of
                                cleared ->
                                    {ok, non};
                                non ->
                                    {ok, non};
                                _ ->
                                    ok
                            end;
                        {error, {not_found, _}} ->
                            ok
                    end;
                FetchError ->
                    {fetch_error, FetchError}
            end;
        _ ->
            case erlang:apply(datastore:driver_to_module(datastore:level_to_driver(Level)),
                fetch_link, [ModelConfig, Key, Link]) of
                {ok, SavedValue} ->
                    case Flush of
                        true ->
                            UpdateFun = fun(LinkValue) ->
                                case LinkValue of
                                    SavedValue ->
                                        {error, already_updated};
                                    _ ->
                                        {ok, SavedValue}
                                end
                                        end,
                            case get(Level, Uuid) of
                                {ok, Doc} ->
                                    Value = Doc#document.value,
                                    case Value#cache_controller.action of
                                        cleared ->
                                            {ok, create_or_update_link, [Key, {Link, SavedValue}, UpdateFun]};
                                        non ->
                                            {ok, create_or_update_link, [Key, {Link, SavedValue}, UpdateFun]};
                                        _ ->
                                            {ok, add_links, [Key, [{Link, SavedValue}]]}
                                    end;
                                {error, {not_found, _}} ->
                                    {ok, create_or_update_link, [Key, {Link, SavedValue}, UpdateFun]}
                            end;
                        _ ->
                            {ok, add_links, [Key, [{Link, SavedValue}]]}
                    end;
                {error, link_not_found} ->
                    case get(Level, Uuid) of
                        {ok, Doc} ->
                            Value = Doc#document.value,
                            case Value#cache_controller.action of
                                cleared ->
                                    {ok, non};
                                non ->
                                    {ok, non};
                                _ ->
                                    {ok, delete_links, [Key, [Link]]}
                            end;
                        {error, {not_found, _}} ->
                            case Flush of
                                true ->
                                    {ok, non};
                                _ ->
                                    {ok, delete_links, [Key, [Link]]}
                            end
                    end;
                FetchError ->
                    {fetch_error, FetchError}
            end
    end;
choose_action(Op, Level, ModelName, Key, Uuid, Flush) ->
    % check for create/delete race
    ModelConfig = ModelName:model_init(),
    case Op of
        delete ->
            case erlang:apply(datastore:driver_to_module(datastore:level_to_driver(Level)),
                get, [ModelConfig, Key]) of
                {ok, SavedValue} ->
                    {ok, save, [SavedValue]};
                {error, {not_found, _}} ->
                    ok;
                GetError ->
                    {get_error, GetError}
            end;
        _ ->
            case erlang:apply(datastore:driver_to_module(datastore:level_to_driver(Level)),
                get, [ModelConfig, Key]) of
                {ok, #document{value = SavedValue} = SavedDoc} ->
                    case Flush of
                        true ->
                            UpdateFun = fun(Record) ->
                                case Record of
                                    SavedValue ->
                                        {error, already_updated};
                                    _ ->
                                        {ok, SavedValue}
                                end
                                        end,
                            case get(Level, Uuid) of
                                {ok, Doc} ->
                                    Value = Doc#document.value,
                                    case Value#cache_controller.action of
                                        cleared ->
                                            {ok, create_or_update, [SavedDoc, UpdateFun]};
                                        non ->
                                            {ok, create_or_update, [SavedDoc, UpdateFun]};
                                        _ ->
                                            {ok, save, [SavedDoc]}
                                    end;
                                {error, {not_found, _}} ->
                                    {ok, create_or_update, [SavedDoc, UpdateFun]}
                            end;
                        _ ->
                            {ok, save, [SavedDoc]}
                    end;
                {error, {not_found, _}} ->
                    case get(Level, Uuid) of
                        {ok, Doc} ->
                            Value = Doc#document.value,
                            case Value#cache_controller.action of
                                cleared ->
                                    {ok, non};
                                non ->
                                    {ok, non};
                                _ ->
                                    {ok, delete, [Key, ?PRED_ALWAYS]}
                            end;
                        {error, {not_found, _}} ->
                            case Flush of
                                true ->
                                    {ok, non};
                                _ ->
                                    {ok, delete, [Key, ?PRED_ALWAYS]}
                            end
                    end;
                GetError ->
                    {get_error, GetError}
            end
    end.

%%--------------------------------------------------------------------
%% @private
%% @doc
%% Checks if action should proceed (clearing memory was done).
%% @end
%%--------------------------------------------------------------------
-spec check_action_after_clear(Op :: atom(), Level :: datastore:store_level(), ModelName :: model_behaviour:model_type(),
    Key :: datastore:ext_key() | {datastore:ext_key(), datastore:link_name(), cache_controller_link_key}) -> ok | no_return().
check_action_after_clear(Op, Level, ModelName, {Key, Link, cache_controller_link_key}) ->
    case Op of
        delete_links ->
            ok;
        _ ->
            ModelConfig = ModelName:model_init(),
            case erlang:apply(datastore:driver_to_module(datastore:level_to_driver(Level)),
                fetch_link, [ModelConfig, Key, Link]) of
                {ok, _} ->
                    ok;
                {error, link_not_found} ->
                    throw(cleared);
                FetchError ->
                    throw({fetch_error, FetchError})
            end
    end;
check_action_after_clear(Op, Level, ModelName, Key) ->
    % check for create/delete race
    ModelConfig = ModelName:model_init(),
    case Op of
        delete ->
            ok;
        _ ->
            case erlang:apply(datastore:driver_to_module(datastore:level_to_driver(Level)),
                get, [ModelConfig, Key]) of
                {ok, _} ->
                    ok;
                {error, {not_found, _}} ->
                    throw(cleared);
                GetError ->
                    throw({get_error, GetError})
            end
    end.

%%--------------------------------------------------------------------
%% @private
%% @doc
%% Saves dump information about disk operation and decides if it should be done.
%% @end
%%--------------------------------------------------------------------
-spec start_disk_op(Key :: datastore:ext_key() | {datastore:ext_key(), datastore:link_name(), check_disk_read},
    ModelName :: model_behaviour:model_type(), Op :: atom(), Args :: list(), Level :: datastore:store_level()) ->
    ok | {task, task_manager:task()} | {error, Error} when
    Error :: not_last_user | preparing_disk_op_failed.
start_disk_op(Key, ModelName, Op, Args, Level) ->
    start_disk_op(Key, ModelName, Op, Args, Level, true).

%%--------------------------------------------------------------------
%% @private
%% @doc
%% Saves dump information about disk operation and decides if it should be done.
%% @end
%%--------------------------------------------------------------------
-spec start_disk_op(Key :: datastore:ext_key() | {datastore:ext_key(), datastore:link_name(), check_disk_read},
    ModelName :: model_behaviour:model_type(), Op :: atom(), Args :: list(),
    Level :: datastore:store_level(), Sleep :: boolean()) -> ok | {task, task_manager:task()} | {error, Error} when
    Error :: not_last_user | preparing_disk_op_failed.
start_disk_op(Key, ModelName, Op, Args, Level, Sleep) ->
    try
        Uuid = caches_controller:get_cache_uuid(Key, ModelName),
        Pid = pid_to_list(self()),

        UpdateFun = fun(Record) ->
            case Record#cache_controller.action of
                cleared ->
                    ok = check_action_after_clear(Op, Level, ModelName, Key),
                    {ok, Record#cache_controller{last_user = Pid, timestamp = os:timestamp(), action = Op}};
                _ ->
                    {ok, Record#cache_controller{last_user = Pid, timestamp = os:timestamp(), action = Op}}
            end
        end,
        % TODO - not transactional updates in local store - add transactional create and update on ets
        TS = os:timestamp(),
        V = #cache_controller{last_user = Pid, timestamp = TS, action = Op, last_action_time = TS},
        Doc = #document{key = Uuid, value = V},
        create_or_update(Level, Doc, UpdateFun),

        case Sleep of
            true ->
                {ok, SleepTime} = application:get_env(?CLUSTER_WORKER_APP_NAME, cache_to_disk_delay_ms),
                timer:sleep(SleepTime);
            _ ->
                ok
        end,

        ModelConfig = ModelName:model_init(),
        LinksContext = links_utils:get_context_to_propagate(ModelConfig),

        Task = fun() ->
            {LastUser, LAT, LACT} = case get(Level, Uuid) of
                {ok, Doc2} ->
                    Value = Doc2#document.value,
                    {Value#cache_controller.last_user, Value#cache_controller.last_action_time,
                        Value#cache_controller.action};
                {error, {not_found, _}} ->
                    {Pid, 0, non}
            end,
            ToDo0 = case {LACT, LastUser} of
                {cleared, _} ->
                    {ok, non};
                {_, ToUpdate} when ToUpdate =:= Pid; ToUpdate =:= non ->
                    ok;
                _ ->
                    {ok, ForceTime} = application:get_env(?CLUSTER_WORKER_APP_NAME, cache_to_disk_force_delay_ms),
                    case timer:now_diff(os:timestamp(), LAT) >= 1000 * ForceTime of
                        true ->
                            UpdateFun2 = fun(Record) ->
                                {ok, Record#cache_controller{last_action_time = os:timestamp()}}
                                         end,
                            update(Level, Uuid, UpdateFun2),
                            ok;
                        _ ->
                            {error, not_last_user}
                    end
            end,
            Ans = case ToDo0 of
                      ok ->
                          links_utils:apply_context(LinksContext),
                          critical_section:run([?MODULE, start_disk_op, Uuid],
                              fun() ->
                                  ToDo = choose_action(Op, Level, ModelName, Key, Uuid),

                                  case ToDo of
                                      {ok, NewMethod, NewArgs} ->
                                          FullArgs = [ModelConfig | NewArgs],
                                          CallAns = erlang:apply(datastore:driver_to_module(?PERSISTENCE_DRIVER),
                                              NewMethod, FullArgs),
                                          catch datastore:run_posthooks(ModelConfig, NewMethod,
                                              datastore:driver_to_level(?PERSISTENCE_DRIVER), NewArgs, CallAns),
                                          {op_change, NewMethod, CallAns};
                                      ok ->
                                          FullArgs = [ModelConfig | Args],
                                          CallAns = erlang:apply(datastore:driver_to_module(?PERSISTENCE_DRIVER),
                                              Op, FullArgs),
                                          catch datastore:run_posthooks(ModelConfig, Op,
                                              datastore:driver_to_level(?PERSISTENCE_DRIVER), Args, CallAns),
                                          CallAns;
                                      {ok, non} ->
                                          ok;
                                      Other ->
                                          Other
                                  end
                              end
                          );
                      _ ->
                          ToDo0
            end,

            ok = case Ans of
                ok ->
                    end_disk_op(Uuid, Pid, ModelName, Op, Level);
                {ok, _} ->
                    end_disk_op(Uuid, Pid, ModelName, Op, Level);
                {error, not_last_user} -> ok;
                {op_change, NewOp, ok} ->
                    end_disk_op(Uuid, Pid, ModelName, NewOp, Level);
                {op_change, NewOp, {ok, _}} ->
                    end_disk_op(Uuid, Pid, ModelName, NewOp, Level);
                WrongAns -> WrongAns
            end
        end,
        {task, Task}
    catch
        throw:cleared ->
            % Do not log - such race may happen and it ends disk operation
            {error, cleared};
        E1:E2 ->
            ?error_stacktrace("Error in cache_controller start_disk_op. Args: ~p. Error: ~p:~p.",
                [{Key, ModelName, Op, Level}, E1, E2]),
            {error, preparing_disk_op_failed}
    end.

%%--------------------------------------------------------------------
%% @private
%% @doc
%% Marks document before delete operation.
%% @end
%%--------------------------------------------------------------------
-spec before_del(Key :: datastore:ext_key() | {datastore:ext_key(), datastore:link_name(), check_disk_read},
    ModelName :: model_behaviour:model_type(), Level :: datastore:store_level(), Op :: atom()) ->
    ok | {error, preparing_op_failed}.
before_del(Key, ModelName, Level, _Op) ->
    try
        Uuid = caches_controller:get_cache_uuid(Key, ModelName),

        UpdateFun = fun(Record) ->
            {ok, Record#cache_controller{action = to_be_del}}
        end,
        % TODO - not transactional updates in local store - add transactional create and update on ets
        V = #cache_controller{action = to_be_del},
        Doc = #document{key = Uuid, value = V},
        {ok, _} = create_or_update(Level, Doc, UpdateFun),
        ok
    catch
        E1:E2 ->
            ?error_stacktrace("Error in cache_controller before_del. Args: ~p. Error: ~p:~p.",
                [{Key, ModelName, Level}, E1, E2]),
            {error, preparing_op_failed}
    end.

%%--------------------------------------------------------------------
%% @private
%% @doc
%% Checks if document may be created.
%% @end
%%--------------------------------------------------------------------
-spec check_create(Key :: datastore:ext_key(), ModelName :: model_behaviour:model_type(),
    Level :: datastore:store_level()) -> ok | datastore:generic_error().
check_create(Key, ModelName, Level) ->
    Uuid = caches_controller:get_cache_uuid(Key, ModelName),
    Check = case get(Level, Uuid) of
                {ok, Doc2} ->
                    Value = Doc2#document.value,
                    Action = Value#cache_controller.action,
                    not ((Action =:= delete) orelse (Action =:= to_be_del));
                {error, {not_found, _}} ->
                    true
            end,
    case Check of
        true ->
            case erlang:apply(datastore:driver_to_module(datastore:level_to_driver(disk_only)),
                exists, [ModelName:model_init(), Key]) of
                {ok, false} ->
                    ok;
                {ok, true} ->
                    {error, already_exists};
                Other ->
                    Other
            end;
        _ ->
            ok
    end.

%%--------------------------------------------------------------------
%% @private
%% @doc
%% Checks if link may be created.
%% @end
%%--------------------------------------------------------------------
-spec check_link_create(Key :: datastore:ext_key(), LinkName :: datastore:link_name(),
    ModelName :: model_behaviour:model_type(), Level :: datastore:store_level()) ->
    ok | datastore:generic_error().
check_link_create(Key, LinkName, ModelName, Level) ->
    Uuid = caches_controller:get_cache_uuid({Key, LinkName, cache_controller_link_key}, ModelName),
    Check = case get(Level, Uuid) of
                {ok, Doc2} ->
                    Value = Doc2#document.value,
                    Action = Value#cache_controller.action,
                    not ((Action =:= delete_links) orelse (Action =:= to_be_del));
                {error, {not_found, _}} ->
                    true
            end,
    case Check of
        true ->
            case erlang:apply(datastore:driver_to_module(datastore:level_to_driver(disk_only)),
                fetch_link, [ModelName:model_init(), Key, LinkName]) of
                {error, link_not_found} ->
                    ok;
                {ok, _} ->
                    {error, already_exists};
                Other ->
                    Other
            end;
        _ ->
            ok
    end.<|MERGE_RESOLUTION|>--- conflicted
+++ resolved
@@ -24,11 +24,8 @@
 -export([save/1, get/1, list/0, list/1, exists/1, delete/1, delete/2, update/2, create/1,
     save/2, get/2, list/2, exists/2, delete/3, update/3, create/2,
     create_or_update/2, create_or_update/3, model_init/0, 'after'/5, before/4,
-<<<<<<< HEAD
-    list_docs_to_be_dumped/1, choose_action/5, check_get/3, check_fetch/3, check_disk_read/4, restore_from_disk/4]).
-=======
-    list_docs_to_be_dumped/1, choose_action/5, choose_action/6, check_fetch/3, check_disk_read/4]).
->>>>>>> 3c46c04a
+    list_docs_to_be_dumped/1, choose_action/5, choose_action/6, check_get/3,
+    check_fetch/3, check_disk_read/4, restore_from_disk/4]).
 
 
 %%%===================================================================
@@ -388,6 +385,7 @@
     create_or_update(Level, Doc, UpdateFun).
 
 %%--------------------------------------------------------------------
+%% @private
 %% @doc
 %% Updates information about usage of a document and saves doc to memory.
 %% @end
