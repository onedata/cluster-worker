--- conflicted
+++ resolved
@@ -22,11 +22,7 @@
     on_remote_change/4, delete_ended/2]).
 
 %%% Setters and getters API
-<<<<<<< HEAD
--export([update_description/4, update_status/4, fix_description/3,
-=======
 -export([update_description/4, update_status/4, fix_description/4,
->>>>>>> c4fe0b19
     get/2, get_execution_info/1, get_execution_info/2, is_enqueued/1,
     get_additional_data/1, get_additional_data/2, update_additional_data/4]).
 
@@ -195,8 +191,6 @@
         {ok, #document{value = #traverse_task{start_time = StartTimestamp, executor = Executor}}} ->
             ok = traverse_task_list:add_link(ExtendedCtx, Pool, ended, Executor, TaskID, Timestamp),
             ok = traverse_task_list:delete_link(ExtendedCtx, Pool, ongoing, Executor, TaskID, StartTimestamp);
-        {error, already_finished} ->
-            ok;
         Other ->
             Other
     end.
