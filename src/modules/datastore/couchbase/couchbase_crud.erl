%%%-------------------------------------------------------------------
%%% @author Krzysztof Trzepla
%%% @copyright (C) 2017 ACK CYFRONET AGH
%%% This software is released under the MIT license
%%% cited in 'LICENSE.txt'.
%%% @end
%%%-------------------------------------------------------------------
%%% @doc
%%% This module provides CRUD interface to a CouchBase database.
%%% It should be used only by CouchBase pool workers.
%%% @end
%%%-------------------------------------------------------------------
-module(couchbase_crud).
-author("Krzysztof Trzepla").

-include("global_definitions.hrl").
-include("modules/datastore/datastore_models.hrl").
-include_lib("ctool/include/logging.hrl").

%% API
-export([init_save_requests/2, terminate_save_requests/1]).
-export([store_change_docs/2, wait_change_docs_durable/2]).
-export([store_docs/2, wait_docs_durable/2]).
-export([get/2, delete/2]).
-export([get_counter/3, update_counter/4]).

% for tests
-export([prepare_store/1, prepare_change_store/1]).

-type save_request() :: {couchbase_driver:ctx(), couchbase_driver:key(),
                         couchbase_driver:value()}.
-type get_request() :: couchbase_driver:key().
-type delete_request() :: {couchbase_driver:ctx(), couchbase_driver:key()}.

-export_type([save_request/0, get_request/0, delete_request/0]).

-type response(R) :: {couchbase_driver:key(), R | {error, term()}}.
-type save_response() :: response({ok, cberl:cas(), couchbase_driver:value()}).
-type get_response() :: response({ok, cberl:cas(), couchbase_driver:value()}).
-type delete_response() :: response(ok).

-export_type([save_response/0, get_response/0, delete_response/0]).

-type save_requests_map() :: #{couchbase_driver:key() => {
    couchbase_driver:ctx(), {ok, cberl:cas(), couchbase_driver:value()}
}}.
-type change_key_map() :: #{couchbase_driver:key() => couchbase_driver:key()}.

-export_type([save_requests_map/0]).

-define(OP_TIMEOUT, application:get_env(?CLUSTER_WORKER_APP_NAME,
    couchbase_operation_timeout, 60000)).
-define(DUR_TIMEOUT, application:get_env(?CLUSTER_WORKER_APP_NAME,
    couchbase_durability_timeout, 300000)).

%%%===================================================================
%%% API
%%%===================================================================

%%--------------------------------------------------------------------
%% @doc
%% Prepares saves requests by allocating and assigning sequence numbers.
%% In general call to this function should be followed by consecutive calls to
%% {@link store_change_docs/2}, {@link wait_change_docs_durable/2},
%% {@link store_docs/2}, {@link wait_docs_durable/2}
%% and {@link terminate_save_requests/1} functions.
%% @end
%%--------------------------------------------------------------------
-spec init_save_requests(cberl:connection(), [save_request()]) ->
    {save_requests_map(), [save_response()]}.
init_save_requests(Connection, Requests) ->
    CountByScope = count_by_scope(Requests),
    SeqsByScope = allocate_seq(Connection, CountByScope),
    assign_seq(SeqsByScope, Requests).

%%--------------------------------------------------------------------
%% @doc
%% Completes save requests and returns responses.
%% @end
%%--------------------------------------------------------------------
-spec terminate_save_requests(save_requests_map()) -> [save_response()].
terminate_save_requests(SaveRequests) ->
    maps:fold(fun(Key, {_Ctx, Response}, SaveResponses) ->
        [{Key, Response} | SaveResponses]
    end, [], SaveRequests).

%%--------------------------------------------------------------------
%% @doc
%% Stores documents that associates sequence number with a key that has been
%% changed. Returns updated save requests and erroneous responses.
%% @end
%%--------------------------------------------------------------------
-spec store_change_docs(cberl:connection(), save_requests_map()) ->
    {save_requests_map(), [save_response()]}.
store_change_docs(Connection, SaveRequests) ->
    {ChangeStoreRequests, ChangeKeys} = ?MODULE:prepare_change_store(SaveRequests),
    ChangeStoreResponses = store(Connection, ChangeStoreRequests),
    ChangeStoreResponses2 = replace_change_keys(ChangeKeys, ChangeStoreResponses),
    update_save_requests(ChangeStoreResponses2, SaveRequests).

%%--------------------------------------------------------------------
%% @doc
%% Waits until change documents are persisted on disc. Returns updated save
%% requests and erroneous responses.
%% @end
%%--------------------------------------------------------------------
-spec wait_change_docs_durable(cberl:connection(), save_requests_map()) ->
    {save_requests_map(), [save_response()]}.
wait_change_docs_durable(Connection, SaveRequests) ->
    {ChangeDurableRequests, ChangeKeys2} = prepare_change_durable(SaveRequests),
    ChangeDurableResponses = wait_durable(Connection, ChangeDurableRequests),
    ChangeDurableResponses2 = replace_change_keys(ChangeKeys2, ChangeDurableResponses),
    update_save_requests(ChangeDurableResponses2, SaveRequests).

%%--------------------------------------------------------------------
%% @doc
%% Stores documents or key-value pairs. Returns updated save requests
%% and erroneous responses.
%% @end
%%--------------------------------------------------------------------
-spec store_docs(cberl:connection(), save_requests_map()) ->
    {save_requests_map(), [save_response()]}.
store_docs(Connection, SaveRequests) ->
    {StoreRequests, SaveRequests2, SaveResponses} = ?MODULE:prepare_store(SaveRequests),
    StoreResponses = store(Connection, StoreRequests),
    {SaveRequests3, SaveResponses2} = update_save_requests(
        StoreResponses, SaveRequests2
    ),
    {SaveRequests3, SaveResponses ++ SaveResponses2}.

%%--------------------------------------------------------------------
%% @doc
%% Waits until documents are persisted on disc. Returns updated save requests
%% and erroneous responses.
%% @end
%%--------------------------------------------------------------------
-spec wait_docs_durable(cberl:connection(), save_requests_map()) ->
    {save_requests_map(), [save_response()]}.
wait_docs_durable(Connection, SaveRequests) ->
    DurableRequests = prepare_durable(SaveRequests),
    DurableResponses = wait_durable(Connection, DurableRequests),
    update_save_requests(DurableResponses, SaveRequests).

%%--------------------------------------------------------------------
%% @doc
%% Returns values associated with keys from a database.
%% @end
%%--------------------------------------------------------------------
-spec get(cberl:connection(), [get_request()]) -> [get_response()].
get(_Connection, []) ->
    [];
get(Connection, Requests) ->
    GetRequests = [{Key, 0, false} || Key <- Requests],
    case cberl:bulk_get(Connection, GetRequests, ?OP_TIMEOUT) of
        {ok, Responses} ->
            lists:map(fun
                ({Key, {ok, Cas, Value}}) ->
                    try
                        {Key, {ok, Cas, datastore_json:decode(Value)}}
                    catch
<<<<<<< HEAD
                        _:Reason ->
                            ?error_stacktrace("Cannot decode couchbase value for key ~p~nValue: ~p~nReason: ~p", [
                                Key, Value, Reason
                            ]),
                            {Key, {error, {Reason, erlang:get_stacktrace()}}}
=======
                        _:Reason:Stacktrace ->
                            ?error_stacktrace("Cannot decode couchbase value for key ~p~nValue: ~p~nReason: ~p", [
                                Key, Value, Reason
                            ], Stacktrace),
                            {Key, {error, {Reason, Stacktrace}}}
>>>>>>> 5041e607
                    end;
                ({Key, {error, Reason}}) ->
                    {Key, {error, Reason}}
            end, Responses);
        {error, Reason} ->
            [{Key, {error, Reason}} || Key <- Requests]
    end.

%%--------------------------------------------------------------------
%% @doc
%% Removes values associated with keys in a database.
%% @end
%%--------------------------------------------------------------------
-spec delete(cberl:connection(), [delete_request()]) -> [delete_response()].
delete(_Connection, []) ->
    [];
delete(Connection, Requests) ->
    RemoveRequests = [{Key, maps:get(cas, Ctx, 0)} || {Ctx, Key} <- Requests],
    case cberl:bulk_remove(Connection, RemoveRequests, ?OP_TIMEOUT) of
        {ok, Responses} ->
            Responses;
        {error, Reason} ->
            [{Key, {error, Reason}} || {_, Key} <- Requests]
    end.

%%--------------------------------------------------------------------
%% @doc
%% Returns counter value from a database.
%% If counter does not exist and default value is provided, it is created.
%% @end
%%--------------------------------------------------------------------
-spec get_counter(cberl:connection(), couchbase_driver:key(),
    cberl:arithmetic_default()) ->
    {ok, cberl:cas(), non_neg_integer()} | {error, term()}.
get_counter(Connection, Key, Default) ->
    update_counter(Connection, Key, 0, Default).

%%--------------------------------------------------------------------
%% @doc
%% Updates counter value by delta in a database.
%% If counter does not exist and default value is provided, it is created.
%% @end
%%--------------------------------------------------------------------
-spec update_counter(cberl:connection(), couchbase_driver:key(),
    cberl:arithmetic_delta(), cberl:arithmetic_default()) ->
    {ok, cberl:cas(), non_neg_integer()} | {error, term()}.
update_counter(Connection, Key, Delta, Default) ->
    cberl:arithmetic(Connection, Key, Delta, Default, 0, ?OP_TIMEOUT).

%%%===================================================================
%%% Internal functions
%%%===================================================================

%%--------------------------------------------------------------------
%% @private
%% @doc
%% Returns values count by scope.
%% @end
%%--------------------------------------------------------------------
-spec count_by_scope([save_request()]) -> #{datastore_doc:scope() => pos_integer()}.
count_by_scope(Requests) ->
    lists:foldl(fun
        ({#{no_seq := true}, _Key, #document{}}, Scopes) ->
            Scopes;
        ({_Ctx, _Key, #document{scope = Scope}}, Scopes) ->
            Delta = maps:get(Scope, Scopes, 0),
            maps:put(Scope, Delta + 1, Scopes);
        ({_Ctx, _Key, _Value}, Scopes) ->
            Scopes
    end, #{}, Requests).

%%--------------------------------------------------------------------
%% @private
%% @doc
%% Allocates sequence numbers by scopes.
%% @end
%%--------------------------------------------------------------------
-spec allocate_seq(cberl:connection(), #{datastore_doc:scope() => pos_integer()}) ->
    #{datastore_doc:scope() => [pos_integer()]}.
allocate_seq(Connection, CountByScope) ->
    maps:fold(fun(Scope, Count, SeqByScope) ->
        Key = couchbase_changes:get_seq_key(Scope),
        case update_counter(Connection, Key, Count, Count) of
            {ok, _, Seq} ->
                Seqs = lists:seq(Seq - Count + 1, Seq),
                maps:put(Scope, {ok, Seqs}, SeqByScope);
            {error, Reason} ->
                maps:put(Scope, {error, Reason}, SeqByScope)
        end
    end, #{}, CountByScope).

%%--------------------------------------------------------------------
%% @private
%% @doc
%% Builds save requests map and fills sequence numbers in documents.
%% @end
%%--------------------------------------------------------------------
-spec assign_seq(#{datastore_doc:scope() => [pos_integer()]},
    [save_request()]) -> {save_requests_map(), [save_response()]}.
assign_seq(SeqsByScope, Requests) ->
    Timestamp = datastore_config:get_timestamp(),
    {_, SaveRequests2, SaveResponses2} = lists:foldl(fun
        (
            {Ctx = #{no_seq := true}, Key, Doc = #document{}},
            {SeqsByScope2, SaveRequests, SaveResponses}
        ) ->
            {
                SeqsByScope2,
                maps:put(Key, {Ctx, {ok, 0, Doc}}, SaveRequests),
                SaveResponses
            };
        (
            {Ctx, Key, Doc = #document{scope = Scope}},
            {SeqsByScope2, SaveRequests, SaveResponses}
        ) ->
            case maps:get(Scope, SeqsByScope2) of
                {ok, [Seq | Seqs]} ->
                    Doc2 = Doc#document{seq = Seq, timestamp = Timestamp},
                    {
                        maps:put(Scope, {ok, Seqs}, SeqsByScope2),
                        maps:put(Key, {Ctx, {ok, 0, Doc2}}, SaveRequests),
                        SaveResponses
                    };
                {error, Reason} ->
                    {
                        SeqsByScope2,
                        SaveRequests,
                        [{Key, {error, Reason}} | SaveResponses]
                    }
            end;
        ({Ctx, Key, Value}, {SeqsByScope2, SaveRequests, SaveResponses}) ->
            {
                SeqsByScope2,
                maps:put(Key, {Ctx, {ok, 0, Value}}, SaveRequests),
                SaveResponses
            }
    end, {SeqsByScope, #{}, []}, Requests),
    {SaveRequests2, SaveResponses2}.

%%--------------------------------------------------------------------
%% @private
%% @doc
%% Prepares bulk store request for change documents.
%% @end
%%--------------------------------------------------------------------
-spec prepare_change_store(save_requests_map()) ->
    {[cberl:store_request()], change_key_map()}.
prepare_change_store(Requests) ->
    maps:fold(fun
        (_Key, {#{no_seq := true}, _}, {ChangeStoreRequests, ChangeKeys}) ->
            {ChangeStoreRequests, ChangeKeys};
        (Key, {Ctx, {ok, _, Doc = #document{}}}, {ChangeStoreRequests, ChangeKeys}) ->
            #document{scope = Scope, seq = Seq} = Doc,
            ChangeKey = couchbase_changes:get_change_key(Scope, Seq),
            EJson = #{
                <<"_record">> => <<"seq">>,
                <<"key">> => Key,
                <<"pid">> => base64:encode(term_to_binary(self()))
            },
            Expiry = maps:get(expiry, Ctx, 0),
            {
                [{set, ChangeKey, EJson, json, 0, Expiry} | ChangeStoreRequests],
                maps:put(ChangeKey, Key, ChangeKeys)
            };
        (_Key, {_, _}, {ChangeStoreRequests, ChangeKeys}) ->
            {ChangeStoreRequests, ChangeKeys}
    end, {[], #{}}, Requests).

%%--------------------------------------------------------------------
%% @private
%% @doc
%% Prepares bulk durability check request for change documents.
%% @end
%%--------------------------------------------------------------------
-spec prepare_change_durable(save_requests_map()) ->
    {[cberl:durability_request()], change_key_map()}.
prepare_change_durable(Requests) ->
    maps:fold(fun
        (_Key, {#{no_seq := true}, _}, {ChangeDurableRequests, ChangeKeys}) ->
            {ChangeDurableRequests, ChangeKeys};
        (_Key, {#{no_durability := true}, _}, {ChangeDurableRequests, ChangeKeys}) ->
            {ChangeDurableRequests, ChangeKeys};
        (Key, {_, {ok, Cas, Doc = #document{}}}, {ChangeDurableRequests, ChangeKeys}) ->
            #document{scope = Scope, seq = Seq} = Doc,
            ChangeKey = couchbase_changes:get_change_key(Scope, Seq),
            {
                [{ChangeKey, Cas} | ChangeDurableRequests],
                maps:put(ChangeKey, Key, ChangeKeys)
            };
        (_Key, {_, _}, {ChangeDurableRequests, ChangeKeys}) ->
            {ChangeDurableRequests, ChangeKeys}
    end, {[], #{}}, Requests).

%%--------------------------------------------------------------------
%% @private
%% @doc
%% Prepares bulk store request and future save responses.
%% @end
%%--------------------------------------------------------------------
-spec prepare_store(save_requests_map()) ->
    {[cberl:store_request()], save_requests_map(), [save_response()]}.
prepare_store(Requests) ->
    maps:fold(fun
        (Key, {Ctx, {ok, _, Value}}, {StoreRequests, Requests2, Responses}) ->
            try
                EJson = datastore_json:encode(Value),
                Cas = maps:get(cas, Ctx, 0),
                Expiry = maps:get(expiry, Ctx, 0),    
                {
                    [{set, Key, EJson, json, Cas, Expiry} | StoreRequests],
                    maps:put(Key, {Ctx, {ok, Cas, Value}}, Requests2),
                    Responses
                }
            catch
                Type:Reason:Stacktrace ->
                    ?warning_stacktrace("Cannot encode document due to ~p:~p~nDoc: ~p", [
                        Type, Reason
                    ], Stacktrace),
                    Reason2 = {Reason, Stacktrace},
                    {
                        StoreRequests,
                        Requests2,
                        [{Key, {error, Reason2}} | Responses]
                    }
            end
    end, {[], #{}, []}, Requests).

%%--------------------------------------------------------------------
%% @private
%% @doc
%% Executes bulk store request.
%% @end
%%--------------------------------------------------------------------
-spec store(cberl:connection(), [cberl:store_request()]) ->
    [cberl:store_response()].
store(_Connection, []) ->
    [];
store(Connection, Requests) ->
    case cberl:bulk_store(Connection, Requests, ?OP_TIMEOUT) of
        {ok, Responses} ->
            Responses;
        {error, Reason} ->
            [{Key, {error, Reason}} || {_, Key, _, _, _, _} <- Requests]
    end.

%%--------------------------------------------------------------------
%% @private
%% @doc
%% Prepares bulk durability check request.
%% @end
%%--------------------------------------------------------------------
-spec prepare_durable(save_requests_map()) -> [cberl:durability_request()].
prepare_durable(Requests) ->
    maps:fold(fun
        (_Key, {#{no_durability := true}, _}, DurableRequests) ->
            DurableRequests;
        (Key, {_, {ok, Cas, _}}, DurableRequests) ->
            [{Key, Cas} | DurableRequests]
    end, [], Requests).

%%--------------------------------------------------------------------
%% @private
%% @doc
%% Executes bulk durability check request.
%% @end
%%--------------------------------------------------------------------
-spec wait_durable(cberl:connection(), [cberl:durability_request()]) ->
    [cberl:durability_response()].
wait_durable(_Connection, []) ->
    [];
wait_durable(Connection, Requests) ->
    case application:get_env(?CLUSTER_WORKER_APP_NAME, wait_durable, false) of
        true ->
            case cberl:bulk_durability(Connection, Requests, {1, -1}, ?DUR_TIMEOUT) of
                {ok, Responses} ->
                    Responses;
                {error, Reason} ->
                    [{Key, {error, Reason}} || {Key, _} <- Requests]
            end;
        _ ->
            lists:map(fun({Key, Cas}) -> {Key, {ok, Cas}} end, Requests)
    end.

%%--------------------------------------------------------------------
%% @private
%% @doc
%% Replaces change key with a document key in change store or durability
%% requests.
%% @end
%%--------------------------------------------------------------------
-spec replace_change_keys(change_key_map(),
    [cberl:store_response() | cberl:durability_response()]) ->
    [cberl:store_response() | cberl:durability_response()].
replace_change_keys(ChangeKeys, ChangeResponses) ->
    lists:map(fun({ChangeKey, Response}) ->
        {maps:get(ChangeKey, ChangeKeys), Response}
    end, ChangeResponses).

%%--------------------------------------------------------------------
%% @private
%% @doc
%% Updates future save responses according to store and durability check
%% requests outcomes.
%% @end
%%--------------------------------------------------------------------
-spec update_save_requests([cberl:store_response() | cberl:durability_response()],
    save_requests_map()) -> {save_requests_map(), [save_response()]}.
update_save_requests(Responses, SaveRequests) ->
    lists:foldl(fun
        ({Key, {ok, Cas}}, {SaveRequests2, SaveResponses}) ->
            {Ctx, {ok, _Cas, Value}} = maps:get(Key, SaveRequests2),
            {
                maps:put(Key, {Ctx, {ok, Cas, Value}}, SaveRequests2),
                SaveResponses
            };
        ({Key, {error, Reason}}, {SaveRequests2, SaveResponses}) ->
            {
                maps:remove(Key, SaveRequests2),
                [{Key, {error, Reason}} | SaveResponses]
            }
    end, {SaveRequests, []}, Responses).<|MERGE_RESOLUTION|>--- conflicted
+++ resolved
@@ -158,19 +158,11 @@
                     try
                         {Key, {ok, Cas, datastore_json:decode(Value)}}
                     catch
-<<<<<<< HEAD
-                        _:Reason ->
-                            ?error_stacktrace("Cannot decode couchbase value for key ~p~nValue: ~p~nReason: ~p", [
-                                Key, Value, Reason
-                            ]),
-                            {Key, {error, {Reason, erlang:get_stacktrace()}}}
-=======
                         _:Reason:Stacktrace ->
                             ?error_stacktrace("Cannot decode couchbase value for key ~p~nValue: ~p~nReason: ~p", [
                                 Key, Value, Reason
                             ], Stacktrace),
                             {Key, {error, {Reason, Stacktrace}}}
->>>>>>> 5041e607
                     end;
                 ({Key, {error, Reason}}) ->
                     {Key, {error, Reason}}
