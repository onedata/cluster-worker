%%%-------------------------------------------------------------------
%%% @author Krzysztof Trzepla
%%% @copyright (C) 2017 ACK CYFRONET AGH
%%% This software is released under the MIT license
%%% cited in 'LICENSE.txt'.
%%% @end
%%%-------------------------------------------------------------------
%%% @doc
%%% This module is responsible for moving forward safe sequence number.
%%% Safe sequence number defines upper bound for changes that are guaranteed
%%% to be present in the changes view and may be streamed to the clients.
%%% There should be only one couchbase_changes_worker process per bucket
%%% and scope, as it mutates safe sequence number associated with this pair.
%%% @end
%%%-------------------------------------------------------------------
-module(couchbase_changes_worker).
-author("Krzysztof Trzepla").

-behaviour(gen_server).

-include("global_definitions.hrl").
-include("modules/datastore/datastore.hrl").
-include("modules/datastore/datastore_models.hrl").
-include_lib("ctool/include/logging.hrl").

%% API
-export([start_link/2]).

%% gen_server callbacks
-export([init/1, handle_call/3, handle_cast/2, handle_info/2, terminate/2,
    code_change/3]).

-record(state, {
    bucket :: couchbase_config:bucket(),
    scope :: datastore:scope(),
    seq :: couchbase_changes:since(),
    seq_safe :: couchbase_changes:until(),
    batch_size :: non_neg_integer(),
    interval :: non_neg_integer(),
    gc :: pid()
}).

-type state() :: #state{}.

%%%===================================================================
%%% API
%%%===================================================================

%%--------------------------------------------------------------------
%% @doc
%% Starts CouchBase changes worker.
%% @end
%%--------------------------------------------------------------------
-spec start_link(couchbase_config:bucket(), datastore:scope()) ->
    {ok, pid()} | {error, Reason :: term()}.
start_link(Bucket, Scope) ->
    gen_server2:start_link(?MODULE, [Bucket, Scope], []).

%%%===================================================================
%%% gen_server callbacks
%%%===================================================================

%%--------------------------------------------------------------------
%% @private
%% @doc
%% Initializes CouchBase changes worker.
%% @end
%%--------------------------------------------------------------------
-spec init(Args :: term()) ->
    {ok, State :: state()} | {ok, State :: state(), timeout() | hibernate} |
    {stop, Reason :: term()} | ignore.
init([Bucket, Scope]) ->
    {ok, GCPid} = couchbase_changes_worker_gc:start_link(Bucket, Scope),
    Ctx = #{bucket => Bucket},
    SeqSafeKey = couchbase_changes:get_seq_safe_key(Scope),
    {ok, _, SeqSafe} = couchbase_driver:get_counter(Ctx, SeqSafeKey),
    SeqKey = couchbase_changes:get_seq_key(Scope),
    {ok, _, Seq} = couchbase_driver:get_counter(Ctx, SeqKey, 0),
<<<<<<< HEAD
    erlang:send_after(0, self(), update),

    Seq3 = case SeqSafe > Seq of
        true ->
            Seq2 = max(Seq, SeqSafe),
            {ok, _, _} = couchbase_driver:update_counter(Ctx, SeqKey, Seq2 - Seq, Seq2),

            ?warning("Wrong seq and seq_safe for scope ~p: seq_safe = ~p, "
            "seq = ~p, new_seq = ~p", [Scope, SeqSafe, Seq, Seq2]),
            Seq2;
        _ ->
            Seq
    end,

=======
    Interval = application:get_env(?CLUSTER_WORKER_APP_NAME,
        couchbase_changes_update_interval, 1000),
    erlang:send_after(Interval, self(), update),
>>>>>>> 9bb0dc65
    {ok, #state{
        bucket = Bucket,
        scope = Scope,
        seq = Seq3,
        seq_safe = SeqSafe,
        batch_size = application:get_env(?CLUSTER_WORKER_APP_NAME,
            couchbase_changes_batch_size, 100),
        interval = Interval,
        gc = GCPid
    }}.

%%--------------------------------------------------------------------
%% @private
%% @doc
%% Handles call messages.
%% @end
%%--------------------------------------------------------------------
-spec handle_call(Request :: term(), From :: {pid(), Tag :: term()},
    State :: state()) ->
    {reply, Reply :: term(), NewState :: state()} |
    {reply, Reply :: term(), NewState :: state(), timeout() | hibernate} |
    {noreply, NewState :: state()} |
    {noreply, NewState :: state(), timeout() | hibernate} |
    {stop, Reason :: term(), Reply :: term(), NewState :: state()} |
    {stop, Reason :: term(), NewState :: state()}.
handle_call(Request, _From, #state{} = State) ->
    ?log_bad_request(Request),
    {noreply, State}.

%%--------------------------------------------------------------------
%% @private
%% @doc
%% Handles cast messages.
%% @end
%%--------------------------------------------------------------------
-spec handle_cast(Request :: term(), State :: state()) ->
    {noreply, NewState :: state()} |
    {noreply, NewState :: state(), timeout() | hibernate} |
    {stop, Reason :: term(), NewState :: state()}.
handle_cast(Request, #state{} = State) ->
    ?log_bad_request(Request),
    {noreply, State}.

%%--------------------------------------------------------------------
%% @private
%% @doc
%% Handles all non call/cast messages.
%% @end
%%--------------------------------------------------------------------
-spec handle_info(Info :: timeout() | term(), State :: state()) ->
    {noreply, NewState :: state()} |
    {noreply, NewState :: state(), timeout() | hibernate} |
    {stop, Reason :: term(), NewState :: state()}.
handle_info(update, #state{
    seq_safe = Seq,
    seq = Seq,
    bucket = Bucket,
    scope = Scope
} = State) ->
    Ctx = #{bucket => Bucket},
    SeqKey = couchbase_changes:get_seq_key(Scope),
    Seq3 = case couchbase_driver:get_counter(Ctx, SeqKey) of
        {ok, _, Seq2} -> Seq2;
        {error, _Reason} -> Seq
    end,
    {noreply, fetch_changes(State#state{seq = Seq3})};
<<<<<<< HEAD
=======
handle_info(update, #state{
    seq_safe = SeqSafe,
    seq = Seq,
    bucket = Bucket,
    scope = Scope
} = State) when SeqSafe > Seq->
    Ctx = #{bucket => Bucket},
    SeqKey = couchbase_changes:get_seq_key(Scope),
    Seq3 = case couchbase_driver:get_counter(Ctx, SeqKey) of
        {ok, _, Seq2} -> Seq2;
        {error, _Reason} -> Seq
    end,

    SeqSafeKey = couchbase_changes:get_seq_safe_key(Scope),
    SeqSafe3 = case couchbase_driver:get_counter(Ctx, SeqSafeKey) of
        {ok, _, SeqSafe2} -> SeqSafe2;
        {error, _Reason2} -> SeqSafe
    end,

    ?warning("Too high seq_safe for scope ~p: seq_safe = ~p, seq = ~p, "
        "new_seq_safe = ~p, new_seq = ~p", [Scope, SeqSafe, Seq, SeqSafe3, Seq3]),

    {noreply, fetch_changes(State#state{seq = Seq3, seq_safe = SeqSafe3})};
>>>>>>> 9bb0dc65
handle_info(update, #state{} = State) ->
    {noreply, fetch_changes(State)};
handle_info(Info, #state{} = State) ->
    ?log_bad_request(Info),
    {noreply, State}.

%%--------------------------------------------------------------------
%% @private
%% @doc
%% This function is called by a gen_server when it is about to
%% terminate. It should be the opposite of Module:init/1 and do any
%% necessary cleaning up. When it returns, the gen_server terminates
%% with Reason. The return value is ignored.
%% @end
%%--------------------------------------------------------------------
-spec terminate(Reason :: (normal | shutdown | {shutdown, term()} | term()),
    State :: state()) -> term().
terminate(Reason, #state{} = State) ->
    ?log_terminate(Reason, State).

%%--------------------------------------------------------------------
%% @private
%% @doc
%% Converts process state when code is changed.
%% @end
%%--------------------------------------------------------------------
-spec code_change(OldVsn :: term() | {down, term()}, State :: state(),
    Extra :: term()) -> {ok, NewState :: state()} | {error, Reason :: term()}.
code_change(_OldVsn, State, _Extra) ->
    {ok, State}.

%%%===================================================================
%%% Internal functions
%%%===================================================================

%%--------------------------------------------------------------------
%% @private
%% @doc
%% Retrieves and processes changes from the CouchBase database.
%% Sets safe sequence number to the last acknowledge sequence number.
%% @end
%%--------------------------------------------------------------------
-spec fetch_changes(state()) -> state().
fetch_changes(#state{seq_safe = Seq, seq = Seq, interval = Interval} = State) ->
    erlang:send_after(Interval, self(), update),
    State;
fetch_changes(#state{
    bucket = Bucket,
    scope = Scope,
    seq_safe = SeqSafe,
    seq = Seq,
    batch_size = BatchSize,
    interval = Interval,
    gc = GCPid
} = State) ->
    SeqSafe2 = SeqSafe + 1,
    Seq2 = min(SeqSafe2 + BatchSize - 1, Seq),

    Ctx = #{bucket => Bucket},
    Design = couchbase_changes:design(),
    View = couchbase_changes:view(),
    QueryAns = couchbase_driver:query_view(Ctx, Design, View, [
        {startkey, jiffy:encode([Scope, SeqSafe2])},
        {endkey, jiffy:encode([Scope, Seq2])},
        {inclusive_end, true}
    ]),

    case QueryAns of
        {ok, {Changes}} ->
            State2 = #state{
                seq_safe = SeqSafe3
            } = process_changes(SeqSafe2, Seq2 + 1, Changes, State, []),

            ets:insert(?CHANGES_COUNTERS, {Scope, SeqSafe3}),
            gen_server:cast(GCPid, {batch_ready, SeqSafe3}),

            case SeqSafe3 of
                Seq2 -> erlang:send_after(0, self(), update);
                _ -> erlang:send_after(Interval, self(), update)
            end,
            State2;
        Error ->
            ?warning("Cannot fetch changes, error: ~p, scope: ~p, start: ~p, stop: ~p", [
                Error, Scope, SeqSafe2, Seq2
            ]),

            erlang:send_after(Interval, self(), update),
            State
    end.

%%--------------------------------------------------------------------
%% @private
%% @doc
%% Processes consecutive sequence numbers in range [SeqSafe, Seq).
%% For each sequence number checks whether it appears in changes.
%% If sequence number is not found in changes checks whether it can be ignored.
%% If sequence number is not found in changes and can not be ignored processing
%% is stopped.
%% @end
%%--------------------------------------------------------------------
-spec process_changes(couchbase_changes:seq(), couchbase_changes:seq(),
    [couchbase_changes:change()], state(), [pid()]) -> state().
process_changes(Seq, Seq, [], State, _WorkersChecked) ->
    State;
process_changes(SeqSafe, Seq, [], State, WorkersChecked) ->
    case ignore_change(SeqSafe, State, WorkersChecked, true) of
        {true, WorkersChecked2} ->
            process_changes(SeqSafe + 1, Seq, [], State#state{
                seq_safe = SeqSafe
            }, WorkersChecked2);
        _ ->
            State
    end;
process_changes(SeqSafe, Seq, [Change | _] = Changes, State, WorkersChecked) ->
    case lists:keyfind(<<"key">>, 1, Change) of
        {<<"key">>, [_, SeqSafe]} ->
            process_changes(SeqSafe + 1, Seq, tl(Changes), State#state{
                seq_safe = SeqSafe
            }, WorkersChecked);
        {<<"key">>, [_, _]} ->
            case ignore_change(SeqSafe, State, WorkersChecked, true) of
                {true, WorkersChecked2} ->
                    process_changes(SeqSafe + 1, Seq, Changes, State#state{
                        seq_safe = SeqSafe
                    }, WorkersChecked2);
                _ ->
                    State
            end
    end.

%%--------------------------------------------------------------------
%% @private
%% @doc
%% Check whether provided sequence number can be ignored.
%% @end
%%--------------------------------------------------------------------
-spec ignore_change(couchbase_changes:seq(), state(), [pid()], boolean()) -> 
    {boolean(), [pid()]}.
ignore_change(Seq, State = #state{bucket = Bucket, scope = Scope},
    WorkersChecked, Retry) ->
    Ctx = #{bucket => Bucket},
    ChangeKey = couchbase_changes:get_change_key(Scope, Seq),
    case couchbase_driver:get(Ctx, ChangeKey) of
        {ok, _, {Props}} ->
            {<<"key">>, Key} = lists:keyfind(<<"key">>, 1, Props),
            case ignore_change(Seq, Key, State) of
                undefined ->
                    {<<"pid">>, Term} = lists:keyfind(<<"pid">>, 1, Props),
                    Pid = binary_to_term(base64:decode(Term)),
                    WorkersChecked2 = wait_for_worker(Pid, WorkersChecked),
                    case ignore_change(Seq, Key, State) of
                        undefined -> {true, WorkersChecked2};
                        Ignore -> {Ignore, WorkersChecked2}
                    end;
                Ignore ->
                    {Ignore, WorkersChecked}
            end;
        {error, not_found} ->
            case Retry of
                true ->
                    WorkersChecked2 = lists:foldl(fun(Pid, Acc2) ->
                        wait_for_worker(Pid, Acc2)
                    end, [], couchbase_pool:get_workers(write)),
                    ignore_change(Seq, State, WorkersChecked2, false);
                _ ->
                    case check_reconect_retry() of
                        true ->
                            timer:sleep(1000),
                            ignore_change(Seq, State, WorkersChecked, false);
                        _ ->
                            {true, WorkersChecked}
                    end
            end;
        Error ->
            ?error("Error during ignore change procedure ~p", [Error]),
            {false, WorkersChecked}
    end.

%%--------------------------------------------------------------------
%% @private
%% @doc
%% Check whether provided sequence number can be ignored, that is smaller than
%% a sequence number of a document fetched from a database.
%% @end
%%--------------------------------------------------------------------
-spec ignore_change(couchbase_changes:seq(), couchbase_driver:key(), state()) ->
    boolean() | undefined.
ignore_change(Seq, Key, #state{bucket = Bucket}) ->
    Ctx = #{bucket => Bucket},
    case couchbase_driver:get(Ctx, Key) of
        {ok, _, #document{seq = Seq}} -> false;
        {ok, _, #document{seq = Seq2}} when Seq2 > Seq -> true;
        {ok, _, #document{seq = Seq2}} when Seq2 < Seq -> undefined;
        {error, not_found} -> undefined
    end.

%%--------------------------------------------------------------------
%% @private
%% @doc
%% Waits until CouchBase pool worker complete current action.
%% @end
%%--------------------------------------------------------------------
-spec wait_for_worker(pid(), [pid()]) -> [pid()].
wait_for_worker(Pid, WorkersChecked) ->
    case lists:member(Pid, WorkersChecked) of
        true ->
            WorkersChecked;
        _ ->
            try
                pong = gen_server:call(Pid, ping, couchbase_pool:get_timeout()),
                [Pid | WorkersChecked]
            catch
                _:{noproc, _} -> [Pid | WorkersChecked];
                exit:{normal, _} -> [Pid | WorkersChecked];
                _:{timeout, _} -> wait_for_worker(Pid, WorkersChecked)
            end
    end.

%%--------------------------------------------------------------------
%% @private
%% @doc
%% Checks if ignore check should be retry because of reconnects to db.
%% @end
%%--------------------------------------------------------------------
-spec check_reconect_retry() -> boolean().
check_reconect_retry() ->
    Timeout = application:get_env(?CLUSTER_WORKER_APP_NAME,
        couchbase_changes_restart_timeout, timer:minutes(1)),
    TimeoutUs = Timeout * 1000,
    StartTime = application:get_env(?CLUSTER_WORKER_APP_NAME,
        db_connection_timestamp, {0, 0, 0}),

    Now = os:timestamp(),
    timer:now_diff(Now, StartTime) < TimeoutUs.<|MERGE_RESOLUTION|>--- conflicted
+++ resolved
@@ -76,8 +76,9 @@
     {ok, _, SeqSafe} = couchbase_driver:get_counter(Ctx, SeqSafeKey),
     SeqKey = couchbase_changes:get_seq_key(Scope),
     {ok, _, Seq} = couchbase_driver:get_counter(Ctx, SeqKey, 0),
-<<<<<<< HEAD
-    erlang:send_after(0, self(), update),
+    Interval = application:get_env(?CLUSTER_WORKER_APP_NAME,
+        couchbase_changes_update_interval, 1000),
+    erlang:send_after(Interval, self(), update),
 
     Seq3 = case SeqSafe > Seq of
         true ->
@@ -91,11 +92,6 @@
             Seq
     end,
 
-=======
-    Interval = application:get_env(?CLUSTER_WORKER_APP_NAME,
-        couchbase_changes_update_interval, 1000),
-    erlang:send_after(Interval, self(), update),
->>>>>>> 9bb0dc65
     {ok, #state{
         bucket = Bucket,
         scope = Scope,
@@ -162,32 +158,6 @@
         {error, _Reason} -> Seq
     end,
     {noreply, fetch_changes(State#state{seq = Seq3})};
-<<<<<<< HEAD
-=======
-handle_info(update, #state{
-    seq_safe = SeqSafe,
-    seq = Seq,
-    bucket = Bucket,
-    scope = Scope
-} = State) when SeqSafe > Seq->
-    Ctx = #{bucket => Bucket},
-    SeqKey = couchbase_changes:get_seq_key(Scope),
-    Seq3 = case couchbase_driver:get_counter(Ctx, SeqKey) of
-        {ok, _, Seq2} -> Seq2;
-        {error, _Reason} -> Seq
-    end,
-
-    SeqSafeKey = couchbase_changes:get_seq_safe_key(Scope),
-    SeqSafe3 = case couchbase_driver:get_counter(Ctx, SeqSafeKey) of
-        {ok, _, SeqSafe2} -> SeqSafe2;
-        {error, _Reason2} -> SeqSafe
-    end,
-
-    ?warning("Too high seq_safe for scope ~p: seq_safe = ~p, seq = ~p, "
-        "new_seq_safe = ~p, new_seq = ~p", [Scope, SeqSafe, Seq, SeqSafe3, Seq3]),
-
-    {noreply, fetch_changes(State#state{seq = Seq3, seq_safe = SeqSafe3})};
->>>>>>> 9bb0dc65
 handle_info(update, #state{} = State) ->
     {noreply, fetch_changes(State)};
 handle_info(Info, #state{} = State) ->
