%%%-------------------------------------------------------------------
%%% @author Krzysztof Trzepla
%%% @copyright (C) 2017 ACK CYFRONET AGH
%%% This software is released under the MIT license
%%% cited in 'LICENSE.txt'.
%%% @end
%%%-------------------------------------------------------------------
%%% @doc
%%% This module is responsible for routing datastore function calls
%%% to designated nodes and modules.
%%% @end
%%%-------------------------------------------------------------------
-module(datastore_router).
-author("Krzysztof Trzepla").

-include("modules/datastore/datastore_models.hrl").
-include("global_definitions.hrl").
-include("exometer_utils.hrl").
-include_lib("ctool/include/hashing/consistent_hashing.hrl").

%% API
-export([route/2, execute_on_node/4]).
-export([init_counters/0, init_report/0]).
<<<<<<< HEAD
%% Internal RPC API
-export([execute_on_local_node/4, process/3]).
=======
-export([get_routing_key/1]).
>>>>>>> c4fe0b19

-type local_read() :: boolean(). % true if read should be tried locally before delegation to chosen node

-define(EXOMETER_COUNTERS,
    [save, update, create, create_or_update, get, delete, exists, add_links, check_and_add_links,
        set_links, create_link, delete_links, fetch_link, foreach_link,
        mark_links_deleted, get_links, fold_links, get_links_trees
    ]).
-define(EXOMETER_DATASTORE_NAME(Param), ?exometer_name(?MODULE, Param)).

% Macros used when node is down and request is routed again
-define(RETRY_COUNT, application:get_env(?CLUSTER_WORKER_APP_NAME, datastore_router_retry_count, 5)).
-define(RETRY_SLEEP_BASE, application:get_env(?CLUSTER_WORKER_APP_NAME, datastore_router_retry_sleep_base, 100)).

%%%===================================================================
%%% API
%%%===================================================================

%%--------------------------------------------------------------------
%% @doc
%% Initializes all counters.
%% @end
%%--------------------------------------------------------------------
-spec init_counters() -> ok.
init_counters() ->
    Counters = lists:map(fun(Name) ->
        {?EXOMETER_DATASTORE_NAME(Name), counter}
    end, ?EXOMETER_COUNTERS),
    ?init_counters(Counters).

%%--------------------------------------------------------------------
%% @doc
%% Subscribe for reports for all parameters.
%% @end
%%--------------------------------------------------------------------
-spec init_report() -> ok.
init_report() ->
    Counters = lists:map(fun(Name) ->
        {?EXOMETER_DATASTORE_NAME(Name), [value]}
    end, ?EXOMETER_COUNTERS),
    ?init_reports(Counters).

%%--------------------------------------------------------------------
%% @doc
%% Redirects datastore call to designated node and module.
%% @end
%%--------------------------------------------------------------------
-spec route(atom(), list()) -> term().
route(Function, Args) ->
    case route_internal(Function, Args) of
        {error, nodedown} -> retry_route(Function, Args, ?RETRY_SLEEP_BASE, ?RETRY_COUNT);
        Ans -> Ans
<<<<<<< HEAD
    end.

%%--------------------------------------------------------------------
%% @doc
%% Processes call and throttles datastore request if necessary.
%% @end
%%--------------------------------------------------------------------
-spec process(module(), atom(), list()) -> term().
process(datastore_doc, Function, Args) ->
    ?update_datastore_counter(?EXOMETER_DATASTORE_NAME(Function)),
    apply(datastore_doc, Function, Args);
process(Module, Function, Args = [#{model := Model} | _]) ->
    ?update_datastore_counter(?EXOMETER_DATASTORE_NAME(Function)),
    case datastore_throttling:throttle_model(Model) of
        ok -> apply(Module, Function, Args);
        {error, Reason} -> {error, Reason}
    end.

-spec execute_on_node(node(), module(), atom(), list()) -> term().
execute_on_node(Node, Module, Fun, Args) ->
    MasterPid = datastore_cache_writer:get_master_pid(),
    case rpc:call(Node, datastore_router, execute_on_local_node, [Module, Fun, Args, MasterPid]) of
        {badrpc, Reason} -> {error, Reason};
        Result -> Result
    end.

-spec execute_on_local_node(module(), atom(), list(), pid() | undefined) -> term().
execute_on_local_node(Module, Fun, Args, MasterPid) ->
    datastore_cache_writer:save_master_pid(MasterPid),
    apply(Module, Fun, Args).

%%%===================================================================
%%% Internal functions
%%%===================================================================

%% @private
-spec route_internal(atom(), list()) -> term().
route_internal(Function, Args) ->
    Module = select_module(Function),
    try
        {Node, Args2, TryLocalRead} = select_node(Args),
        case {Module, TryLocalRead} of
            {datastore_writer, _} ->
                execute_on_node(Node, datastore_router, process, [Module, Function, Args2]);
            {_, true} ->
                datastore_router:process(Module, Function, [Node | Args2]);
            _ ->
                execute_on_node(Node, datastore_router, process, [Module, Function, [Node | Args2]])
        end
    catch
        _:Reason2 -> {error, Reason2}
    end.

%% @private
-spec retry_route(atom(), list(), non_neg_integer(), non_neg_integer()) -> term().
retry_route(_Function, _Args, _Sleep, 0) ->
    {error, nodedown};
retry_route(Function, Args, Sleep, Attempts) ->
    timer:sleep(Sleep),
    case route_internal(Function, Args) of
        {error, nodedown} -> retry_route(Function, Args, 2 * Sleep, Attempts - 1);
        Ans -> Ans
    end.

=======
    end.

%%--------------------------------------------------------------------
%% @doc
%% Processes call and throttles datastore request if necessary.
%% @end
%%--------------------------------------------------------------------
-spec process(module(), atom(), list()) -> term().
process(datastore_doc, Function, Args) ->
    ?update_datastore_counter(?EXOMETER_DATASTORE_NAME(Function)),
    apply(datastore_doc, Function, Args);
process(Module, Function, Args = [#{model := Model} | _]) ->
    ?update_datastore_counter(?EXOMETER_DATASTORE_NAME(Function)),
    case datastore_throttling:throttle_model(Model) of
        ok -> apply(Module, Function, Args);
        {error, Reason} -> {error, Reason}
    end.

-spec get_routing_key(datastore:doc()) -> datastore:key().
get_routing_key(#document{value = #links_forest{key = Key}}) ->
    Key;
get_routing_key(#document{value = #links_node{key = Key}}) ->
    Key;
get_routing_key(#document{value = #links_mask{key = Key}}) ->
    Key;
get_routing_key(#document{key = Key}) ->
    Key.

%%%===================================================================
%%% Internal functions
%%%===================================================================

%% @private
-spec route_internal(atom(), list()) -> term().
route_internal(Function, Args) ->
    Module = select_module(Function),
    try
        {Node, Args2, TryLocalRead} = select_node(Args),
        case {Module, TryLocalRead} of
            {datastore_writer, _} ->
                case rpc:call(Node, datastore_router, process, [Module, Function, Args2]) of
                    {badrpc, Reason} -> {error, Reason};
                    Result -> Result
                end;
            {_, true} ->
                datastore_router:process(Module, Function, [Node | Args2]);
            _ ->
                case rpc:call(Node, datastore_router, process, [Module, Function, [Node | Args2]]) of
                    {badrpc, Reason} -> {error, Reason};
                    Result -> Result
                end
        end
    catch
        _:Reason2 -> {error, Reason2}
    end.

%% @private
-spec retry_route(atom(), list(), non_neg_integer(), non_neg_integer()) -> term().
retry_route(_Function, _Args, _Sleep, 0) ->
    {error, nodedown};
retry_route(Function, Args, Sleep, Attempts) ->
    timer:sleep(Sleep),
    case route_internal(Function, Args) of
        {error, nodedown} -> retry_route(Function, Args, 2 * Sleep, Attempts - 1);
        Ans -> Ans
    end.

>>>>>>> c4fe0b19
%%--------------------------------------------------------------------
%% @private
%% @doc
%% Returns node responsible for handling datastore call.
%% Extends context with information about memory_copies nodes.
%% @end
%%--------------------------------------------------------------------
-spec select_node(list()) -> {node(), list(), local_read()}.
select_node([#{routing := local} | _] = Args) ->
    {node(), Args, true};
select_node([#{memory_copies := MemCopies, routing_key := Key} = Ctx | ArgsTail]) ->
    Seed = datastore_key:get_chash_seed(Key),
    #node_routing_info{assigned_nodes = [MasterNode | _] = Nodes,
        failed_nodes = FailedNodes, all_nodes = AllNodes} = consistent_hashing:get_routing_info(Seed),
    case Nodes -- FailedNodes of
        [Node | _] ->
            Ctx2 = Ctx#{failed_nodes => FailedNodes, failed_master => lists:member(MasterNode, FailedNodes)},
            {Ctx3, TryLocalRead} = case MemCopies of
                all ->
                    MemCopiesNodes = AllNodes -- Nodes -- FailedNodes,
                    % TODO VFS-6168 - Try local reads from HA slaves
                    {Ctx2#{memory_copies_nodes => MemCopiesNodes}, lists:member(node(), MemCopiesNodes)};
                none ->
                    {Ctx2, false}
            end,
            {Node, [Ctx3 | ArgsTail], TryLocalRead};
        [] ->
            throw(all_responsible_nodes_failed)
    end;
select_node([Ctx | Args]) ->
    select_node([Ctx#{memory_copies => none} | Args]).

%%--------------------------------------------------------------------
%% @private
%% @doc
%% Returns module responsible for handling datastore call.
%% @end
%%--------------------------------------------------------------------
-spec select_module(atom()) -> module().
select_module(Function) when
    Function == get;
    Function == exists;
    Function == get_links;
    Function == get_links_trees ->
    datastore_doc;
select_module(_) ->
    datastore_writer.<|MERGE_RESOLUTION|>--- conflicted
+++ resolved
@@ -21,12 +21,9 @@
 %% API
 -export([route/2, execute_on_node/4]).
 -export([init_counters/0, init_report/0]).
-<<<<<<< HEAD
+-export([get_routing_key/1]).
 %% Internal RPC API
 -export([execute_on_local_node/4, process/3]).
-=======
--export([get_routing_key/1]).
->>>>>>> c4fe0b19
 
 -type local_read() :: boolean(). % true if read should be tried locally before delegation to chosen node
 
@@ -79,7 +76,6 @@
     case route_internal(Function, Args) of
         {error, nodedown} -> retry_route(Function, Args, ?RETRY_SLEEP_BASE, ?RETRY_COUNT);
         Ans -> Ans
-<<<<<<< HEAD
     end.
 
 %%--------------------------------------------------------------------
@@ -110,6 +106,16 @@
 execute_on_local_node(Module, Fun, Args, MasterPid) ->
     datastore_cache_writer:save_master_pid(MasterPid),
     apply(Module, Fun, Args).
+
+-spec get_routing_key(datastore:doc()) -> datastore:key().
+get_routing_key(#document{value = #links_forest{key = Key}}) ->
+    Key;
+get_routing_key(#document{value = #links_node{key = Key}}) ->
+    Key;
+get_routing_key(#document{value = #links_mask{key = Key}}) ->
+    Key;
+get_routing_key(#document{key = Key}) ->
+    Key.
 
 %%%===================================================================
 %%% Internal functions
@@ -144,75 +150,6 @@
         Ans -> Ans
     end.
 
-=======
-    end.
-
-%%--------------------------------------------------------------------
-%% @doc
-%% Processes call and throttles datastore request if necessary.
-%% @end
-%%--------------------------------------------------------------------
--spec process(module(), atom(), list()) -> term().
-process(datastore_doc, Function, Args) ->
-    ?update_datastore_counter(?EXOMETER_DATASTORE_NAME(Function)),
-    apply(datastore_doc, Function, Args);
-process(Module, Function, Args = [#{model := Model} | _]) ->
-    ?update_datastore_counter(?EXOMETER_DATASTORE_NAME(Function)),
-    case datastore_throttling:throttle_model(Model) of
-        ok -> apply(Module, Function, Args);
-        {error, Reason} -> {error, Reason}
-    end.
-
--spec get_routing_key(datastore:doc()) -> datastore:key().
-get_routing_key(#document{value = #links_forest{key = Key}}) ->
-    Key;
-get_routing_key(#document{value = #links_node{key = Key}}) ->
-    Key;
-get_routing_key(#document{value = #links_mask{key = Key}}) ->
-    Key;
-get_routing_key(#document{key = Key}) ->
-    Key.
-
-%%%===================================================================
-%%% Internal functions
-%%%===================================================================
-
-%% @private
--spec route_internal(atom(), list()) -> term().
-route_internal(Function, Args) ->
-    Module = select_module(Function),
-    try
-        {Node, Args2, TryLocalRead} = select_node(Args),
-        case {Module, TryLocalRead} of
-            {datastore_writer, _} ->
-                case rpc:call(Node, datastore_router, process, [Module, Function, Args2]) of
-                    {badrpc, Reason} -> {error, Reason};
-                    Result -> Result
-                end;
-            {_, true} ->
-                datastore_router:process(Module, Function, [Node | Args2]);
-            _ ->
-                case rpc:call(Node, datastore_router, process, [Module, Function, [Node | Args2]]) of
-                    {badrpc, Reason} -> {error, Reason};
-                    Result -> Result
-                end
-        end
-    catch
-        _:Reason2 -> {error, Reason2}
-    end.
-
-%% @private
--spec retry_route(atom(), list(), non_neg_integer(), non_neg_integer()) -> term().
-retry_route(_Function, _Args, _Sleep, 0) ->
-    {error, nodedown};
-retry_route(Function, Args, Sleep, Attempts) ->
-    timer:sleep(Sleep),
-    case route_internal(Function, Args) of
-        {error, nodedown} -> retry_route(Function, Args, 2 * Sleep, Attempts - 1);
-        Ans -> Ans
-    end.
-
->>>>>>> c4fe0b19
 %%--------------------------------------------------------------------
 %% @private
 %% @doc
