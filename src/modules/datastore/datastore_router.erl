%%%-------------------------------------------------------------------
%%% @author Krzysztof Trzepla
%%% @copyright (C) 2017 ACK CYFRONET AGH
%%% This software is released under the MIT license
%%% cited in 'LICENSE.txt'.
%%% @end
%%%-------------------------------------------------------------------
%%% @doc
%%% This module is responsible for routing datastore function calls
%%% to designated nodes and modules.
%%% @end
%%%-------------------------------------------------------------------
-module(datastore_router).
-author("Krzysztof Trzepla").

-include("modules/datastore/datastore_models.hrl").
-include("global_definitions.hrl").
-include("exometer_utils.hrl").
-include_lib("ctool/include/hashing/consistent_hashing.hrl").

%% API
-export([route/2, execute_on_node/4]).
-export([init_counters/0, init_report/0]).
<<<<<<< HEAD
-export([get_routing_key/2]).
=======
-export([get_routing_key/1]).
%% Internal RPC API
-export([execute_on_local_node/4, process/3]).
>>>>>>> c2c2aa6a

-type local_read() :: boolean(). % true if read should be tried locally before delegation to chosen node

-define(EXOMETER_COUNTERS,
    [save, update, create_backup, create, create_or_update, get, delete, exists, add_links, check_and_add_links,
        set_links, create_link, delete_links, fetch_link, foreach_link,
        mark_links_deleted, get_links, fold_links, get_links_trees
    ]).
-define(EXOMETER_DATASTORE_NAME(Param), ?exometer_name(?MODULE, Param)).

% Macros used when node is down and request is routed again
-define(RETRY_COUNT, application:get_env(?CLUSTER_WORKER_APP_NAME, datastore_router_retry_count, 5)).
-define(RETRY_SLEEP_BASE, application:get_env(?CLUSTER_WORKER_APP_NAME, datastore_router_retry_sleep_base, 100)).

%%%===================================================================
%%% API
%%%===================================================================

%%--------------------------------------------------------------------
%% @doc
%% Initializes all counters.
%% @end
%%--------------------------------------------------------------------
-spec init_counters() -> ok.
init_counters() ->
    Counters = lists:map(fun(Name) ->
        {?EXOMETER_DATASTORE_NAME(Name), counter}
    end, ?EXOMETER_COUNTERS),
    ?init_counters(Counters).

%%--------------------------------------------------------------------
%% @doc
%% Subscribe for reports for all parameters.
%% @end
%%--------------------------------------------------------------------
-spec init_report() -> ok.
init_report() ->
    Counters = lists:map(fun(Name) ->
        {?EXOMETER_DATASTORE_NAME(Name), [value]}
    end, ?EXOMETER_COUNTERS),
    ?init_reports(Counters).

%%--------------------------------------------------------------------
%% @doc
%% Redirects datastore call to designated node and module.
%% @end
%%--------------------------------------------------------------------
-spec route(atom(), list()) -> term().
route(Function, Args) ->
    case route_internal(Function, Args) of
        {error, nodedown} -> retry_route(Function, Args, ?RETRY_SLEEP_BASE, ?RETRY_COUNT);
        Ans -> Ans
    end.

%%--------------------------------------------------------------------
%% @doc
%% Processes call and throttles datastore request if necessary.
%% @end
%%--------------------------------------------------------------------
-spec process(module(), atom(), list()) -> term().
process(datastore_doc, Function, Args) ->
    ?update_datastore_counter(?EXOMETER_DATASTORE_NAME(Function)),
    apply(datastore_doc, Function, Args);
process(Module, Function, Args = [#{model := Model} | _]) ->
    ?update_datastore_counter(?EXOMETER_DATASTORE_NAME(Function)),
    case datastore_throttling:throttle_model(Model) of
        ok -> apply(Module, Function, Args);
        {error, Reason} -> {error, Reason}
    end.

<<<<<<< HEAD
-spec get_routing_key(datastore:ctx(), datastore:doc()) -> datastore:key().
get_routing_key(_Ctx, #document{value = #links_forest{key = Key}}) ->
=======
-spec execute_on_node(node(), module(), atom(), list()) -> term().
execute_on_node(Node, Module, Fun, Args) ->
    MasterPid = datastore_cache_writer:get_master_pid(),
    case rpc:call(Node, datastore_router, execute_on_local_node, [Module, Fun, Args, MasterPid]) of
        {badrpc, Reason} -> {error, Reason};
        Result -> Result
    end.

-spec execute_on_local_node(module(), atom(), list(), pid() | undefined) -> term().
execute_on_local_node(Module, Fun, Args, MasterPid) ->
    datastore_cache_writer:save_master_pid(MasterPid),
    apply(Module, Fun, Args).

-spec get_routing_key(datastore:doc()) -> datastore:key().
get_routing_key(#document{value = #links_forest{key = Key}}) ->
>>>>>>> c2c2aa6a
    Key;
get_routing_key(_Ctx, #document{value = #links_node{key = Key}}) ->
    Key;
get_routing_key(_Ctx, #document{value = #links_mask{key = Key}}) ->
    Key;
get_routing_key(Ctx, #document{key = Key}) ->
    datastore_model:get_unique_key(Ctx, Key).

%%%===================================================================
%%% Internal functions
%%%===================================================================

%% @private
-spec route_internal(atom(), list()) -> term().
route_internal(Function, Args) ->
    Module = select_module(Function),
    try
        {Node, Args2, TryLocalRead} = select_node(Args),
        case {Module, TryLocalRead} of
            {datastore_writer, _} ->
                execute_on_node(Node, datastore_router, process, [Module, Function, Args2]);
            {_, true} ->
                datastore_router:process(Module, Function, [Node | Args2]);
            _ ->
                execute_on_node(Node, datastore_router, process, [Module, Function, [Node | Args2]])
        end
    catch
        _:Reason2 -> {error, Reason2}
    end.

%% @private
-spec retry_route(atom(), list(), non_neg_integer(), non_neg_integer()) -> term().
retry_route(_Function, _Args, _Sleep, 0) ->
    {error, nodedown};
retry_route(Function, Args, Sleep, Attempts) ->
    timer:sleep(Sleep),
    case route_internal(Function, Args) of
        {error, nodedown} -> retry_route(Function, Args, 2 * Sleep, Attempts - 1);
        Ans -> Ans
    end.

%%--------------------------------------------------------------------
%% @private
%% @doc
%% Returns node responsible for handling datastore call.
%% Extends context with information about memory_copies nodes.
%% @end
%%--------------------------------------------------------------------
-spec select_node(list()) -> {node(), list(), local_read()}.
select_node([#{routing := local} | _] = Args) ->
    {node(), Args, true};
select_node([#{memory_copies := MemCopies, routing_key := Key} = Ctx | ArgsTail]) ->
    Seed = datastore_key:get_chash_seed(Key),
    #node_routing_info{assigned_nodes = [MasterNode | _] = Nodes,
        failed_nodes = FailedNodes, all_nodes = AllNodes} = consistent_hashing:get_routing_info(Seed),
    case Nodes -- FailedNodes of
        [Node | _] ->
            Ctx2 = Ctx#{failed_nodes => FailedNodes, failed_master => lists:member(MasterNode, FailedNodes)},
            {Ctx3, TryLocalRead} = case MemCopies of
                all ->
                    % TODO VFS-6168 - duplicates activity of HA but memory copy must be saved before operation finished
                    MemCopiesNodes = AllNodes, % -- Nodes -- FailedNodes,
                    % TODO VFS-6168 - Try local reads from HA slaves
                    {Ctx2#{memory_copies_nodes => MemCopiesNodes}, true};
                none ->
                    {Ctx2, false}
            end,
            {Node, [Ctx3 | ArgsTail], TryLocalRead};
        [] ->
            throw(all_responsible_nodes_failed)
    end;
select_node([Ctx | Args]) ->
    select_node([Ctx#{memory_copies => none} | Args]).

%%--------------------------------------------------------------------
%% @private
%% @doc
%% Returns module responsible for handling datastore call.
%% @end
%%--------------------------------------------------------------------
-spec select_module(atom()) -> module().
select_module(Function) when
    Function == get;
    Function == exists;
    Function == get_links;
    Function == get_links_trees ->
    datastore_doc;
select_module(_) ->
    datastore_writer.<|MERGE_RESOLUTION|>--- conflicted
+++ resolved
@@ -21,13 +21,9 @@
 %% API
 -export([route/2, execute_on_node/4]).
 -export([init_counters/0, init_report/0]).
-<<<<<<< HEAD
 -export([get_routing_key/2]).
-=======
--export([get_routing_key/1]).
 %% Internal RPC API
 -export([execute_on_local_node/4, process/3]).
->>>>>>> c2c2aa6a
 
 -type local_read() :: boolean(). % true if read should be tried locally before delegation to chosen node
 
@@ -98,10 +94,6 @@
         {error, Reason} -> {error, Reason}
     end.
 
-<<<<<<< HEAD
--spec get_routing_key(datastore:ctx(), datastore:doc()) -> datastore:key().
-get_routing_key(_Ctx, #document{value = #links_forest{key = Key}}) ->
-=======
 -spec execute_on_node(node(), module(), atom(), list()) -> term().
 execute_on_node(Node, Module, Fun, Args) ->
     MasterPid = datastore_cache_writer:get_master_pid(),
@@ -115,9 +107,8 @@
     datastore_cache_writer:save_master_pid(MasterPid),
     apply(Module, Fun, Args).
 
--spec get_routing_key(datastore:doc()) -> datastore:key().
-get_routing_key(#document{value = #links_forest{key = Key}}) ->
->>>>>>> c2c2aa6a
+-spec get_routing_key(datastore:ctx(), datastore:doc()) -> datastore:key().
+get_routing_key(_Ctx, #document{value = #links_forest{key = Key}}) ->
     Key;
 get_routing_key(_Ctx, #document{value = #links_node{key = Key}}) ->
     Key;
