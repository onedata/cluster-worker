%%%-------------------------------------------------------------------
%%% @author Krzysztof Trzepla
%%% @copyright (C) 2017 ACK CYFRONET AGH
%%% This software is released under the MIT license
%%% cited in 'LICENSE.txt'.
%%% @end
%%%-------------------------------------------------------------------
%%% @doc
%%% This module is responsible for routing datastore function calls
%%% to designated nodes and modules.
%%% @end
%%%-------------------------------------------------------------------
-module(datastore_router).
-author("Krzysztof Trzepla").

-include("global_definitions.hrl").
-include("exometer_utils.hrl").

%% API
-export([route/3, process/3]).
-export([init_counters/0, init_report/0]).

-type key() :: datastore:key().
-type local_read() :: boolean(). % true if read should be tried locally before delegation to chosen node

-define(EXOMETER_COUNTERS,
    [save, update, create, create_or_update, get, delete, exists, add_links, check_and_add_links,
        set_links, create_link, delete_links, fetch_link, foreach_link,
        mark_links_deleted, get_links, fold_links, get_links_trees
    ]).
-define(EXOMETER_DATASTORE_NAME(Param), ?exometer_name(?MODULE, Param)).

%%%===================================================================
%%% API
%%%===================================================================

%%--------------------------------------------------------------------
%% @doc
%% Initializes all counters.
%% @end
%%--------------------------------------------------------------------
-spec init_counters() -> ok.
init_counters() ->
    Counters = lists:map(fun(Name) ->
        {?EXOMETER_DATASTORE_NAME(Name), counter}
    end, ?EXOMETER_COUNTERS),
    ?init_counters(Counters).

%%--------------------------------------------------------------------
%% @doc
%% Subscribe for reports for all parameters.
%% @end
%%--------------------------------------------------------------------
-spec init_report() -> ok.
init_report() ->
    Counters = lists:map(fun(Name) ->
        {?EXOMETER_DATASTORE_NAME(Name), [value]}
    end, ?EXOMETER_COUNTERS),
    ?init_reports(Counters).

%%--------------------------------------------------------------------
%% @doc
%% Redirects datastore call to designated node and module.
%% @end
%%--------------------------------------------------------------------
<<<<<<< HEAD
-spec route(key(), atom(), list()) -> term().
route(Key, Function, Args) ->
=======
-spec route(ctx(), key(), atom(), list()) -> term().
route(Ctx, Key, Function, Args) ->
    RoutingKey = maps:get(routing_key, Ctx, Key),
    Node = select_node(Ctx, RoutingKey),
>>>>>>> 3ad1b05c
    Module = select_module(Function),
    {Node, Args2, TryLocalRead} = select_node(Key, Args),
    try
        case {Module, TryLocalRead} of
            {datastore_writer, _} ->
                case rpc:call(Node, datastore_router, process, [Module, Function, Args2]) of
                    {badrpc, Reason} -> {error, Reason};
                    Result -> Result
                end;
            {_, true} ->
                datastore_router:process(Module, Function, [Node | Args2]);
            _ ->
                case rpc:call(Node, datastore_router, process, [Module, Function, [Node | Args2]]) of
                    {badrpc, Reason} -> {error, Reason};
                    Result -> Result
                end
        end
    catch
        _:Reason2 -> {error, Reason2}
    end.

%%--------------------------------------------------------------------
%% @doc
%% Throttles datastore request if necessary.
%% @end
%%--------------------------------------------------------------------
-spec process(module(), atom(), list()) -> term().
process(datastore_doc, Function, Args) ->
    ?update_datastore_counter(?EXOMETER_DATASTORE_NAME(Function)),
    apply(datastore_doc, Function, Args);
process(Module, Function, Args = [#{model := Model} | _]) ->
    ?update_datastore_counter(?EXOMETER_DATASTORE_NAME(Function)),
    case datastore_throttling:throttle_model(Model) of
        ok -> apply(Module, Function, Args);
        {error, Reason} -> {error, Reason}
    end.

%%%===================================================================
%%% Internal functions
%%%===================================================================

%%--------------------------------------------------------------------
%% @private
%% @doc
%% Returns node responsible for handling datastore call.
%% Extends context with information about memory_copies nodes.
%% @end
%%--------------------------------------------------------------------
-spec select_node(key(), list()) -> {node(), list(), local_read()}.
select_node(_Key, [#{routing := local} | _] = Args) ->
    {node(), Args, true};
select_node(Key, [#{memory_copies := Num} = Ctx | ArgsTail]) when is_integer(Num) ->
    [Node | Nodes] = AllNodes = datastore_key:responsible_nodes(Key, Num),
    {Node, [Ctx#{memory_copies => Nodes} | ArgsTail], lists:member(node(), AllNodes)};
select_node(Key, [#{memory_copies := _} | _] = Args) ->
    Node = datastore_key:responsible_node(Key),
    {Node, Args, true};
select_node(Key, Args) ->
    Node = datastore_key:responsible_node(Key),
    {Node, Args, false}.

%%--------------------------------------------------------------------
%% @private
%% @doc
%% Returns module responsible for handling datastore call.
%% @end
%%--------------------------------------------------------------------
-spec select_module(atom()) -> module().
select_module(Function) when
    Function == get;
    Function == exists;
    Function == get_links;
    Function == get_links_trees ->
    datastore_doc;
select_module(_) ->
    datastore_writer.<|MERGE_RESOLUTION|>--- conflicted
+++ resolved
@@ -63,15 +63,10 @@
 %% Redirects datastore call to designated node and module.
 %% @end
 %%--------------------------------------------------------------------
-<<<<<<< HEAD
--spec route(key(), atom(), list()) -> term().
+-spec route(ctx(), key(), atom(), list()) -> term().
 route(Key, Function, Args) ->
-=======
--spec route(ctx(), key(), atom(), list()) -> term().
-route(Ctx, Key, Function, Args) ->
     RoutingKey = maps:get(routing_key, Ctx, Key),
     Node = select_node(Ctx, RoutingKey),
->>>>>>> 3ad1b05c
     Module = select_module(Function),
     {Node, Args2, TryLocalRead} = select_node(Key, Args),
     try
