%%%-------------------------------------------------------------------
%%% @author Krzysztof Trzepla
%%% @copyright (C) 2017 ACK CYFRONET AGH
%%% This software is released under the MIT license
%%% cited in 'LICENSE.txt'.
%%% @end
%%%-------------------------------------------------------------------
%%% @doc
%%% This module implements gen_server behaviour and represents single connection
%%% to the CouchBase database. It is responsible for requests aggregation and
%%% batch processing.
%%% @end
%%%-------------------------------------------------------------------
-module(datastore_pool_worker).
-author("Krzysztof Trzepla").

-behaviour(gen_server).

-include_lib("ctool/include/logging.hrl").
-include("modules/datastore/datastore_models_def.hrl").

%% API
-export([start_link/2]).

%% gen_server callbacks
-export([init/1, handle_call/3, handle_cast/2, handle_info/2, terminate/2,
    code_change/3]).

-record(state, {
    bucket :: binary(),
    pool :: pid()
}).

-type state() :: #state{}.

%%%===================================================================
%%% API
%%%===================================================================

%%--------------------------------------------------------------------
%% @doc
%% Starts the datastore pool worker.
%% @end
%%--------------------------------------------------------------------
-spec start_link(binary(), pid()) -> {ok, pid()} | {error, Reason :: term()}.
start_link(Bucket, Pool) ->
    gen_server2:start_link(?MODULE, [Bucket, Pool], []).

%%%===================================================================
%%% gen_server callbacks
%%%===================================================================

%%--------------------------------------------------------------------
%% @private
%% @doc
%% Initializes the datastore pool worker.
%% @end
%%--------------------------------------------------------------------
-spec init(Args :: term()) ->
    {ok, State :: state()} | {ok, State :: state(), timeout() | hibernate} |
    {stop, Reason :: term()} | ignore.
init([Bucket, Pool]) ->
    {ok, #state{bucket = Bucket, pool = Pool}}.

%%--------------------------------------------------------------------
%% @private
%% @doc
%% Handles call messages.
%% @end
%%--------------------------------------------------------------------
-spec handle_call(Request :: term(), From :: {pid(), Tag :: term()},
    State :: state()) ->
    {reply, Reply :: term(), NewState :: state()} |
    {reply, Reply :: term(), NewState :: state(), timeout() | hibernate} |
    {noreply, NewState :: state()} |
    {noreply, NewState :: state(), timeout() | hibernate} |
    {stop, Reason :: term(), Reply :: term(), NewState :: state()} |
    {stop, Reason :: term(), NewState :: state()}.
handle_call(Request, _From, #state{} = State) ->
    ?log_bad_request(Request),
    {noreply, State}.

%%--------------------------------------------------------------------
%% @private
%% @doc
%% Handles cast messages.
%% @end
%%--------------------------------------------------------------------
-spec handle_cast(Request :: term(), State :: state()) ->
    {noreply, NewState :: state()} |
    {noreply, NewState :: state(), timeout() | hibernate} |
    {stop, Reason :: term(), NewState :: state()}.
<<<<<<< HEAD
handle_cast({post, Requests}, #state{pool = Pool} = State) ->
    {Requesters, Requests2} = split_requests(Requests),
    Requests3 = aggregate_save_requests(Requests2),
=======
handle_cast({post, Requests}, #state{bucket = Bucket, pool = Pool} = State) ->
    {Requesters, Requests2} = split_requests(Requests),
    Requests3 = aggregate_save_requests(Bucket, Requests2),
>>>>>>> 20ba72cb
    Responses = handle_requests(Requests3, []),
    send_responses(Requesters, Responses),
    gen_server2:cast(Pool, {worker, self()}),
    {noreply, State};
handle_cast(Request, #state{} = State) ->
    ?log_bad_request(Request),
    {noreply, State}.

%%--------------------------------------------------------------------
%% @private
%% @doc
%% Handles all non call/cast messages.
%% @end
%%--------------------------------------------------------------------
-spec handle_info(Info :: timeout() | term(), State :: state()) ->
    {noreply, NewState :: state()} |
    {noreply, NewState :: state(), timeout() | hibernate} |
    {stop, Reason :: term(), NewState :: state()}.
handle_info(Info, #state{} = State) ->
    ?log_bad_request(Info),
    {noreply, State}.

%%--------------------------------------------------------------------
%% @private
%% @doc
%% This function is called by a gen_server when it is about to
%% terminate. It should be the opposite of Module:init/1 and do any
%% necessary cleaning up. When it returns, the gen_server terminates
%% with Reason. The return value is ignored.
%% @end
%%--------------------------------------------------------------------
-spec terminate(Reason :: (normal | shutdown | {shutdown, term()} | term()),
    State :: state()) -> term().
terminate(Reason, #state{} = State) ->
    ?log_terminate(Reason, State).

%%--------------------------------------------------------------------
%% @private
%% @doc
%% Converts process state when code is changed.
%% @end
%%--------------------------------------------------------------------
-spec code_change(OldVsn :: term() | {down, term()}, State :: state(),
    Extra :: term()) -> {ok, NewState :: state()} | {error, Reason :: term()}.
code_change(_OldVsn, State, _Extra) ->
    {ok, State}.

%%%===================================================================
%%% Internal functions
%%%===================================================================

%%--------------------------------------------------------------------
%% @private
%% @doc
%% Splits requests into requesters and actual requests.
%% @end
%%--------------------------------------------------------------------
-spec split_requests([{reference(), pid(), term()}]) ->
    {[{reference(), pid()}], [{reference(), term()}]}.
split_requests(Requests) ->
    {Requesters, Requests2} = lists:foldl(fun
        ({Ref, From, Requests}, {Acc1, Acc2}) ->
            {[{Ref, From} | Acc1], [{Ref, Requests} | Acc2]}
    end, {[], []}, Requests),
    {lists:reverse(Requesters), lists:reverse(Requests2)}.

%%--------------------------------------------------------------------
%% @private
%% @doc
%% Aggregates save requests.
%% @end
%%--------------------------------------------------------------------
<<<<<<< HEAD
-spec aggregate_save_requests([{reference(), term()}]) ->
    [{reference() | [reference()], term()}].
aggregate_save_requests(Requests) ->
=======
-spec aggregate_save_requests(binary(), [{reference(), term()}]) ->
    [{reference() | [reference()], term()}].
aggregate_save_requests(Bucket, Requests) ->
>>>>>>> 20ba72cb
    {SaveRequests, OtherRequests} = lists:partition(fun
        ({_, {save_doc, _}}) -> true;
        (_) -> false
    end, Requests),
    {Refs, Docs} = lists:foldl(fun({Ref, {save_doc, [MC, Doc]}}, {Acc1, Acc2}) ->
        {[Ref | Acc1], [{MC, Doc} | Acc2]}
    end, {[], []}, SaveRequests),
    Refs2 = lists:reverse(Refs),
    Docs2 = lists:reverse(Docs),
    case Docs2 of
<<<<<<< HEAD
        [{MC, _} | _] ->
            [{Refs2, {save_docs_direct, [MC, Docs2]}} | OtherRequests];
=======
        [_ | _] ->
            [{Refs2, {save_docs_direct, [Bucket, Docs2]}} | OtherRequests];
>>>>>>> 20ba72cb
        _ ->
            OtherRequests
    end.

%%--------------------------------------------------------------------
%% @private
%% @doc
%% Handles requests and returns responses.
%% @end
%%--------------------------------------------------------------------
-spec handle_requests([{reference() | [reference()], term()}],
    [{reference(), term()}]) -> [{reference(), term()}].
handle_requests([], Responses) ->
    Responses;
handle_requests([{[_ | _] = Refs, {Function, Args}} | Requests], Responses) ->
    Responses2 = try
        apply(couchdb_datastore_driver, Function, Args)
    catch
        _:Reason -> [{error, Reason} || _ <- lists:seq(1, length(Refs))]
    end,
    Responses3 = lists:zip(Refs, Responses2),
    handle_requests(Requests, Responses ++ Responses3);
handle_requests([{Ref, {Function, Args}} | Requests], Responses) ->
    Response = try
        apply(couchdb_datastore_driver, Function, Args)
    catch
        _:Reason -> {error, Reason}
    end,
    handle_requests(Requests, [{Ref, Response} | Responses]).

%%--------------------------------------------------------------------
%% @private
%% @doc
%% Sends responses to requesters.
%% @end
%%--------------------------------------------------------------------
-spec send_responses([{reference(), pid()}], [{reference(), term()}]) -> ok.
send_responses(Requesters, Responses) ->
    lists:foreach(fun({Ref, From}) ->
        {Ref, Response} = lists:keyfind(Ref, 1, Responses),
        From ! {Ref, Response}
    end, Requesters).<|MERGE_RESOLUTION|>--- conflicted
+++ resolved
@@ -90,15 +90,9 @@
     {noreply, NewState :: state()} |
     {noreply, NewState :: state(), timeout() | hibernate} |
     {stop, Reason :: term(), NewState :: state()}.
-<<<<<<< HEAD
-handle_cast({post, Requests}, #state{pool = Pool} = State) ->
-    {Requesters, Requests2} = split_requests(Requests),
-    Requests3 = aggregate_save_requests(Requests2),
-=======
 handle_cast({post, Requests}, #state{bucket = Bucket, pool = Pool} = State) ->
     {Requesters, Requests2} = split_requests(Requests),
     Requests3 = aggregate_save_requests(Bucket, Requests2),
->>>>>>> 20ba72cb
     Responses = handle_requests(Requests3, []),
     send_responses(Requesters, Responses),
     gen_server2:cast(Pool, {worker, self()}),
@@ -171,15 +165,9 @@
 %% Aggregates save requests.
 %% @end
 %%--------------------------------------------------------------------
-<<<<<<< HEAD
--spec aggregate_save_requests([{reference(), term()}]) ->
-    [{reference() | [reference()], term()}].
-aggregate_save_requests(Requests) ->
-=======
 -spec aggregate_save_requests(binary(), [{reference(), term()}]) ->
     [{reference() | [reference()], term()}].
 aggregate_save_requests(Bucket, Requests) ->
->>>>>>> 20ba72cb
     {SaveRequests, OtherRequests} = lists:partition(fun
         ({_, {save_doc, _}}) -> true;
         (_) -> false
@@ -190,13 +178,8 @@
     Refs2 = lists:reverse(Refs),
     Docs2 = lists:reverse(Docs),
     case Docs2 of
-<<<<<<< HEAD
-        [{MC, _} | _] ->
-            [{Refs2, {save_docs_direct, [MC, Docs2]}} | OtherRequests];
-=======
         [_ | _] ->
             [{Refs2, {save_docs_direct, [Bucket, Docs2]}} | OtherRequests];
->>>>>>> 20ba72cb
         _ ->
             OtherRequests
     end.
