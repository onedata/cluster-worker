%%%-------------------------------------------------------------------
%%% @author Krzysztof Trzepla
%%% @copyright (C) 2017 ACK CYFRONET AGH
%%% This software is released under the MIT license
%%% cited in 'LICENSE.txt'.
%%% @end
%%%-------------------------------------------------------------------
%%% @doc
%%% This module provides datastore model API.
%%% @end
%%%-------------------------------------------------------------------
-module(datastore_model).
-author("Krzysztof Trzepla").

-include("modules/datastore/datastore_links.hrl").
-include("modules/datastore/datastore_models.hrl").
-include("global_definitions.hrl").


%% API
-export([init/1, get_unique_key/2]).
-export([create/2, save/2, save_with_routing_key/2, update/3, update/4]).
-export([get/2, exists/2]).
-export([delete/2, delete/3, delete_all/1]).
-export([fold/3, fold/5, fold_keys/3]).
-export([add_links/4, check_and_add_links/5, get_links/4, delete_links/4, mark_links_deleted/4]).
-export([fold_links/6]).
-export([get_links_trees/2]).
-export([fold_memory_keys/2]).
%% for rpc
-export([datastore_apply_all_subtrees/4]).

-type model() :: module().
-type record() :: tuple().
-type record_struct() :: datastore_json:record_struct().
-type record_version() :: datastore_versions:record_version().
-type ctx() :: datastore:ctx().
-type key() :: datastore:key().
-type doc() :: datastore_doc:doc(record()).
-type diff() :: datastore_doc:diff(record()).
-type pred() :: datastore_doc:pred(record()).
-type link_name() :: datastore:link_name().
-type link_target() :: datastore:link_target().
-type link_rev() :: datastore:link_rev().
-type link() :: datastore:link().
-type tree_id() :: datastore:tree_id().
-type tree_ids() :: datastore:tree_ids().
-type fold_fun(Sub) :: datastore:fold_fun(Sub).
-type fold_acc() :: datastore:fold_acc().
-type fold_opts() :: datastore:fold_opts().
-type one_or_many(Type) :: Type | [Type].
% NOTE: datastore:key() in following functions is UniqueKey used internally by datastore (used also for routing)
%       so it differs from key included in document (UniqueKey is generated using key from document)
-type memory_fold_fun() :: fun(({model(), datastore:key(), datastore:doc()} | end_of_memory, Acc :: term()) ->
    {ok | stop, NewAcc :: term()}).
-type driver_fold_fun() :: fun((datastore:key(), datastore:doc(), Acc :: term()) -> {ok | stop, NewAcc :: term()}).

-export_type([model/0, record/0, record_struct/0, record_version/0,
    key/0, ctx/0, diff/0, fold_opts/0, tree_ids/0, driver_fold_fun/0]).

% Default time in seconds for document to expire after delete (one year)
-define(EXPIRY, 31536000).

%%--------------------------------------------------------------------
%% @doc
%% Initializes memory driver of a datastore model.
%% @end
%%--------------------------------------------------------------------
-spec init(ctx()) -> ok | {error, term()}.
init(#{memory_driver := undefined}) ->
    ok;
init(#{
    memory_driver := Driver,
    memory_driver_ctx := Ctx,
    memory_driver_opts := Opts
}) ->
    lists:foldl(fun
        (Ctx2, ok) ->
            Driver:init(Ctx2, Opts);
        (_, Error) ->
            Error
    end, ok, datastore_multiplier:get_names(Ctx));
init(Ctx) ->
    init(datastore_model_default:set_defaults(Ctx)).

%%--------------------------------------------------------------------
%% @doc
%% Returns key that is unique between different models.
%% @end
%%--------------------------------------------------------------------
-spec get_unique_key(ctx(), key()) -> key().
% TODO - VFS-3975 - allow routing via generic key without model
% problem with links application that need such routing key
get_unique_key(#{model := Model}, Key) ->
    datastore_key:build_adjacent(atom_to_binary(Model, utf8), Key).

%%--------------------------------------------------------------------
%% @doc
%% Creates model document in a datastore.
%% @end
%%--------------------------------------------------------------------
-spec create(ctx(), doc()) -> {ok, doc()} | {error, term()}.
create(#{secure_fold_enabled := true} = Ctx, Doc) ->
    UpdatedCtx = maps:remove(secure_fold_enabled, Ctx#{fold_enabled => true}),
    fold_critical_section(Ctx, fun() -> create(UpdatedCtx, Doc) end);
create(Ctx, Doc = #document{key = undefined}) ->
    save(Ctx, Doc);
create(Ctx, Doc = #document{key = Key}) ->
    Result = datastore_apply(Ctx, Key, fun datastore:create/3, create, [Doc]),
    add_fold_link(Ctx, Key, Result).

%%--------------------------------------------------------------------
%% @doc
%% Saves model document in a datastore.
%% @end
%%--------------------------------------------------------------------
-spec save(ctx(), doc()) -> {ok, doc()} | {error, term()}.
save(#{secure_fold_enabled := true}, _Doc) ->
    {error, not_supported};
save(Ctx, Doc = #document{key = undefined}) ->
    Ctx2 = Ctx#{generated_key => true},
    Doc2 = Doc#document{key = datastore_key:new()},
    save(Ctx2, Doc2);
save(Ctx, Doc = #document{key = Key}) ->
    Result = datastore_apply(Ctx, Key, fun datastore:save/3, save, [Doc]),
    add_fold_link(Ctx, Key, Result).

%%--------------------------------------------------------------------
%% @doc
%% Saves model document with given routing key in a datastore.
%% @end
%%--------------------------------------------------------------------
-spec save_with_routing_key(ctx(), doc()) -> {ok, doc()} | {error, term()}.
save_with_routing_key(#{routing_key := RoutingKey} = Ctx, Doc = #document{key = Key}) ->
    Ctx1 = datastore_model_default:set_defaults(Ctx),
    Ctx2 = datastore_multiplier:extend_name(RoutingKey, Ctx1),
    datastore_router:route(save, [Ctx2, Key, Doc]).

%%--------------------------------------------------------------------
%% @doc
%% Updates model document in a datastore.
%% @end
%%--------------------------------------------------------------------
-spec update(ctx(), key(), diff()) -> {ok, doc()} | {error, term()}.
update(Ctx, Key, Diff) ->
    datastore_apply(Ctx, Key, fun datastore:update/3, update, [Diff]).

%%--------------------------------------------------------------------
%% @doc
%% Updates model document in a datastore. If document is missing,
%% creates default one.
%% @end
%%--------------------------------------------------------------------
-spec update(ctx(), key(), diff(), record() | doc()) ->
    {ok, doc()} | {error, term()}.
update(#{secure_fold_enabled := true}, _Key, _Diff, _Default = #document{}) ->
    {error, not_supported};
update(Ctx, Key, Diff, Default = #document{}) ->
    Result = datastore_apply(Ctx, Key, fun datastore:update/4, update, [
        Diff, Default
    ]),
    add_fold_link(Ctx, Key, Result);
update(Ctx, Key, Diff, Default) ->
    update(Ctx, Key, Diff, #document{key = Key, value = Default}).

%%--------------------------------------------------------------------
%% @doc
%% Returns model document from a datastore.
%% @end
%%--------------------------------------------------------------------
-spec get(ctx(), key()) -> {ok, doc()} | {error, term()}.
get(Ctx, Key) ->
    datastore_apply(Ctx, Key, fun datastore:get/2, get, []).

%%--------------------------------------------------------------------
%% @doc
%% Checks whether model document exists in a datastore.
%% @end
%%--------------------------------------------------------------------
-spec exists(ctx(), key()) -> {ok, boolean()} | {error, term()}.
exists(Ctx, Key) ->
    datastore_apply(Ctx, Key, fun datastore:exists/2, exists, []).

%%--------------------------------------------------------------------
%% @doc
%% Removes model document from a datastore.
%% @end
%%--------------------------------------------------------------------
-spec delete(ctx(), key()) -> ok | {error, term()}.
delete(Ctx, Key) ->
    delete(Ctx, Key, fun(_) -> true end).

%%--------------------------------------------------------------------
%% @doc
%% Removes model document from a datastore if a predicate is satisfied.
%% @end
%%--------------------------------------------------------------------
-spec delete(ctx(), key(), pred()) -> ok | {error, term()}.
delete(#{secure_fold_enabled := true} = Ctx, Key, Pred) ->
    UpdatedCtx = maps:remove(secure_fold_enabled, Ctx#{fold_enabled => true}),
    fold_critical_section(Ctx, fun() -> delete(UpdatedCtx, Key, Pred) end);
delete(#{disc_driver := undefined} = Ctx, Key, Pred) ->
    Result = datastore_apply(Ctx, Key, fun datastore:delete/3, delete, [Pred]),
    delete_all_links(Ctx, Key, Result),
    delete_fold_link(Ctx, Key, Result);
delete(Ctx, Key, Pred) ->
    Expiry = application:get_env(?CLUSTER_WORKER_APP_NAME,
        document_expiry, ?EXPIRY),
    CtxWithExpiry = couchbase_driver:set_expiry(Ctx, Expiry),
    Result = datastore_apply(CtxWithExpiry, Key, fun datastore:delete/3, delete, [Pred]),
    delete_all_links(Ctx, Key, Result),
    delete_fold_link(Ctx, Key, Result).

%%--------------------------------------------------------------------
%% @doc
%% Removes all model documents from a datastore.
%% WARNING: should be used only on models that save all documents
%% with volatile flag.
%% @end
%%--------------------------------------------------------------------
-spec delete_all(ctx()) -> ok | {error, term()}.
delete_all(Ctx) ->
    % The Key is used for request routing, but the request does not concern any
    % specific Key - hence a constant <<"delete_all">> is used
    datastore_apply_all(Ctx, <<"delete_all">>, fun datastore:delete_all/2, delete_all, []).

%%--------------------------------------------------------------------
%% @doc
%% Calls Fun(Doc, Acc) for each model document in a datastore.
%% @end
%%--------------------------------------------------------------------
-spec fold(ctx(), fold_fun(doc()), fold_acc()) ->
    {ok, fold_acc()} | {error, term()}.
fold(Ctx, Fun, Acc) ->
    fold(Ctx, Fun, fun(Key, Acc2) ->
        {ok, [Key | Acc2]}
    end, true, Acc).

%%--------------------------------------------------------------------
%% @doc
%% Calls Fun(Doc, Acc) for each model document in a datastore. Filters keys before.
%% @end
%%--------------------------------------------------------------------
-spec fold(ctx(), fold_fun(doc()), fold_fun(key()), boolean(), fold_acc()) ->
    {ok, fold_acc()} | {error, term()}.
fold(Ctx0 = #{model := Model, fold_enabled := true}, Fun, KeyFilter, ReverseKeys, Acc) ->
    {Ctx, ModelKey} = case Ctx0 of
        #{local_fold := true} ->
            NodeModelKey = <<(atom_to_binary(Model, utf8))/binary, "###", (atom_to_binary(node(), utf8))/binary>>,
            {Ctx0#{routing => local}, NodeModelKey};
        _ ->
            {Ctx0, atom_to_binary(Model, utf8)}
    end,
    LinksAns = fold_links(Ctx, ModelKey, ?MODEL_ALL_TREE_ID, fun(#link{name = Key}, Acc2) ->
        KeyFilter(Key, Acc2)
    end, [], #{}),

    case LinksAns of
        {ok, List} ->
            List2 = case ReverseKeys of
                true ->
                    lists:reverse(List);
                _ ->
                    List
            end,
            fold_internal(List2, Acc, Ctx, Fun);
        _ ->
            LinksAns
    end;
fold(Ctx = #{secure_fold_enabled := true}, Fun, KeyFilter, ReverseKeys, Acc) ->
    fold(Ctx#{fold_enabled => true}, Fun, KeyFilter, ReverseKeys, Acc);
fold(_Ctx, _Fun, _KeyFilter, _ReverseKeys, _Acc) ->
    {error, not_supported}.

%%--------------------------------------------------------------------
%% @doc
%% Calls Fun(Key, Acc) for each model document key in a datastore.
%% @end
%%--------------------------------------------------------------------
-spec fold_keys(ctx(), fold_fun(key()), fold_acc()) ->
    {ok, fold_acc()} | {error, term()}.
fold_keys(Ctx0 = #{model := Model, fold_enabled := true}, Fun, Acc) ->
    {Ctx, ModelKey} = case Ctx0 of
        #{local_fold := true} ->
            NodeModelKey = <<(atom_to_binary(Model, utf8))/binary, "###", (atom_to_binary(node(), utf8))/binary>>,
            {Ctx0#{routing => local}, NodeModelKey};
        _ ->
            {Ctx0, atom_to_binary(Model, utf8)}
    end,
    fold_links(Ctx, ModelKey, ?MODEL_ALL_TREE_ID, fun(#link{name = Key}, Acc2) ->
        Fun(Key, Acc2)
    end, Acc, #{});
fold_keys(Ctx = #{secure_fold_enabled := true}, Fun, Acc) ->
    fold(Ctx#{fold_enabled => true}, Fun, Acc);
fold_keys(_Ctx, _Fun, _Acc) ->
    {error, not_supported}.

%%--------------------------------------------------------------------
%% @doc
%% Creates named links between a model document and targets.
%% @end
%%--------------------------------------------------------------------
-spec add_links(ctx(), key(), tree_id(),
    one_or_many({link_name(), link_target()})) ->
    one_or_many({ok, link()} | {error, term()}).
add_links(Ctx, Key, TreeId, Links) when is_list(Links) ->
    datastore_apply(Ctx, Key, fun datastore:add_links/4, add_links, [TreeId, Links]);
add_links(Ctx, Key, TreeId, Link) ->
    hd_if_list(add_links(Ctx, Key, TreeId, [Link])).

%%--------------------------------------------------------------------
%% @doc
%% Creates named links between a model document and targets. Checks if links do not exist in selected trees.
%% @end
%%--------------------------------------------------------------------
-spec check_and_add_links(ctx(), key(), tree_id(), tree_ids(),
    one_or_many({link_name(), link_target()})) ->
    one_or_many({ok, link()} | {error, term()}).
check_and_add_links(Ctx, Key, TreeId, CheckTrees, Links) when is_list(Links) ->
    datastore_apply(Ctx, Key, fun datastore:check_and_add_links/5, check_and_add_links, [TreeId, CheckTrees, Links]);
check_and_add_links(Ctx, Key, TreeId, CheckTrees, Link) ->
    hd_if_list(check_and_add_links(Ctx, Key, TreeId, CheckTrees, [Link])).

%%--------------------------------------------------------------------
%% @doc
%% Returns model document links by names.
%% @end
%%--------------------------------------------------------------------
-spec get_links(ctx(), key(), tree_ids(), one_or_many(link_name())) ->
    one_or_many({ok, [link()]} | {error, term()}).
get_links(Ctx, Key, TreeIds, LinkNames) when is_list(LinkNames) ->
    datastore_apply(Ctx, Key, fun datastore:get_links/4, get_links, [TreeIds, LinkNames]);
get_links(Ctx, Key, TreeIds, LinkName) ->
    hd_if_list(get_links(Ctx, Key, TreeIds, [LinkName])).

%%--------------------------------------------------------------------
%% @doc
%% Removes model document links by names and optional revisions.
%% @end
%%--------------------------------------------------------------------
-spec delete_links(ctx(), key(), tree_id(),
    one_or_many(link_name() | {link_name(), link_rev()})) ->
    one_or_many(ok | {error, term()}).
delete_links(Ctx, Key, TreeId, Links) when is_list(Links) ->
    datastore_apply(Ctx, Key, fun datastore:delete_links/4, delete_links, [TreeId, Links]);
delete_links(Ctx, Key, TreeId, Link) ->
    hd_if_list(delete_links(Ctx, Key, TreeId, [Link])).

%%--------------------------------------------------------------------
%% @doc
%% Marks model document links in provided revisions as deleted.
%% @end
%%--------------------------------------------------------------------
-spec mark_links_deleted(ctx(), key(), tree_id(),
    one_or_many(link_name() | {link_name(), link_rev()})) ->
    one_or_many(ok | {error, term()}).
mark_links_deleted(Ctx, Key, TreeId, Links) when is_list(Links) ->
    datastore_apply(Ctx, Key, fun datastore:mark_links_deleted/4, mark_links_deleted, [
        TreeId, Links
    ]);
mark_links_deleted(Ctx, Key, TreeId, Link) ->
    hd_if_list(mark_links_deleted(Ctx, Key, TreeId, [Link])).

%%--------------------------------------------------------------------
%% @doc
%% Calls Fun(Link, Acc) for each model document link.
%% @end
%%--------------------------------------------------------------------
-spec fold_links(ctx(), key(), tree_ids(), fold_fun(link()), fold_acc(),
    fold_opts()) -> {ok, fold_acc()} |
    {{ok, fold_acc()}, datastore_links_iter:token()} | {error, term()}.
fold_links(Ctx, Key, TreeIds, Fun, Acc, Opts) ->
    datastore_apply(Ctx, Key, fun datastore:fold_links/6, fold_links, [
        TreeIds, Fun, Acc, Opts
    ]).

%%--------------------------------------------------------------------
%% @doc
%% Returns list of IDs of link trees that constitute model document links
%% forest.
%% @end
%%--------------------------------------------------------------------
-spec get_links_trees(ctx(), key()) -> {ok, [tree_id()]} | {error, term()}.
get_links_trees(Ctx, Key) ->
    datastore_apply(Ctx, Key, fun datastore:get_links_trees/2, get_links_trees, []).

%%--------------------------------------------------------------------
%% @doc
%% Executes call on all tp subtrees.
%% @end
%%--------------------------------------------------------------------
-spec datastore_apply_all_subtrees(ctx(), fun(), key(), list()) -> term().
datastore_apply_all_subtrees(Ctx, Fun, UniqueKey, Args) ->
    lists:foldl(fun
        (Ctx2, ok) ->
            erlang:apply(Fun, [Ctx2, UniqueKey | Args]);
        (Ctx2, {ok, _}) ->
            erlang:apply(Fun, [Ctx2, UniqueKey | Args]);
        (_, Error) ->
            Error
    end, ok, datastore_multiplier:get_names(Ctx)).

-spec fold_memory_keys(memory_fold_fun(), term()) -> term().
fold_memory_keys(Fun, Acc0) ->
    Models = datastore_config:get_models(),
    FoldlAns = lists:foldl(fun
        (Model, {ok, Acc}) ->
            case fold_memory_keys(Model, Fun, Acc) of
                {error, not_supported} -> {ok, Acc}; % Ignore - it is not memory_only model
                Acc2 -> Acc2
            end;
        (_, {stop, Acc}) ->
            {stop, Acc}
    end, {ok, Acc0}, Models),
    case FoldlAns of
        {ok, Acc3} ->
            {_, FinalAcc} = Fun(end_of_memory, Acc3),
            FinalAcc;
        {stop, Acc3} ->
            Acc3
    end.

%%%===================================================================
%%% Internal functions
%%%===================================================================

%%--------------------------------------------------------------------
%% @private
%% @doc
%% Fills context with default parameters, generates unique key and forwards
%% function call to the {@link datastore} module.
%% @end
%%--------------------------------------------------------------------
-spec datastore_apply(ctx(), key(), fun(), atom(), list()) -> term().
datastore_apply(Ctx0, Key, Fun, _FunName, Args) ->
    UniqueKey = get_unique_key(Ctx0, Key),
    Ctx = datastore_model_default:set_defaults(UniqueKey, Ctx0),
    erlang:apply(Fun, [Ctx, UniqueKey | Args]).

%%--------------------------------------------------------------------
%% @private
%% @doc
%% Fills context with default parameters, generates unique key and forwards
%% function call to the {@link datastore} module.
%% Executes call with all multiplies contexts.
%% @end
%%--------------------------------------------------------------------
-spec datastore_apply_all(ctx(), key(), fun(), atom(), list()) -> term().
datastore_apply_all(Ctx0, Key, Fun, _FunName, Args) ->
    Ctx = datastore_model_default:set_defaults(Ctx0),
    UniqueKey = get_unique_key(Ctx, Key),
    Routing = maps:get(routing, Ctx, global),

    case Routing of
        global ->
            lists:foldl(fun
                (Node, ok) ->
                    rpc:call(Node, ?MODULE, datastore_apply_all_subtrees,
                        [Ctx, Fun, UniqueKey, Args]);
                (Node, {ok, _}) ->
                    rpc:call(Node, ?MODULE, datastore_apply_all_subtrees,
                        [Ctx, Fun, UniqueKey, Args]);
                (_, Error) ->
                    Error
            end, ok, consistent_hashing:get_all_nodes());
        _ ->
            datastore_apply_all_subtrees(Ctx, Fun, UniqueKey, Args)
    end.

%%--------------------------------------------------------------------
%% @private
%% @doc
%% Adds link that is used for model folding.
%% @end
%%--------------------------------------------------------------------
-spec add_fold_link(ctx(), key(), {ok, doc()} | {error, term()}) ->
    {ok, doc()} | {error, term()}.
add_fold_link(Ctx = #{model := Model, fold_enabled := true}, Key, {ok, Doc}) ->
    Ctx2 = Ctx#{sync_enabled => false},
    {Ctx3, ModelKey} = case Ctx2 of
        #{local_fold := true} ->
            NodeModelKey = <<(atom_to_binary(Model, utf8))/binary, "###", (atom_to_binary(node(), utf8))/binary>>,
            {Ctx2#{routing => local}, NodeModelKey};
        _ ->
            {Ctx2, atom_to_binary(Model, utf8)}
    end,
    case add_links(Ctx3, ModelKey, ?MODEL_ALL_TREE_ID, [{Key, <<>>}]) of
        [{ok, #link{}}] -> {ok, Doc};
        [{error, already_exists}] -> {ok, Doc};
        [{error, Reason}] -> {error, Reason}
    end;
add_fold_link(_Ctx, _Key, Result) ->
    Result.

%%--------------------------------------------------------------------
%% @private
%% @doc
%% Deletes link that is used for model folding.
%% @end
%%--------------------------------------------------------------------
-spec delete_fold_link(ctx(), key(), ok | {error, term()}) ->
    ok | {error, term()}.
delete_fold_link(Ctx = #{model := Model, fold_enabled := true}, Key, ok) ->
    Ctx2 = Ctx#{sync_enabled => false},
    {Ctx3, ModelKey} = case Ctx2 of
        #{local_fold := true} ->
            NodeModelKey = <<(atom_to_binary(Model, utf8))/binary, "###", (atom_to_binary(node(), utf8))/binary>>,
            {Ctx2#{routing => local}, NodeModelKey};
        _ ->
            {Ctx2, atom_to_binary(Model, utf8)}
    end,
    case delete_links(Ctx3, ModelKey, ?MODEL_ALL_TREE_ID, [Key]) of
        [ok] -> ok;
        [{error, Reason}] -> {error, Reason}
    end;
delete_fold_link(_Ctx, _Key, Result) ->
    Result.

%%--------------------------------------------------------------------
%% @private
%% @doc
%% Deletes all links that are associated with given key.
%% @end
%%--------------------------------------------------------------------
-spec delete_all_links(ctx(), key(), ok | {error, term()}) ->
    ok | {error, term()}.
delete_all_links(Ctx, Key, ok) ->
    Result = fold_links(Ctx, Key, all, fun
        (#link{tree_id = TreeId, name = Name, rev = Rev}, Acc) ->
            Links = maps:get(TreeId, Acc, []),
            {ok, maps:put(TreeId, [{Name, Rev} | Links], Acc)}
    end, #{}, #{}),
    case Result of
        {ok, Trees} ->
            maps:fold(fun
                (TreeId, Links, ok) ->
                    Deleted = case {maps:find(local_links_tree_id, Ctx),
                        maps:find(sync_enabled, Ctx)} of
                        {{ok, LocalTreeId}, _} when LocalTreeId == TreeId ->
                            delete_links(Ctx, Key, TreeId, Links);
                        {_, {ok, true}} ->
                            mark_links_deleted(Ctx, Key, TreeId, Links);
                        _ ->
                            delete_links(Ctx, Key, TreeId, Links)
                    end,
                    Deleted2 = lists:filter(fun
                        ({error, _}) -> true;
                        (ok) -> false
                    end, Deleted),
                    case Deleted2 of
                        [] -> ok;
                        _ -> {error, Deleted2}
                    end;
                (_, _, {error, Reason}) ->
                    {error, Reason}
            end, ok, Trees);
        {error, Reason} ->
            {error, Reason}
    end;
delete_all_links(_Ctx, _Key, Result) ->
    Result.

%%--------------------------------------------------------------------
%% @private
%%--------------------------------------------------------------------
-spec hd_if_list(term()) -> term().
hd_if_list(List) when is_list(List) ->
    hd(List);
hd_if_list(Term) ->
    Term.

%%--------------------------------------------------------------------
%% @private
%% @doc
%% Calls Fun(Doc, Acc) for each key.
%% @end
%%--------------------------------------------------------------------
-spec fold_internal([key()], fold_acc(), ctx(), fold_fun(doc())) ->
    {ok, fold_acc()} | {error, term()}.
fold_internal([], Acc, _Ctx, _Fun) ->
    {ok, Acc};
fold_internal([Key | Tail], Acc, Ctx, Fun) ->
    case get(Ctx, Key) of
        {ok, Doc} ->
            case Fun(Doc, Acc) of
                {ok, Acc2} ->
                    fold_internal(Tail, Acc2, Ctx, Fun);
                {stop, Acc2} ->
                    {ok, Acc2};
                {error, _} = Error ->
                    Error
            end;
        {error, not_found} -> fold_internal(Tail, Acc, Ctx, Fun);
        {error, Reason} -> {error, Reason}
    end.

<<<<<<< HEAD
-spec fold_critical_section(ctx(), fun (() -> Result :: term())) -> Result :: term().
fold_critical_section(#{model := Model}, Fun) ->
    critical_section:run([model_fold, Model], Fun).
=======
%% @private
-spec fold_memory_keys(model() | ctx(), memory_fold_fun(), term()) -> {ok | stop, term()} | {error, not_supported}.
fold_memory_keys(#{disc_driver := DD}, _Fun, _Acc0) when DD =/= undefined ->
    {error, not_supported};
fold_memory_keys(#{memory_driver := undefined}, _Fun, _Acc0) ->
    {error, not_supported};
fold_memory_keys(#{
    model := Model,
    memory_driver := Driver,
    memory_driver_ctx := Ctx
}, Fun, Acc0) ->
    FoldlFun = fun(Key, Doc, Acc) ->
        Fun({Model, Key, Doc}, Acc)
    end,

    lists:foldl(fun
        (Ctx2, {ok, Acc}) -> Driver:fold(Ctx2, FoldlFun, Acc);
        (_, {stop, Acc}) -> {stop, Acc}
    end, {ok, Acc0}, datastore_multiplier:get_names(Ctx));
fold_memory_keys(Model, Fun, Acc0) ->
    fold_memory_keys(datastore_model_default:get_ctx(Model), Fun, Acc0).
>>>>>>> 0a8357d3
<|MERGE_RESOLUTION|>--- conflicted
+++ resolved
@@ -594,11 +594,6 @@
         {error, Reason} -> {error, Reason}
     end.
 
-<<<<<<< HEAD
--spec fold_critical_section(ctx(), fun (() -> Result :: term())) -> Result :: term().
-fold_critical_section(#{model := Model}, Fun) ->
-    critical_section:run([model_fold, Model], Fun).
-=======
 %% @private
 -spec fold_memory_keys(model() | ctx(), memory_fold_fun(), term()) -> {ok | stop, term()} | {error, not_supported}.
 fold_memory_keys(#{disc_driver := DD}, _Fun, _Acc0) when DD =/= undefined ->
@@ -620,4 +615,8 @@
     end, {ok, Acc0}, datastore_multiplier:get_names(Ctx));
 fold_memory_keys(Model, Fun, Acc0) ->
     fold_memory_keys(datastore_model_default:get_ctx(Model), Fun, Acc0).
->>>>>>> 0a8357d3
+
+%% @private
+-spec fold_critical_section(ctx(), fun (() -> Result :: term())) -> Result :: term().
+fold_critical_section(#{model := Model}, Fun) ->
+    critical_section:run([model_fold, Model], Fun).