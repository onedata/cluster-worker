%%%-------------------------------------------------------------------
%%% @author Krzysztof Trzepla
%%% @copyright (C) 2017 ACK CYFRONET AGH
%%% This software is released under the MIT license
%%% cited in 'LICENSE.txt'.
%%% @end
%%%-------------------------------------------------------------------
%%% @doc
%%% This module provides datastore model API.
%%% @end
%%%-------------------------------------------------------------------
-module(datastore_model).
-author("Krzysztof Trzepla").

-include("modules/datastore/datastore_links.hrl").
-include("modules/datastore/datastore_models.hrl").
-include("global_definitions.hrl").


%% API
-export([init/1, get_unique_key/2, get_generic_key/2]).
-export([datastore_apply/4]).
-export([create/2, save/2, save_with_routing_key/2, update/3, update/4]).
-export([get/2, exists/2]).
-export([delete/2, delete/3, delete_all/1]).
-export([fold/3, fold/5, fold_keys/3, local_fold_all_nodes/3]).
-export([add_links/4, check_and_add_links/5, get_links/4, delete_links/4, mark_links_deleted/4]).
-export([fold_links/6]).
-export([get_links_trees/2]).
-export([fold_memory_keys/2]).
-export([set_expiry/2]).
%% for rpc
-export([datastore_apply_all_subtrees/4]).

-type model() :: module().
-type record() :: tuple().
-type record_struct() :: datastore_json:record_struct().
-type record_version() :: datastore_versions:record_version().
-type ctx() :: datastore:ctx().
-type key() :: datastore:key().
-type doc() :: datastore_doc:doc(record()).
-type diff() :: datastore_doc:diff(record()).
-type pred() :: datastore_doc:pred(record()).
-type link_name() :: datastore:link_name().
-type link_target() :: datastore:link_target().
-type link_rev() :: datastore:link_rev().
-type link() :: datastore:link().
-type tree_id() :: datastore:tree_id().
-type tree_ids() :: datastore:tree_ids().
-type fold_fun(Sub) :: datastore:fold_fun(Sub).
-type fold_acc() :: datastore:fold_acc().
-type fold_opts() :: datastore:fold_opts().
-type one_or_many(Type) :: Type | [Type].
% NOTE: datastore:key() in following functions is UniqueKey used internally by datastore (used also for routing)
%       so it differs from key included in document (UniqueKey is generated using key from document)
-type memory_fold_fun() :: fun(({model(), datastore:key(), datastore:doc()} | end_of_memory, Acc :: term()) ->
    {ok | stop, NewAcc :: term()}).
-type driver_fold_fun() :: fun((datastore:key(), datastore:doc(), Acc :: term()) -> {ok | stop, NewAcc :: term()}).

-export_type([model/0, record/0, record_struct/0, record_version/0,
    key/0, ctx/0, diff/0, fold_opts/0, tree_ids/0, driver_fold_fun/0]).

% Default time in seconds for document to expire after delete (one year)
-define(EXPIRY, 31536000).

%%--------------------------------------------------------------------
%% @doc
%% Initializes memory driver of a datastore model.
%% @end
%%--------------------------------------------------------------------
-spec init(ctx()) -> ok | {error, term()}.
init(#{memory_driver := undefined}) ->
    ok;
init(#{
    memory_driver := Driver,
    memory_driver_ctx := Ctx,
    memory_driver_opts := Opts
}) ->
    lists:foldl(fun
        (Ctx2, ok) ->
            Driver:init(Ctx2, Opts);
        (_, Error) ->
            Error
    end, ok, datastore_multiplier:get_names(Ctx));
init(Ctx) ->
    init(datastore_model_default:set_defaults(Ctx)).

%%--------------------------------------------------------------------
%% @doc
%% Returns key that is unique between different models.
%% @end
%%--------------------------------------------------------------------
-spec get_unique_key(model(), key()) -> key().
% TODO - VFS-3975 - allow routing via generic key without model
% problem with links application that need such routing key
get_unique_key(Model, Key) ->
    datastore_key:build_adjacent(atom_to_binary(Model, utf8), Key).

-spec get_generic_key(model(), key()) -> key() | undefined.
get_generic_key(Model, Key) ->
    datastore_key:remove_extension(atom_to_binary(Model, utf8), Key).

%%--------------------------------------------------------------------
%% @doc
%% Fills context with default parameters, generates unique key and forwards
%% function call to the {@link datastore} module.
%% @end
%%--------------------------------------------------------------------
-spec datastore_apply(ctx(), key(), fun(), list()) -> term().
datastore_apply(#{model := Model} = Ctx0, Key, Fun, Args) ->
    UniqueKey = get_unique_key(Model, Key),
    Ctx = datastore_model_default:set_defaults(UniqueKey, Ctx0),
    erlang:apply(Fun, [Ctx, UniqueKey | Args]).

%%--------------------------------------------------------------------
%% @doc
%% Creates model document in a datastore.
%% @end
%%--------------------------------------------------------------------
-spec create(ctx(), doc()) -> {ok, doc()} | {error, term()}.
create(#{secure_fold_enabled := true} = Ctx, Doc) ->
    UpdatedCtx = maps:remove(secure_fold_enabled, Ctx#{fold_enabled => true}),
    fold_critical_section(Ctx, fun() -> create(UpdatedCtx, Doc) end);
create(Ctx, Doc = #document{key = undefined}) ->
    save(Ctx, Doc);
create(Ctx, Doc = #document{key = Key}) ->
    Result = datastore_apply(Ctx, Key, fun datastore:create/3, [Doc]),
    add_fold_link(Ctx, Key, Result).

%%--------------------------------------------------------------------
%% @doc
%% Saves model document in a datastore.
%% @end
%%--------------------------------------------------------------------
-spec save(ctx(), doc()) -> {ok, doc()} | {error, term()}.
save(#{secure_fold_enabled := true}, _Doc) ->
    {error, not_supported};
save(Ctx, Doc = #document{key = undefined}) ->
    Ctx2 = Ctx#{generated_key => true},
    Doc2 = Doc#document{key = datastore_key:new()},
    save(Ctx2, Doc2);
save(Ctx, Doc = #document{key = Key}) ->
    Result = datastore_apply(Ctx, Key, fun datastore:save/3, [Doc]),
    add_fold_link(Ctx, Key, Result).

%%--------------------------------------------------------------------
%% @doc
%% Saves model document with given routing key in a datastore.
%% @end
%%--------------------------------------------------------------------
-spec save_with_routing_key(ctx(), doc()) -> {ok, doc()} | {error, term()}.
save_with_routing_key(#{routing_key := RoutingKey} = Ctx, Doc = #document{key = Key}) ->
    Ctx1 = datastore_model_default:set_defaults(Ctx),
    Ctx2 = datastore_multiplier:extend_name(RoutingKey, Ctx1),
    datastore_router:route(save, [Ctx2, Key, Doc]).

%%--------------------------------------------------------------------
%% @doc
%% Updates model document in a datastore.
%% @end
%%--------------------------------------------------------------------
-spec update(ctx(), key(), diff()) -> {ok, doc()} | {error, term()}.
update(Ctx, Key, Diff) ->
    datastore_apply(Ctx, Key, fun datastore:update/3, [Diff]).

%%--------------------------------------------------------------------
%% @doc
%% Updates model document in a datastore. If document is missing,
%% creates default one.
%% @end
%%--------------------------------------------------------------------
-spec update(ctx(), key(), diff(), record() | doc()) ->
    {ok, doc()} | {error, term()}.
update(#{secure_fold_enabled := true}, _Key, _Diff, _Default = #document{}) ->
    {error, not_supported};
update(Ctx, Key, Diff, Default = #document{}) ->
    Result = datastore_apply(Ctx, Key, fun datastore:update/4, [
        Diff, Default
    ]),
    add_fold_link(Ctx, Key, Result);
update(Ctx, Key, Diff, Default) ->
    update(Ctx, Key, Diff, #document{key = Key, value = Default}).

%%--------------------------------------------------------------------
%% @doc
%% Returns model document from a datastore.
%% @end
%%--------------------------------------------------------------------
-spec get(ctx(), key()) -> {ok, doc()} | {error, term()}.
get(Ctx, Key) ->
    datastore_apply(Ctx, Key, fun datastore:get/2, []).

%%--------------------------------------------------------------------
%% @doc
%% Checks whether model document exists in a datastore.
%% @end
%%--------------------------------------------------------------------
-spec exists(ctx(), key()) -> {ok, boolean()} | {error, term()}.
exists(Ctx, Key) ->
    datastore_apply(Ctx, Key, fun datastore:exists/2, []).

%%--------------------------------------------------------------------
%% @doc
%% Removes model document from a datastore.
%% @end
%%--------------------------------------------------------------------
-spec delete(ctx(), key()) -> ok | {error, term()}.
delete(Ctx, Key) ->
    delete(Ctx, Key, fun(_) -> true end).

%%--------------------------------------------------------------------
%% @doc
%% Removes model document from a datastore if a predicate is satisfied.
%% @end
%%--------------------------------------------------------------------
-spec delete(ctx(), key(), pred()) -> ok | {error, term()}.
delete(#{secure_fold_enabled := true} = Ctx, Key, Pred) ->
    UpdatedCtx = maps:remove(secure_fold_enabled, Ctx#{fold_enabled => true}),
    fold_critical_section(Ctx, fun() -> delete(UpdatedCtx, Key, Pred) end);
delete(#{disc_driver := undefined} = Ctx, Key, Pred) ->
    Result = datastore_apply(Ctx, Key, fun datastore:delete/3, [Pred]),
    delete_all_links(Ctx, Key, Result),
    delete_fold_link(Ctx, Key, Result);
delete(Ctx, Key, Pred) ->
    CtxWithExpiry = case Ctx of
        #{expiry := _} ->
            Ctx;
        #{sync_enabled := true} ->
            set_expiry(Ctx, application:get_env(?CLUSTER_WORKER_APP_NAME, document_expiry, ?EXPIRY));
        _ ->
            set_expiry(Ctx, 1)
    end,
<<<<<<< HEAD
    CtxWithExpiry = couchbase_driver:set_expiry(Ctx, Expiry),
    Result = datastore_apply(CtxWithExpiry, Key, fun datastore:delete/3, [Pred]),
=======
    Result = datastore_apply(CtxWithExpiry, Key, fun datastore:delete/3, delete, [Pred]),
>>>>>>> fc6a6370
    delete_all_links(Ctx, Key, Result),
    delete_fold_link(Ctx, Key, Result).

%%--------------------------------------------------------------------
%% @doc
%% Removes all model documents from a datastore.
%% WARNING: should be used only on models that save all documents
%% with volatile flag.
%% @end
%%--------------------------------------------------------------------
-spec delete_all(ctx()) -> ok | {error, term()}.
delete_all(Ctx) ->
    % The Key is used for request routing, but the request does not concern any
    % specific Key - hence a constant <<"delete_all">> is used
    datastore_apply_all(Ctx, <<"delete_all">>, fun datastore:delete_all/2, delete_all, []).

%%--------------------------------------------------------------------
%% @doc
%% Calls Fun(Doc, Acc) for each model document in a datastore.
%% @end
%%--------------------------------------------------------------------
-spec fold(ctx(), fold_fun(doc()), fold_acc()) ->
    {ok, fold_acc()} | {error, term()}.
fold(Ctx, Fun, Acc) ->
    fold(Ctx, Fun, fun(Key, Acc2) ->
        {ok, [Key | Acc2]}
    end, true, Acc).

%%--------------------------------------------------------------------
%% @doc
%% Calls Fun(Doc, Acc) for each model document in a datastore. Filters keys before.
%% @end
%%--------------------------------------------------------------------
-spec fold(ctx(), fold_fun(doc()), fold_fun(key()), boolean(), fold_acc()) ->
    {ok, fold_acc()} | {error, term()}.
fold(Ctx0 = #{fold_enabled := true}, Fun, KeyFilter, ReverseKeys, Acc) ->
    {Ctx, ModelKey} = get_fold_ctx_and_key(Ctx0),
    LinksAns = fold_links(Ctx, ModelKey, ?MODEL_ALL_TREE_ID, fun(#link{name = Key}, Acc2) ->
        KeyFilter(Key, Acc2)
    end, [], #{}),

    case LinksAns of
        {ok, List} ->
            List2 = case ReverseKeys of
                true ->
                    lists:reverse(List);
                _ ->
                    List
            end,
            fold_internal(List2, Acc, Ctx, Fun);
        _ ->
            LinksAns
    end;
fold(Ctx = #{secure_fold_enabled := true}, Fun, KeyFilter, ReverseKeys, Acc) ->
    fold(Ctx#{fold_enabled => true}, Fun, KeyFilter, ReverseKeys, Acc);
fold(_Ctx, _Fun, _KeyFilter, _ReverseKeys, _Acc) ->
    {error, not_supported}.

%%--------------------------------------------------------------------
%% @doc
%% Calls Fun(Key, Acc) for each model document key in a datastore.
%% @end
%%--------------------------------------------------------------------
-spec fold_keys(ctx(), fold_fun(key()), fold_acc()) ->
    {ok, fold_acc()} | {error, term()}.
fold_keys(Ctx0 = #{fold_enabled := true}, Fun, Acc) ->
    {Ctx, ModelKey} = get_fold_ctx_and_key(Ctx0),
    fold_links(Ctx, ModelKey, ?MODEL_ALL_TREE_ID, fun(#link{name = Key}, Acc2) ->
        Fun(Key, Acc2)
    end, Acc, #{});
fold_keys(Ctx = #{secure_fold_enabled := true}, Fun, Acc) ->
    fold(Ctx#{fold_enabled => true}, Fun, Acc);
fold_keys(_Ctx, _Fun, _Acc) ->
    {error, not_supported}.

%%--------------------------------------------------------------------
%% @doc
%% Performs fold on each node. Function is intended to work for models with
%% local_fold set on true (nodes store separate lists of documents managed by them).
%% @end
%%--------------------------------------------------------------------
-spec local_fold_all_nodes(ctx(), fold_fun(doc()), fold_acc()) -> {ok, fold_acc()} | {error, term()}.
local_fold_all_nodes(Ctx = #{local_fold := true}, Fun, InitialAcc) ->
    Nodes = consistent_hashing:get_all_nodes(),
    lists:foldl(fun
        (Node, {ok, Acc}) -> datastore_model:fold(Ctx#{local_fold_node => Node}, Fun, Acc);
        (_Node, Error) -> Error
    end, {ok, InitialAcc}, Nodes);
local_fold_all_nodes(_Ctx, _Fun, _Acc) ->
    {error, not_supported}.

%%--------------------------------------------------------------------
%% @doc
%% Creates named links between a model document and targets.
%% @end
%%--------------------------------------------------------------------
-spec add_links(ctx(), key(), tree_id(),
    one_or_many({link_name(), link_target()})) ->
    one_or_many({ok, link()} | {error, term()}).
add_links(Ctx, Key, TreeId, Links) when is_list(Links) ->
    datastore_apply(Ctx, Key, fun datastore:add_links/4, [TreeId, Links]);
add_links(Ctx, Key, TreeId, Link) ->
    hd_if_list(add_links(Ctx, Key, TreeId, [Link])).

%%--------------------------------------------------------------------
%% @doc
%% Creates named links between a model document and targets. Checks if links do not exist in selected trees.
%% @end
%%--------------------------------------------------------------------
-spec check_and_add_links(ctx(), key(), tree_id(), tree_ids(),
    one_or_many({link_name(), link_target()})) ->
    one_or_many({ok, link()} | {error, term()}).
check_and_add_links(Ctx, Key, TreeId, CheckTrees, Links) when is_list(Links) ->
    datastore_apply(Ctx, Key, fun datastore:check_and_add_links/5, [TreeId, CheckTrees, Links]);
check_and_add_links(Ctx, Key, TreeId, CheckTrees, Link) ->
    hd_if_list(check_and_add_links(Ctx, Key, TreeId, CheckTrees, [Link])).

%%--------------------------------------------------------------------
%% @doc
%% Returns model document links by names.
%% @end
%%--------------------------------------------------------------------
-spec get_links(ctx(), key(), tree_ids(), one_or_many(link_name())) ->
    one_or_many({ok, [link()]} | {error, term()}).
get_links(Ctx, Key, TreeIds, LinkNames) when is_list(LinkNames) ->
    datastore_apply(Ctx, Key, fun datastore:get_links/4, [TreeIds, LinkNames]);
get_links(Ctx, Key, TreeIds, LinkName) ->
    hd_if_list(get_links(Ctx, Key, TreeIds, [LinkName])).

%%--------------------------------------------------------------------
%% @doc
%% Removes model document links by names and optional revisions.
%% @end
%%--------------------------------------------------------------------
-spec delete_links(ctx(), key(), tree_id(),
    one_or_many(link_name() | {link_name(), link_rev()})) ->
    one_or_many(ok | {error, term()}).
delete_links(Ctx, Key, TreeId, Links) when is_list(Links) ->
    datastore_apply(Ctx, Key, fun datastore:delete_links/4, [TreeId, Links]);
delete_links(Ctx, Key, TreeId, Link) ->
    hd_if_list(delete_links(Ctx, Key, TreeId, [Link])).

%%--------------------------------------------------------------------
%% @doc
%% Marks model document links in provided revisions as deleted.
%% @end
%%--------------------------------------------------------------------
-spec mark_links_deleted(ctx(), key(), tree_id(),
    one_or_many(link_name() | {link_name(), link_rev()})) ->
    one_or_many(ok | {error, term()}).
mark_links_deleted(Ctx, Key, TreeId, Links) when is_list(Links) ->
    datastore_apply(Ctx, Key, fun datastore:mark_links_deleted/4, [
        TreeId, Links
    ]);
mark_links_deleted(Ctx, Key, TreeId, Link) ->
    hd_if_list(mark_links_deleted(Ctx, Key, TreeId, [Link])).

%%--------------------------------------------------------------------
%% @doc
%% Calls Fun(Link, Acc) for each model document link.
%% @end
%%--------------------------------------------------------------------
-spec fold_links(ctx(), key(), tree_ids(), fold_fun(link()), fold_acc(),
    fold_opts()) -> {ok, fold_acc()} |
    {{ok, fold_acc()}, datastore_links_iter:token()} | {error, term()}.
fold_links(Ctx, Key, TreeIds, Fun, Acc, Opts) ->
    datastore_apply(Ctx, Key, fun datastore:fold_links/6, [
        TreeIds, Fun, Acc, Opts
    ]).

%%--------------------------------------------------------------------
%% @doc
%% Returns list of IDs of link trees that constitute model document links
%% forest.
%% @end
%%--------------------------------------------------------------------
-spec get_links_trees(ctx(), key()) -> {ok, [tree_id()]} | {error, term()}.
get_links_trees(Ctx, Key) ->
    datastore_apply(Ctx, Key, fun datastore:get_links_trees/2, []).

%%--------------------------------------------------------------------
%% @doc
%% Executes call on all tp subtrees.
%% @end
%%--------------------------------------------------------------------
-spec datastore_apply_all_subtrees(ctx(), fun(), key(), list()) -> term().
datastore_apply_all_subtrees(Ctx, Fun, UniqueKey, Args) ->
    lists:foldl(fun
        (Ctx2, ok) ->
            erlang:apply(Fun, [Ctx2, UniqueKey | Args]);
        (Ctx2, {ok, _}) ->
            erlang:apply(Fun, [Ctx2, UniqueKey | Args]);
        (_, Error) ->
            Error
    end, ok, datastore_multiplier:get_names(Ctx)).

-spec fold_memory_keys(memory_fold_fun(), term()) -> term().
fold_memory_keys(Fun, Acc0) ->
    Models = datastore_config:get_models(),
    FoldlAns = lists:foldl(fun
        (Model, {ok, Acc}) ->
            case fold_memory_keys(Model, Fun, Acc) of
                {error, not_supported} -> {ok, Acc}; % Ignore - it is not memory_only model
                Acc2 -> Acc2
            end;
        (_, {stop, Acc}) ->
            {stop, Acc}
    end, {ok, Acc0}, Models),
    case FoldlAns of
        {ok, Acc3} ->
            {_, FinalAcc} = Fun(end_of_memory, Acc3),
            FinalAcc;
        {stop, Acc3} ->
            Acc3
    end.

-spec get_fold_ctx_and_key(ctx()) -> {ctx(), key()}.
get_fold_ctx_and_key(#{model := Model} = Ctx) ->
    case Ctx of
        #{local_fold := true} ->
            Node = maps:get(local_fold_node, Ctx, node()),
            NodeModelKey = <<(atom_to_binary(Model, utf8))/binary, "###", (atom_to_binary(Node, utf8))/binary>>,
            {Ctx#{routing => local}, NodeModelKey};
        _ ->
            {Ctx, atom_to_binary(Model, utf8)}
    end.

%%--------------------------------------------------------------------
%% @doc
%% Sets expiry field in context.
%% Couchbase treats numbers smaller or equal to 2592000 as document's time to live
%% and greater values as timestamp of deletion
%% Translate expiry time to couchbase format
%% @end
%%--------------------------------------------------------------------
-spec set_expiry(ctx(), non_neg_integer()) -> ctx().
set_expiry(Ctx, Expiry) ->
    couchbase_driver:set_expiry(Ctx, Expiry).

%%%===================================================================
%%% Internal functions
%%%===================================================================

%%--------------------------------------------------------------------
%% @private
%% @doc
%% Fills context with default parameters, generates unique key and forwards
%% function call to the {@link datastore} module.
%% Executes call with all multiplies contexts.
%% @end
%%--------------------------------------------------------------------
-spec datastore_apply_all(ctx(), key(), fun(), atom(), list()) -> term().
datastore_apply_all(#{model := Model} = Ctx0, Key, Fun, _FunName, Args) ->
    Ctx = datastore_model_default:set_defaults(Ctx0),
    UniqueKey = get_unique_key(Model, Key),
    Routing = maps:get(routing, Ctx, global),

    case Routing of
        global ->
            lists:foldl(fun
                (Node, ok) ->
                    rpc:call(Node, ?MODULE, datastore_apply_all_subtrees,
                        [Ctx, Fun, UniqueKey, Args]);
                (Node, {ok, _}) ->
                    rpc:call(Node, ?MODULE, datastore_apply_all_subtrees,
                        [Ctx, Fun, UniqueKey, Args]);
                (Node, {error, nodedown}) ->
                    rpc:call(Node, ?MODULE, datastore_apply_all_subtrees,
                        [Ctx, Fun, UniqueKey, Args]);
                (_, Error) ->
                    Error
            end, ok, consistent_hashing:get_all_nodes());
        _ ->
            datastore_apply_all_subtrees(Ctx, Fun, UniqueKey, Args)
    end.

%%--------------------------------------------------------------------
%% @private
%% @doc
%% Adds link that is used for model folding.
%% @end
%%--------------------------------------------------------------------
-spec add_fold_link(ctx(), key(), {ok, doc()} | {error, term()}) ->
    {ok, doc()} | {error, term()}.
add_fold_link(Ctx = #{fold_enabled := true}, Key, {ok, Doc}) ->
    Ctx2 = Ctx#{sync_enabled => false},
    {Ctx3, ModelKey} = get_fold_ctx_and_key(Ctx2),
    case add_links(Ctx3, ModelKey, ?MODEL_ALL_TREE_ID, [{Key, <<>>}]) of
        [{ok, #link{}}] -> {ok, Doc};
        [{error, already_exists}] -> {ok, Doc};
        [{error, Reason}] -> {error, Reason}
    end;
add_fold_link(_Ctx, _Key, Result) ->
    Result.

%%--------------------------------------------------------------------
%% @private
%% @doc
%% Deletes link that is used for model folding.
%% @end
%%--------------------------------------------------------------------
-spec delete_fold_link(ctx(), key(), ok | {error, term()}) ->
    ok | {error, term()}.
delete_fold_link(Ctx = #{fold_enabled := true}, Key, ok) ->
    Ctx2 = Ctx#{sync_enabled => false},
    {Ctx3, ModelKey} = get_fold_ctx_and_key(Ctx2),
    case delete_links(Ctx3, ModelKey, ?MODEL_ALL_TREE_ID, [Key]) of
        [ok] -> ok;
        [{error, Reason}] -> {error, Reason}
    end;
delete_fold_link(_Ctx, _Key, Result) ->
    Result.

%%--------------------------------------------------------------------
%% @private
%% @doc
%% Deletes all links that are associated with given key.
%% @end
%%--------------------------------------------------------------------
-spec delete_all_links(ctx(), key(), ok | {error, term()}) ->
    ok | {error, term()}.
delete_all_links(Ctx, Key, ok) ->
    Result = fold_links(Ctx, Key, all, fun
        (#link{tree_id = TreeId, name = Name, rev = Rev}, Acc) ->
            Links = maps:get(TreeId, Acc, []),
            {ok, maps:put(TreeId, [{Name, Rev} | Links], Acc)}
    end, #{}, #{}),
    case Result of
        {ok, Trees} ->
            maps:fold(fun
                (TreeId, Links, ok) ->
                    Deleted = case {maps:find(local_links_tree_id, Ctx),
                        maps:find(sync_enabled, Ctx)} of
                        {{ok, LocalTreeId}, _} when LocalTreeId == TreeId ->
                            delete_links(Ctx, Key, TreeId, Links);
                        {_, {ok, true}} ->
                            mark_links_deleted(Ctx, Key, TreeId, Links);
                        _ ->
                            delete_links(Ctx, Key, TreeId, Links)
                    end,
                    Deleted2 = lists:filter(fun
                        ({error, _}) -> true;
                        (ok) -> false
                    end, Deleted),
                    case Deleted2 of
                        [] -> ok;
                        _ -> {error, Deleted2}
                    end;
                (_, _, {error, Reason}) ->
                    {error, Reason}
            end, ok, Trees);
        {error, Reason} ->
            {error, Reason}
    end;
delete_all_links(_Ctx, _Key, Result) ->
    Result.

%%--------------------------------------------------------------------
%% @private
%%--------------------------------------------------------------------
-spec hd_if_list(term()) -> term().
hd_if_list(List) when is_list(List) ->
    hd(List);
hd_if_list(Term) ->
    Term.

%%--------------------------------------------------------------------
%% @private
%% @doc
%% Calls Fun(Doc, Acc) for each key.
%% @end
%%--------------------------------------------------------------------
-spec fold_internal([key()], fold_acc(), ctx(), fold_fun(doc())) ->
    {ok, fold_acc()} | {error, term()}.
fold_internal([], Acc, _Ctx, _Fun) ->
    {ok, Acc};
fold_internal([Key | Tail], Acc, Ctx, Fun) ->
    case get(Ctx, Key) of
        {ok, Doc} ->
            case Fun(Doc, Acc) of
                {ok, Acc2} ->
                    fold_internal(Tail, Acc2, Ctx, Fun);
                {stop, Acc2} ->
                    {ok, Acc2};
                {error, _} = Error ->
                    Error
            end;
        {error, not_found} -> fold_internal(Tail, Acc, Ctx, Fun);
        {error, Reason} -> {error, Reason}
    end.

%% @private
-spec fold_memory_keys(model() | ctx(), memory_fold_fun(), term()) -> {ok | stop, term()} | {error, not_supported}.
fold_memory_keys(#{disc_driver := DD}, _Fun, _Acc0) when DD =/= undefined ->
    {error, not_supported};
fold_memory_keys(#{memory_driver := undefined}, _Fun, _Acc0) ->
    {error, not_supported};
fold_memory_keys(#{
    model := Model,
    memory_driver := Driver,
    memory_driver_ctx := Ctx
}, Fun, Acc0) ->
    FoldlFun = fun(Key, Doc, Acc) ->
        Fun({Model, Key, Doc}, Acc)
    end,

    lists:foldl(fun
        (Ctx2, {ok, Acc}) -> Driver:fold(Ctx2, FoldlFun, Acc);
        (_, {stop, Acc}) -> {stop, Acc}
    end, {ok, Acc0}, datastore_multiplier:get_names(Ctx));
fold_memory_keys(Model, Fun, Acc0) ->
    fold_memory_keys(datastore_model_default:get_ctx(Model), Fun, Acc0).

%% @private
-spec fold_critical_section(ctx(), fun (() -> Result :: term())) -> Result :: term().
fold_critical_section(#{model := Model}, Fun) ->
    critical_section:run([model_fold, Model], Fun).<|MERGE_RESOLUTION|>--- conflicted
+++ resolved
@@ -230,12 +230,7 @@
         _ ->
             set_expiry(Ctx, 1)
     end,
-<<<<<<< HEAD
-    CtxWithExpiry = couchbase_driver:set_expiry(Ctx, Expiry),
     Result = datastore_apply(CtxWithExpiry, Key, fun datastore:delete/3, [Pred]),
-=======
-    Result = datastore_apply(CtxWithExpiry, Key, fun datastore:delete/3, delete, [Pred]),
->>>>>>> fc6a6370
     delete_all_links(Ctx, Key, Result),
     delete_fold_link(Ctx, Key, Result).
 
