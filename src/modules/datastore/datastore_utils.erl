%%%-------------------------------------------------------------------
%%% @author Krzysztof Trzepla
%%% @copyright (C) 2017 ACK CYFRONET AGH
%%% This software is released under the MIT license
%%% cited in 'LICENSE.txt'.
%%% @end
%%%-------------------------------------------------------------------
%%% @doc
%%% This module provides datastore utility functions.
%%% @end
%%%-------------------------------------------------------------------
-module(datastore_utils).
-author("Krzysztof Trzepla").

%% API
-export([gen_key/0, gen_key/2, gen_rev/1, parse_rev/1, is_greater_rev/2]).
<<<<<<< HEAD
-export([gen_hex/1]).
-export([set_expiry/2]).
=======
>>>>>>> be74acd0

-type key() :: datastore:key().
-type rev() :: datastore_doc:rev().
-type ctx() :: datastore:ctx().

-define(KEY_LENGTH,
    application:get_env(cluster_worker, datastore_doc_key_length, 16)).
-define(REV_LENGTH,
    application:get_env(cluster_worker, datastore_doc_rev_length, 16)).

%%%===================================================================
%%% API
%%%===================================================================

%%--------------------------------------------------------------------
%% @doc
%% Generates random datastore key.
%% @end
%%--------------------------------------------------------------------
-spec gen_key() -> key().
gen_key() ->
    str_utils:rand_hex(?KEY_LENGTH).

%%--------------------------------------------------------------------
%% @doc
%% Generates datastore key based on provided seed and other datastore key.
%% @end
%%--------------------------------------------------------------------
-spec gen_key(binary(), key()) -> key().
gen_key(Seed, Key) when is_binary(Seed) ->
    Ctx = crypto:hash_init(md5),
    Ctx2 = crypto:hash_update(Ctx, Seed),
    Ctx3 = crypto:hash_update(Ctx2, Key),
    hex_utils:hex(crypto:hash_final(Ctx3)).

%%--------------------------------------------------------------------
%% @doc
%% Generates revision with provided generation and random hash.
%% @end
%%--------------------------------------------------------------------
-spec gen_rev(pos_integer()) -> rev().
gen_rev(Generation) ->
    Hash = str_utils:rand_hex(?REV_LENGTH),
    <<(integer_to_binary(Generation))/binary, "-", Hash/binary>>.

%%--------------------------------------------------------------------
%% @doc
%% Returns generation and hash of provided revision.
%% @end
%%--------------------------------------------------------------------
-spec parse_rev(rev()) -> {pos_integer(), binary()}.
parse_rev(Rev) ->
    [Generation, Hash] = binary:split(Rev, <<"-">>),
    {binary_to_integer(Generation), Hash}.

%%--------------------------------------------------------------------
%% @doc
%% Returns 'true' if Rev1 is greater than Rev2, otherwise 'false'.
%% @end
%%--------------------------------------------------------------------
-spec is_greater_rev(rev(), rev()) -> boolean().
is_greater_rev(Rev1, Rev2) ->
    {Gen1, Hash1} = datastore_utils:parse_rev(Rev1),
    {Gen2, Hash2} = datastore_utils:parse_rev(Rev2),
    case {Gen1 > Gen2, Gen1 < Gen2, Hash1 > Hash2, Hash1 < Hash2} of
        {true, false, _, _} -> true;
        {false, true, _, _} -> false;
        {false, false, true, false} -> true;
        {false, false, false, true} -> false;
        % TODO VFS-4145 - change to false when remote driver flushes documents
        {false, false, false, false} -> true
<<<<<<< HEAD
    end.

%%--------------------------------------------------------------------
%% @doc
%% Generates random binary hex string of given size.
%% @end
%%--------------------------------------------------------------------
-spec gen_hex(non_neg_integer()) -> hex().
gen_hex(Size) ->
    hex_utils:hex(crypto:strong_rand_bytes(Size)).

%%--------------------------------------------------------------------
%% @doc
%% Sets expiry field in context.
%% @end
%%--------------------------------------------------------------------
-spec set_expiry(ctx() | couchbase_driver:ctx(), non_neg_integer()) ->
    ctx() | couchbase_driver:ctx().
set_expiry(Ctx, Expiry) when Expiry =< 2592000 ->
    Ctx#{expiry => Expiry};
set_expiry(Ctx, Expiry) ->
    os:timestamp(),
    Ctx#{expiry => erlang:system_time(second) + Expiry}.
=======
    end.
>>>>>>> be74acd0
<|MERGE_RESOLUTION|>--- conflicted
+++ resolved
@@ -14,11 +14,7 @@
 
 %% API
 -export([gen_key/0, gen_key/2, gen_rev/1, parse_rev/1, is_greater_rev/2]).
-<<<<<<< HEAD
--export([gen_hex/1]).
 -export([set_expiry/2]).
-=======
->>>>>>> be74acd0
 
 -type key() :: datastore:key().
 -type rev() :: datastore_doc:rev().
@@ -90,17 +86,7 @@
         {false, false, false, true} -> false;
         % TODO VFS-4145 - change to false when remote driver flushes documents
         {false, false, false, false} -> true
-<<<<<<< HEAD
     end.
-
-%%--------------------------------------------------------------------
-%% @doc
-%% Generates random binary hex string of given size.
-%% @end
-%%--------------------------------------------------------------------
--spec gen_hex(non_neg_integer()) -> hex().
-gen_hex(Size) ->
-    hex_utils:hex(crypto:strong_rand_bytes(Size)).
 
 %%--------------------------------------------------------------------
 %% @doc
@@ -113,7 +99,4 @@
     Ctx#{expiry => Expiry};
 set_expiry(Ctx, Expiry) ->
     os:timestamp(),
-    Ctx#{expiry => erlang:system_time(second) + Expiry}.
-=======
-    end.
->>>>>>> be74acd0
+    Ctx#{expiry => erlang:system_time(second) + Expiry}.