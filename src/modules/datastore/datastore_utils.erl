%%%-------------------------------------------------------------------
%%% @author Krzysztof Trzepla
%%% @copyright (C) 2017 ACK CYFRONET AGH
%%% This software is released under the MIT license
%%% cited in 'LICENSE.txt'.
%%% @end
%%%-------------------------------------------------------------------
%%% @doc
%%% This module provides datastore utility functions.
%%% @end
%%%-------------------------------------------------------------------
-module(datastore_utils).
-author("Krzysztof Trzepla").

%% API
-export([gen_key/0, gen_key/2, gen_rev/1, parse_rev/1, is_greater_rev/2]).

-type key() :: datastore:key().
-type rev() :: datastore_doc:rev().

-define(KEY_LENGTH,
    application:get_env(cluster_worker, datastore_doc_key_length, 16)).
-define(REV_LENGTH,
    application:get_env(cluster_worker, datastore_doc_rev_length, 16)).

%%%===================================================================
%%% API
%%%===================================================================

%%--------------------------------------------------------------------
%% @doc
%% Generates random datastore key.
%% @end
%%--------------------------------------------------------------------
-spec gen_key() -> key().
gen_key() ->
    str_utils:rand_hex(?KEY_LENGTH).

%%--------------------------------------------------------------------
%% @doc
%% Generates datastore key based on provided seed and other datastore key.
%% @end
%%--------------------------------------------------------------------
-spec gen_key(binary(), key()) -> key().
gen_key(Seed, Key) when is_binary(Seed) ->
    Ctx = crypto:hash_init(md5),
    Ctx2 = crypto:hash_update(Ctx, Seed),
    Ctx3 = crypto:hash_update(Ctx2, Key),
    str_utils:to_hex(crypto:hash_final(Ctx3)).

%%--------------------------------------------------------------------
%% @doc
%% Generates revision with provided generation and random hash.
%% @end
%%--------------------------------------------------------------------
-spec gen_rev(pos_integer()) -> rev().
gen_rev(Generation) ->
    Hash = str_utils:rand_hex(?REV_LENGTH),
    <<(integer_to_binary(Generation))/binary, "-", Hash/binary>>.

%%--------------------------------------------------------------------
%% @doc
%% Returns generation and hash of provided revision.
%% @end
%%--------------------------------------------------------------------
-spec parse_rev(rev()) -> {pos_integer(), binary()}.
parse_rev(Rev) ->
    [Generation, Hash] = binary:split(Rev, <<"-">>),
    {binary_to_integer(Generation), Hash}.

%%--------------------------------------------------------------------
%% @doc
%% Returns 'true' if Rev1 is greater than Rev2, otherwise 'false'.
%% @end
%%--------------------------------------------------------------------
-spec is_greater_rev(rev(), rev()) -> boolean().
is_greater_rev(Rev1, Rev2) ->
    {Gen1, Hash1} = datastore_utils:parse_rev(Rev1),
    {Gen2, Hash2} = datastore_utils:parse_rev(Rev2),
    case {Gen1 > Gen2, Gen1 < Gen2, Hash1 > Hash2, Hash1 < Hash2} of
        {true, false, _, _} -> true;
        {false, true, _, _} -> false;
        {false, false, true, false} -> true;
        {false, false, false, true} -> false;
        % TODO VFS-4145 - change to false when remote driver flushes documents
        {false, false, false, false} -> true
<<<<<<< HEAD
    end.

%%--------------------------------------------------------------------
%% @doc
%% Converts binary digest to a binary hex string.
%% @end
%%--------------------------------------------------------------------
-spec hex(binary()) -> hex().
% TODO - VFS-4904 - very slow
hex(Digest) ->
    Hex = {$0, $1, $2, $3, $4, $5, $6, $7, $8, $9, $a, $b, $c, $d, $e, $f},
    <<
        <<(element(B bsr 4 + 1, Hex)), (element(B band 16#0F + 1, Hex))>> ||
        <<B:8>> <= Digest
    >>.

%%--------------------------------------------------------------------
%% @doc
%% Generates random binary hex string of given size.
%% @end
%%--------------------------------------------------------------------
-spec gen_hex(non_neg_integer()) -> hex().
gen_hex(Size) ->
    hex(crypto:strong_rand_bytes(Size)).
=======
    end.
>>>>>>> 9a7ddd58
<|MERGE_RESOLUTION|>--- conflicted
+++ resolved
@@ -84,31 +84,4 @@
         {false, false, false, true} -> false;
         % TODO VFS-4145 - change to false when remote driver flushes documents
         {false, false, false, false} -> true
-<<<<<<< HEAD
-    end.
-
-%%--------------------------------------------------------------------
-%% @doc
-%% Converts binary digest to a binary hex string.
-%% @end
-%%--------------------------------------------------------------------
--spec hex(binary()) -> hex().
-% TODO - VFS-4904 - very slow
-hex(Digest) ->
-    Hex = {$0, $1, $2, $3, $4, $5, $6, $7, $8, $9, $a, $b, $c, $d, $e, $f},
-    <<
-        <<(element(B bsr 4 + 1, Hex)), (element(B band 16#0F + 1, Hex))>> ||
-        <<B:8>> <= Digest
-    >>.
-
-%%--------------------------------------------------------------------
-%% @doc
-%% Generates random binary hex string of given size.
-%% @end
-%%--------------------------------------------------------------------
--spec gen_hex(non_neg_integer()) -> hex().
-gen_hex(Size) ->
-    hex(crypto:strong_rand_bytes(Size)).
-=======
-    end.
->>>>>>> 9a7ddd58
+    end.