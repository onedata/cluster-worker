--- conflicted
+++ resolved
@@ -147,8 +147,7 @@
         }
     })),
     lists:foreach(fun(Bucket) ->
-        Res = db_run(Bucket, couchbeam, save_doc, [Doc], 5),
-        ?info("ViewRes ~p", [Res])
+            db_run(Bucket, couchbeam, save_doc, [Doc], 5)
         end, get_buckets()),
     ok.
 
@@ -200,18 +199,23 @@
 save_doc(#model_config{aggregate_db_writes = Aggregate} = ModelConfig, ToSave = #document{}) ->
     {ok, {Pid, _}} = get_server(select_bucket(ModelConfig, ToSave)),
     Ref = make_ref(),
-    Pid ! {save_doc, {{self(), Ref}, {ModelConfig, ToSave}}},
+
     case Aggregate of
-        true -> ok;
+        true ->
+            Pid ! {save_doc, {{self(), Ref}, {ModelConfig, ToSave}}},
+            
+            receive
+                {Ref, Response} ->
+                    Response
+            after
+                timer:minutes(5) ->
+                    {error, gateway_loop_timeout}
+            end;
         false ->
-            Pid ! flush_docs
-    end,
-    receive
-        {Ref, Response} ->
-            Response
-    after
-        timer:minutes(5) ->
-            {error, gateway_loop_timeout}
+            [RawDoc] = make_raw_doc(ModelConfig, [ToSave]),
+            {ok, [RawRes]} = db_run(select_bucket(ModelConfig, ToSave), couchbeam, save_docs,
+                [[RawDoc], ?DEFAULT_DB_REQUEST_TIMEOUT_OPT], 3),
+            parse_response(save, RawRes)
     end.
 
 save_docs(DBBucketOrModelConfig, Documents) ->
@@ -222,7 +226,7 @@
     Docs = [make_raw_doc(MC, Doc) || {MC, Doc} <- Documents],
     case db_run(DBBucket, couchbeam, save_docs, [Docs, Opts], 3) of
         {ok, Res} ->
-            parse_response(Res);
+            parse_response(save, Res);
         {error, Reason} ->
             [{error, Reason} || _ <- lists:seq(1, length(Documents))]
     end.
@@ -244,7 +248,7 @@
                     {ok, #document{key = Key, value = Value, rev = Rev, version = Version}};
                 ({{_, _Key}, Other}) ->
                     Other
-            end, lists:zip(KeysWithModelConfig, parse_response(Res)));
+            end, lists:zip(KeysWithModelConfig, parse_response(get, Res)));
         {error, Reason} ->
             [{error, Reason} || _ <- lists:seq(1, length(KeysWithModelConfig))]
     end.
@@ -310,7 +314,7 @@
 -spec create(model_behaviour:model_config(), datastore:document()) ->
     {ok, datastore:ext_key()} | datastore:create_error().
 create(#model_config{} = ModelConfig, ToSave = #document{}) ->
-    save_doc(ModelConfig, ToSave).
+    save_doc(ModelConfig, ToSave#document{rev = undefined}).
 
 %%--------------------------------------------------------------------
 %% @doc
@@ -1755,12 +1759,11 @@
 verify_ans(_Ans) ->
     true.
 
-<<<<<<< HEAD
-parse_response([]) ->
+parse_response(_, []) ->
         [];
-parse_response([E | T]) ->
-    [parse_response(E) | parse_response(T)];
-parse_response({_} = JSONTerm) ->
+parse_response(OpType, [E | T]) ->
+    [parse_response(OpType, E) | parse_response(OpType, T)];
+parse_response(OpType, {_} = JSONTerm) ->
     JSONBin = json_utils:encode(JSONTerm),
     JSONMap = json_utils:decode_map(JSONBin),
     case maps:get(<<"error">>, JSONMap, undefined) of
@@ -1771,11 +1774,11 @@
                         JSONMap;
                     Doc -> Doc
                 end,
-            case maps:get(<<?RECORD_TYPE_MARKER>>, MaybeDoc, undefined) of
-                undefined ->
-                    {_, Key} = from_driver_key(maps:get(<<"id">>, JSONMap)),
+            case OpType of
+                save ->
+                    {_, Key} = from_driver_key(maps:get(<<"id">>, JSONMap, maps:get(<<"_id">>, JSONMap, undefined))),
                     {ok, Key};
-                _ ->
+                get ->
                     {ok, jiffy:decode(jiffy:encode(MaybeDoc))}
             end;
         <<"conflict">> ->
@@ -1783,7 +1786,8 @@
         Error ->
             {error, binary_to_atom(Error, utf8)}
     end.
-=======
+
+
 %%--------------------------------------------------------------------
 %% @doc
 %% Checks if revision list provided to force_save can be written.
@@ -1793,5 +1797,4 @@
 check_revisions_list(OldID, [OldID | _] = NewIDs, OldNum, NewNum) when NewNum =:= OldNum + 1 ->
     NewIDs;
 check_revisions_list(_, _, _, _) ->
-    [].
->>>>>>> a5558548
+    [].