--- conflicted
+++ resolved
@@ -60,7 +60,6 @@
 -export([to_binary/1]).
 -export([add_view/3, query_view/3, delete_view/2]).
 -export([default_bucket/0, sync_enabled_bucket/0]).
-
 
 %%%===================================================================
 %%% buckets
@@ -759,12 +758,7 @@
     to_binary(Term);
 to_json_term(Term) when is_tuple(Term) ->
     ModelName = element(1, Term),
-<<<<<<< HEAD
-    Models = datastore_config:models(),
-    IsModel = is_atom(ModelName) andalso lists:member(ModelName, Models),
-=======
     IsModel = is_atom(ModelName) andalso lists:member(ModelName, datastore_config:models()),
->>>>>>> 99a9775b
     case IsModel of
         true ->
             #model_config{fields = Fields} = ModelName:model_init(),
