--- conflicted
+++ resolved
@@ -738,15 +738,9 @@
                 UpdatedState#{status => closed};
             Other ->
                 ?warning("[CouchBase Gateway ~p] ~p", [ID, Other]),
-<<<<<<< HEAD
                 UpdatedState
-        after timer:seconds(1) ->
+        after timer:seconds(2) ->
             UpdatedState
-=======
-                State
-        after timer:seconds(2) ->
-            State
->>>>>>> 80d7dab5
         end,
     case NewState of
         #{status := running} ->
