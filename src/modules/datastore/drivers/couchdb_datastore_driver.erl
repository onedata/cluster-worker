--- conflicted
+++ resolved
@@ -53,7 +53,7 @@
 -export([synchronization_doc_key/2, synchronization_link_key/2]).
 
 -export([start_gateway/5, get/3, force_save/2, force_save/3, db_run/4, db_run/5, normalize_seq/1]).
--export([bulk_force_save/2, bulk_force_save/3, save_docs/2, save_docs/3]).
+-export([save_docs/2, save_docs/3, get_docs/2]).
 
 -export([changes_start_link/3, changes_start_link/4, get_with_revs/2]).
 -export([init/1, handle_call/3, handle_info/2, handle_change/2, handle_cast/2, terminate/2]).
@@ -143,7 +143,7 @@
         <<"views">> => #{
             <<"versions">> =>
                 #{<<"map">> =>
-                    <<"function(doc) { emit([doc['", ?RECORD_TYPE_MARKER, "'], doc['", ?RECORD_VERSION_MARKER ,"']], doc); }">>}
+                    <<"function(doc) { emit([doc['", ?RECORD_TYPE_MARKER, "'], doc['", ?RECORD_VERSION_MARKER ,"']], 1); }">>}
         }
     })),
     lists:foreach(fun(Bucket) ->
@@ -210,44 +210,54 @@
         {Ref, Response} ->
             Response
     after
-        timer:seconds(10) ->
-            {error, loop_timeout}
-    end.
-
-<<<<<<< HEAD
-    {Props} = datastore_json:encode_record(ToSave),
-    Doc = {[{<<"_rev">>, Rev}, {<<"_id">>, to_driver_key(Bucket, Key)} | Props]},
-    case db_run(select_bucket(ModelConfig, ToSave), couchbeam, save_doc, [Doc, ?DEFAULT_DB_REQUEST_TIMEOUT_OPT], 3) of
-        {ok, {SaveReport}} ->
-            case verify_ans(SaveReport) of
-                true ->
-                    {ok, Key};
-                _ ->
-                    {error, db_internal_error}
-            end;
-        {error, conflict} ->
-            {error, already_exists};
-=======
-save_docs(DBBucket, Documents) ->
-    save_docs(DBBucket, Documents, []).
+        timer:minutes(5) ->
+            {error, gateway_loop_timeout}
+    end.
+
+save_docs(DBBucketOrModelConfig, Documents) ->
+    save_docs(DBBucketOrModelConfig, Documents, []).
+save_docs(#model_config{} = ModelConfig, Documents, Opts) ->
+    save_docs(select_bucket(ModelConfig), Documents, Opts);
 save_docs(DBBucket, Documents, Opts) ->
     Docs = [make_raw_doc(MC, Doc) || {MC, Doc} <- Documents],
     case db_run(DBBucket, couchbeam, save_docs, [Docs, Opts], 3) of
         {ok, Res} ->
             parse_response(Res);
->>>>>>> 100a60fe
         {error, Reason} ->
             [{error, Reason} || _ <- lists:seq(1, length(Documents))]
     end.
+
+get_docs(#model_config{} = ModelConfig, KeysWithModelConfig) ->
+    get_docs(select_bucket(ModelConfig), KeysWithModelConfig);
+get_docs(DBBucket, KeysWithModelConfig) ->
+    DriverKeys = [to_driver_key(Bucket, Key) || {#model_config{bucket = Bucket}, Key} <- KeysWithModelConfig],
+    case db_run(DBBucket, couchbeam_view, all, [[
+        {keys, DriverKeys}, include_docs
+    ]], 3) of
+        {ok, Res} ->
+            lists:map(fun
+                ({{_, Key}, {ok, {Proplist}}}) ->
+                    {_, Rev} = lists:keyfind(<<"_rev">>, 1, Proplist),
+                    Proplist1 = [KV || {<<"_", _/binary>>, _} = KV <- Proplist],
+                    Proplist2 = Proplist -- Proplist1,
+                    {_WasUpdated, Version, Value} = datastore_json:decode_record_vcs({Proplist2}),
+                    {ok, #document{key = Key, value = Value, rev = Rev, version = Version}};
+                ({{_, _Key}, Other}) ->
+                    Other
+            end, lists:zip(KeysWithModelConfig, parse_response(Res)));
+        {error, Reason} ->
+            [{error, Reason} || _ <- lists:seq(1, length(KeysWithModelConfig))]
+    end.
+
 
 make_raw_doc(_MC, []) ->
         [];
 make_raw_doc(MC, [Doc | T]) ->
     [make_raw_doc(MC, Doc) | make_raw_doc(MC, T)];
-make_raw_doc(#model_config{bucket = Bucket} = ModelConfig, #document{deleted = Del, key = Key, rev = Rev, value = Value}) ->
+make_raw_doc(#model_config{bucket = Bucket} = ModelConfig, #document{deleted = Del, key = Key, rev = Rev, value = Value} = Doc) ->
     ok = assert_value_size(Value, ModelConfig, Key),
 
-    {Props} = to_json_term(Value),
+    {Props} = datastore_json:encode_record(Doc),
     RawRevInfo = case Rev of
         undefined ->
             [];
@@ -299,29 +309,8 @@
 %%--------------------------------------------------------------------
 -spec create(model_behaviour:model_config(), datastore:document()) ->
     {ok, datastore:ext_key()} | datastore:create_error().
-<<<<<<< HEAD
-create(#model_config{bucket = Bucket} = ModelConfig, ToSave = #document{key = Key, value = Value}) ->
-    ok = assert_value_size(Value, ModelConfig, Key),
-
-    {Props} = datastore_json:encode_record(ToSave),
-    Doc = {[{<<"_id">>, to_driver_key(Bucket, Key)} | Props]},
-    case db_run(select_bucket(ModelConfig, ToSave), couchbeam, save_doc, [Doc, ?DEFAULT_DB_REQUEST_TIMEOUT_OPT], 3) of
-        {ok, {SaveReport}} ->
-            case verify_ans(SaveReport) of
-                true ->
-                    {ok, Key};
-                _ ->
-                    {error, db_internal_error}
-            end;
-        {error, conflict} ->
-            {error, already_exists};
-        {error, Reason} ->
-            {error, Reason}
-    end.
-=======
 create(#model_config{} = ModelConfig, ToSave = #document{}) ->
     save_doc(ModelConfig, ToSave).
->>>>>>> 100a60fe
 
 %%--------------------------------------------------------------------
 %% @doc
@@ -857,11 +846,7 @@
 
     case ActiveGateways of
         [] ->
-<<<<<<< HEAD
-            ?warning("Unable to select CouchBase Gateway: no active gateway among: ~p", [Gateways]),
-=======
-            ?error("Unable to select CouchBase Gateway for bucket ~p: no active gateway among: ~p", [Bucket, Gateways]),
->>>>>>> 100a60fe
+            ?warning("Unable to select CouchBase Gateway for bucket ~p: no active gateway among: ~p", [Bucket, Gateways]),
             {error, no_active_gateway};
         _ ->
             try
@@ -918,7 +903,6 @@
 %%--------------------------------------------------------------------
 -spec force_save(model_behaviour:model_config(), binary(), datastore:document()) ->
     {ok, datastore:ext_key()} | datastore:generic_error().
-<<<<<<< HEAD
 force_save(#model_config{name = ModelName} = ModelConfig, BucketOverride,
     #document{key = Key, rev = {RNum, [Id | _]}, value = V} = ToSave) ->
     SynchKey = case V of
@@ -961,17 +945,7 @@
                     end
             end
         end).
-=======
-force_save(#model_config{} = ModelConfig, BucketOverride, Doc) ->
-    [Res] = save_docs(BucketOverride, [{ModelConfig, Doc}], [{<<"new_edits">>, false}] ++ ?DEFAULT_DB_REQUEST_TIMEOUT_OPT),
-    Res.
-
->>>>>>> 100a60fe
-
-bulk_force_save(BucketOverride, Docs) ->
-    bulk_force_save(BucketOverride, Docs, []).
-bulk_force_save(BucketOverride, Docs, Opts) ->
-    save_docs(BucketOverride, Docs, Opts ++ [{<<"new_edits">>, false}] ++ ?DEFAULT_DB_REQUEST_TIMEOUT_OPT).
+
 
 %%--------------------------------------------------------------------
 %% @doc
@@ -992,6 +966,17 @@
         {error, timeoutize_apply_timeout}
     end.
 
+
+%%force_save(#model_config{} = ModelConfig, BucketOverride, Doc) ->
+%%    [Res] = save_docs(BucketOverride, [{ModelConfig, Doc}], [{<<"new_edits">>, false}] ++ ?DEFAULT_DB_REQUEST_TIMEOUT_OPT),
+%%    Res.
+%%
+%%
+%%bulk_force_save(BucketOverride, Docs) ->
+%%    bulk_force_save(BucketOverride, Docs, []).
+%%bulk_force_save(BucketOverride, Docs, Opts) ->
+%%    save_docs(BucketOverride, Docs, Opts ++ [{<<"new_edits">>, false}] ++ ?DEFAULT_DB_REQUEST_TIMEOUT_OPT).
+
 %%--------------------------------------------------------------------
 %% @doc
 %% Entry point for Erlang Port (couchbase-sync-gateway) loop spawned with proc_lib.
@@ -1009,7 +994,8 @@
     InitState = #{
         server => self(), port_fd => undefined, status => pre_init, id => {node(), N},
         gw_port => GWPort, gw_admin_port => GWAdminPort, db_hostname => Hostname, db_port => Port,
-        start_time => erlang:system_time(milli_seconds), parent => Parent, last_ping_time => -1, bucket => Bucket
+        start_time => erlang:system_time(milli_seconds), parent => Parent, last_ping_time => -1, bucket => Bucket,
+        doc_batch_map => #{}, doc_batch_ts => erlang:system_time(milli_seconds)
     },
     Gateways = datastore_worker:state_get(db_gateways),
     case Gateways of
@@ -1038,16 +1024,7 @@
     ]}]),
     erlang:link(PortFD),
 
-<<<<<<< HEAD
     State = InitState#{port_fd => PortFD, status => init},
-=======
-    State = #{
-        server => self(), port_fd => PortFD, status => init, id => {node(), N},
-        gw_port => GWPort, gw_admin_port => GWAdminPort, db_hostname => Hostname, db_port => Port,
-        start_time => erlang:system_time(milli_seconds), parent => Parent, last_ping_time => -1, bucket => Bucket,
-        doc_batch_map => #{}, doc_batch_ts => erlang:system_time(milli_seconds)
-    },
->>>>>>> 100a60fe
     proc_lib:init_ack(Parent, State),
 
     BusyWaitInterval = 20,
@@ -1108,12 +1085,8 @@
             datastore_worker:state_put(db_gateways, NewGateways)
     end,
 
-<<<<<<< HEAD
-    UpdatedState = case erlang:system_time(milli_seconds) - LPT > timer:seconds(1) of
-=======
 
     UpdatedState0 = case erlang:system_time(milli_seconds) - LPT > timer:seconds(1) of
->>>>>>> 100a60fe
         true ->
             try
                 true = port_command(PortFD, <<"ping">>, [nosuspend]),
@@ -1140,17 +1113,47 @@
         BatchDocs = maps:get(doc_batch_map, LState),
         {Keys, Docs} = lists:unzip(maps:to_list(BatchDocs)),
         spawn(fun() ->
-            Responses = save_docs(Bucket, Docs),
+            Responses =
+                try
+                    UpdatedDocs = try
+                        ToFetch = lists:foldl(fun
+                            ({K, {ModelConfig, #document{key = DocKey, rev = undefined}}}, Acc) ->
+                                [{K, {ModelConfig, DocKey}} ||Acc];
+                            (_, Acc) ->
+                                Acc
+                        end, [], maps:to_list(BatchDocs)),
+                        {Refs, ToFetchRaw} = lists:unzip(ToFetch),
+                        Revs = maps:from_list(lists:map(fun
+                            ({K, {ok, #document{rev = Rev}}}) ->
+                                {K, Rev};
+                            ({K, {error, _}}) ->
+                                {K, undefined}
+                        end, lists:zip(Refs, get_docs(Bucket, ToFetchRaw)))),
+                        NewDocMap = maps:map(fun
+                            (K, {MC, Doc = #document{rev = undefined}}) ->
+                                {MC, Doc#document{rev = maps:get(K, Revs, undefined)}};
+                            (_, V) ->
+                                V
+                        end, BatchDocs),
+                        maps:values(NewDocMap)
+                    catch
+                        _:_ ->
+                            Docs
+                    end,
+
+                    save_docs(Bucket, UpdatedDocs)
+                catch
+                    _:Reason2 ->
+                        [{error, Reason2} || _ <- lists:seq(1, length(Docs))]
+                end,
 
             utils:pmap(fun({{Pid, Ref}, Res}) ->
-                ?info("NOTIFY ~p", [{Pid, Ref, Res}]),
+                ct:print("NOTIFY ~p", [{Pid, Ref, Res}]),
                 Pid ! {Ref, Res}
             end, lists:zip(Keys, Responses))
         end),
         LState#{doc_batch_ts => erlang:system_time(milli_seconds), doc_batch_map => #{}}
     end,
-
-    ?info("WUT ~p", [{CT - DocBatchTS, maps:get(doc_batch_map, UpdatedState0)}]),
 
     UpdatedState = case CT - DocBatchTS > timer:seconds(1) of
         true ->
@@ -1188,14 +1191,13 @@
                 stop_gateway(UpdatedState),
                 UpdatedState#{status => closed};
             {save_doc, {{_From, _Ref} = K, ModelWithDoc}} ->
-                DocBatchMap = maps:get(doc_batch_map, UpdatedState),
-                UpdatedState1 = case maps:size(DocBatchMap) > 100 of
+                UpdatedState1 = case maps:size(maps:get(doc_batch_map, UpdatedState)) > 100 of
                     true ->
                          FlushBatchDocs(UpdatedState);
                     false ->
                         UpdatedState
                 end,
-                UpdatedState1#{doc_batch_map => maps:put(K, ModelWithDoc, DocBatchMap)};
+                UpdatedState1#{doc_batch_map => maps:put(K, ModelWithDoc, maps:get(doc_batch_map, UpdatedState1))};
             flush_docs ->
                 FlushBatchDocs(UpdatedState);
             Other ->
@@ -1601,9 +1603,8 @@
                         {Ref, {row, {Proplist}}} ->
                             try
                                 {_, DocId} = lists:keyfind(<<"id">>, 1, Proplist),
-%%                                {_, Value} = lists:keyfind(<<"value">>, 1, Proplist),
+                                {_, Key} = lists:keyfind(<<"key">>, 1, Proplist),
                                 {_, DocKey} = from_driver_key(DocId),
-%%                                {Version, Record} = datastore_json:decode_record(Value),
                                 Host ! {self(), {stream_data, DocKey}}
                             catch
                                 _:Reason ->
@@ -1786,8 +1787,13 @@
     JSONMap = json_utils:decode_map(JSONBin),
     case maps:get(<<"error">>, JSONMap, undefined) of
         undefined ->
-            {_, Key} = from_driver_key(maps:get(<<"id">>, JSONMap)),
-            {ok, Key};
+            case maps:get(<<"doc">>, JSONMap, undefined) of
+                undefined ->
+                    {_, Key} = from_driver_key(maps:get(<<"id">>, JSONMap)),
+                    {ok, Key};
+                RawDoc ->
+                    {ok, {json_utils:decode(json_utils:encode_map(RawDoc))}}
+            end;
         <<"conflict">> ->
             {error, already_exists};
         Error ->
