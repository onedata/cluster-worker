--- conflicted
+++ resolved
@@ -730,11 +730,6 @@
         gw_port => GWPort, gw_admin_port => GWAdminPort, db_hostname => Hostname, db_port => Port,
         start_time => erlang:system_time(milli_seconds), parent => Parent, last_ping_time => -1
     },
-<<<<<<< HEAD
-=======
-    monitor(process, Parent),
-
->>>>>>> 8d940422
     proc_lib:init_ack(Parent, State),
 
     BusyWaitInterval = 20,
