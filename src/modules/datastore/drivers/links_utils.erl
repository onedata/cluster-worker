--- conflicted
+++ resolved
@@ -16,26 +16,17 @@
 -include_lib("ctool/include/logging.hrl").
 
 -type scope() :: atom() | binary().
-<<<<<<< HEAD
--type mother_scope_fun() :: fun(() -> scope()).
--type other_scopes_fun() :: fun(() -> [scope()]).
--export_type([mother_scope_fun/0, other_scopes_fun/0, scope/0]).
+% mapping to mother scope - function or key in process dict
+-type mother_scope() :: fun((datastore:key()) -> scope()) | atom().
+% mapping to other scopes - function or key in process dict
+-type other_scopes() :: fun((datastore:key()) -> [scope()]) | atom().
+-export_type([scope/0, mother_scope/0, other_scopes/0]).
 
 %% API
 -export([create_link_in_map/4, save_links_maps/4, delete_links/3, delete_links_from_maps/4,
     fetch_link/4, foreach_link/5, links_doc_key/2, diff/2]).
 -export([make_scoped_link_name/2, unpack_link_scope/2, select_scope_related_link/3]).
-=======
-% mapping to mother scope - function or key in process dict
--type mother_scope() :: fun((datastore:key()) -> scope()) | atom().
-% mapping to other scopes - function or key in process dict
--type other_scopes() :: fun((datastore:key()) -> [scope()]) | atom().
--export_type([mother_scope/0, other_scopes/0]).
-
-%% API
--export([create_link_in_map/4, save_links_maps/4, delete_links/3, delete_links_from_maps/4,
-    fetch_link/4, foreach_link/5, links_doc_key/2, get_context_to_propagate/1, apply_context/1]).
->>>>>>> 3c46c04a
+-export([get_context_to_propagate/1, apply_context/1]).
 
 %%%===================================================================
 %%% API
@@ -150,29 +141,16 @@
 
     case get_scopes(Scope2, Key) of
         [] ->
-<<<<<<< HEAD
-            LDK = links_doc_key(Key, ScopeFun1),
-            SaveAns = case Driver:get_link_doc_inside_trans(ModelConfig, LDK) of
-                {ok, LinksDoc} ->
-                    save_links_maps(Driver, ModelConfig, Key, LinksDoc, LinksList, 1, norm);
-                {error, {not_found, _}} ->
-                    LinksDoc = #document{key = LDK, value = #links{doc_key = Key, model = ModelName, origin = ScopeFun1()}},
-                    save_links_maps(Driver, ModelConfig, Key, LinksDoc, LinksList, 1, no_old_checking);
-                {error, Reason} ->
-                    {error, Reason}
-            end,
-=======
             LDK = links_doc_key(Key, get_scopes(Scope1, Key)),
             SaveAns = case Driver:get_link_doc(ModelConfig, LDK) of
                           {ok, LinksDoc} ->
                               save_links_maps(Driver, ModelConfig, Key, LinksDoc, LinksList, 1, norm);
                           {error, {not_found, _}} ->
-                              LinksDoc = #document{key = LDK, value = #links{doc_key = Key, model = ModelName}},
+                              LinksDoc = #document{key = LDK, value = #links{doc_key = Key, model = ModelName, origin = get_scopes(Scope1, Key)}},
                               save_links_maps(Driver, ModelConfig, Key, LinksDoc, LinksList, 1, no_old_checking);
                           {error, Reason} ->
                               {error, Reason}
                       end,
->>>>>>> 3c46c04a
             case SaveAns of
                 {ok, []} ->
                     ok;
@@ -432,13 +410,8 @@
     {ok, integer(), [datastore:link_name()]} | datastore:generic_error().
 delete_links_from_maps(_Driver, _ModelConfig, <<"non">>, Links, _FreeSpaces, _MainDocKey, _KeyNum, _Parent, _ParentNum) ->
     {ok, 0, Links};
-<<<<<<< HEAD
 delete_links_from_maps(Driver, ModelConfig = #model_config{name = ModelName}, Key, Links, FreeSpaces, MainDocKey, KeyNum, Parent, ParentNum) ->
-    case Driver:get_link_doc_inside_trans(ModelConfig, Key) of
-=======
-delete_links_from_maps(Driver, ModelConfig, Key, Links, FreeSpaces, MainDocKey, KeyNum, Parent, ParentNum) ->
     case Driver:get_link_doc(ModelConfig, Key) of
->>>>>>> 3c46c04a
         {ok, #document{value = #links{children = Children, link_map = LinkMap} = LinksRecord} = LinkDoc} ->
             {NewLinkMap, NewLinks, Deleted} = remove_from_links_map(ModelName, Links, LinkMap),
             NewSize = maps:size(NewLinkMap),
@@ -567,7 +540,6 @@
             Base
     end.
 
-<<<<<<< HEAD
 
 %%--------------------------------------------------------------------
 %% @doc
@@ -622,7 +594,7 @@
             L
     end.
 
-=======
+
 %%--------------------------------------------------------------------
 %% @doc
 %% Gets link context to be applied in another process.
@@ -658,7 +630,6 @@
         _ -> ok
     end,
     ok.
->>>>>>> 3c46c04a
 
 %%%===================================================================
 %%% Internal functions
@@ -817,15 +788,9 @@
             _ ->
                 Acc
         end
-<<<<<<< HEAD
-    end, ok, SplitedLinks);
+              end, ok, SplitedLinks);
 del_old_links(Driver, #model_config{bucket = _Bucket, name = ModelName} = ModelConfig, Links, Key, KeyNum) ->
-    case Driver:get_link_doc_inside_trans(ModelConfig, Key) of
-=======
-              end, ok, SplitedLinks);
-del_old_links(Driver, #model_config{bucket = _Bucket} = ModelConfig, Links, Key, KeyNum) ->
     case Driver:get_link_doc(ModelConfig, Key) of
->>>>>>> 3c46c04a
         {ok, #document{value = #links{link_map = LinkMap} = LinksRecord} = LinkDoc} ->
             {NewLinkMap, NewLinks, Deleted} = remove_from_links_map(ModelName, Links, LinkMap),
             SaveAns = case Deleted of
