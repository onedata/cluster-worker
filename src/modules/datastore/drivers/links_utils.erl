%%%-------------------------------------------------------------------
%%% @author Michal Wrzeszcz
%%% @copyright (C) 2016 ACK CYFRONET AGH
%%% This software is released under the MIT license
%%% cited in 'LICENSE.txt'.
%%% @end
%%%-------------------------------------------------------------------
%%% @doc Utility functions for links' management at driver level.
%%% @end
%%%-------------------------------------------------------------------
-module(links_utils).
-author("Michal Wrzeszcz").

-include("modules/datastore/datastore_models_def.hrl").
-include("modules/datastore/datastore_common_internal.hrl").
-include_lib("ctool/include/logging.hrl").

-type scope() :: atom() | binary().
% mapping to mother scope - function or key in process dict
-type mother_scope() :: fun((datastore:key()) -> scope()) | atom().
% mapping to other scopes - function or key in process dict
-type other_scopes() :: fun((datastore:key()) -> [scope()]) | atom().
-export_type([scope/0, mother_scope/0, other_scopes/0]).

%% API
-export([create_link_in_map/4, save_links_maps/4, delete_links/3, delete_links_from_maps/4,
    fetch_link/4, foreach_link/5, links_doc_key/2, diff/2]).
<<<<<<< HEAD
-export([make_scoped_link_name/2, unpack_link_scope/2, select_scope_related_link/3]).
-export([get_context_to_propagate/1, apply_context/1, get_scopes/2]).
=======
-export([make_scoped_link_name/2, unpack_link_scope/2, select_scope_related_link/3, get_scope/1]).
>>>>>>> edf89396

%%%===================================================================
%%% API
%%%===================================================================


%%--------------------------------------------------------------------
%% @doc
%% Returns link scope for given model.
%% @end
%%--------------------------------------------------------------------
-spec get_scope(ModelName :: model_behaviour:model_type() | model_behaviour:model_config()) ->
    scope().
get_scope(ModelName) when is_atom(ModelName) ->
    ModelConfig = ModelName:model_init(),
    get_scope(ModelConfig);
get_scope(#model_config{name = ModelName} = _ModelConfig) ->
    MInfo = ModelName:module_info(),
    Exports = proplists:get_value(exports, MInfo),
    case lists:member({links_local_scope, 0}, Exports) of
        false ->
            ?DEFAULT_LINK_SCOPE;
        true ->
            ModelName:links_local_scope()
    end.


%%--------------------------------------------------------------------
%% @doc
%% Generates diff between two link records. Returns links that were added or deleted in second records.
%% @end
%%--------------------------------------------------------------------
-spec diff(#links{}, #links{}) -> {#{}, #{}}.
diff(#links{link_map = OldMap}, #links{link_map = CurrentMap}) ->
    OldKeys = maps:keys(OldMap),
    CurrentKeys = maps:keys(CurrentMap),
    DeletedKeys = OldKeys -- CurrentKeys,
    AddedKeys = CurrentKeys -- OldKeys,
    CommonKeys = CurrentKeys -- AddedKeys,

    AddedMap = lists:foldl(
        fun(Key, MapIn) ->
            maps:put(Key, maps:get(Key, CurrentMap), MapIn)
        end, #{}, AddedKeys),

    DeletedMap = lists:foldl(
        fun(Key, MapIn) ->
            maps:put(Key, maps:get(Key, OldMap), MapIn)
        end, #{}, DeletedKeys),

    {AddedCommon, DeletedCommon} = lists:foldl(
        fun(Key, {MapIn1, MapIn2}) ->
            {_OldV, OldTargets} = maps:get(Key, OldMap),
            {NewV, NewTargets} = maps:get(Key, CurrentMap),
            AddedTargets = NewTargets -- OldTargets,
            DeletedTargets = OldTargets -- NewTargets,
            NewMap1 = case AddedTargets of
                [] -> MapIn1;
                _ -> maps:put(Key, {NewV, AddedTargets}, MapIn1)
            end,
            NewMap2 = case DeletedTargets of
                [] -> MapIn2;
                _ -> maps:put(Key, {NewV, DeletedTargets}, MapIn2)
            end,
            {NewMap1, NewMap2}
        end, {#{}, #{}}, CommonKeys),

    {maps:merge(AddedMap, AddedCommon), maps:merge(DeletedMap, DeletedCommon)}.

%%--------------------------------------------------------------------
%% @doc
%% Creates link. Before creation it checks if it exists in several documents.
%% @end
%%--------------------------------------------------------------------
-spec create_link_in_map(Driver :: atom(), model_behaviour:model_config(), datastore:ext_key(),
    datastore:normalized_link_spec()) -> ok | datastore:create_error().
create_link_in_map(Driver, #model_config{mother_link_scope = Scope1, other_link_scopes = Scope2} = ModelConfig,
    Key, {LinkName, _} = Link) ->
    case fetch_link(Driver, ModelConfig, LinkName, Key, get_scopes(Scope2, Key)) of
        {error, link_not_found} ->
            create_link_in_map(Driver, ModelConfig, Link, Key, links_doc_key(Key, get_scopes(Scope1, Key)), 1);
        {ok, _} ->
            {error, already_exists};
        Other ->
            Other
    end.

%%--------------------------------------------------------------------
%% @doc
%% Creates link. Before creation it checks if it exists in several documents.
%% @end
%%--------------------------------------------------------------------
-spec create_link_in_map(Driver :: atom(), model_behaviour:model_config(),
    datastore:normalized_link_spec(), Key :: datastore:ext_key(), LinkKey :: datastore:ext_key(),
    KeyNum :: integer()) -> ok | datastore:create_error().
create_link_in_map(Driver, #model_config{bucket = _Bucket} = ModelConfig, {LinkName, _} = Link, Key, LinkKey, KeyNum) ->
    case Driver:get_link_doc(ModelConfig, LinkKey) of
        {ok, #document{value = #links{link_map = LinkMap, children = Children}} = Doc} ->
            case maps:get(LinkName, LinkMap, undefined) of
                undefined ->
                    LinkNum = get_link_child_num(LinkName, KeyNum),
                    NextKey = maps:get(LinkNum, Children, <<"non">>),
                    case NextKey of
                        % TODO use atom instead of binary (performance reasons)
                        <<"non">> ->
                            add_non_existing_to_map(Driver, ModelConfig, Key, LinkKey, Doc, Link, KeyNum);
                        _ ->
                            case create_link_in_map(Driver, ModelConfig, Link, Key, NextKey, KeyNum + 1) of
                                ok ->
                                    add_non_existing_to_map(Driver, ModelConfig, Key, LinkKey, Doc, Link, KeyNum);
                                Other2 ->
                                    Other2
                            end
                    end;
                _ ->
                    {error, already_exists}
            end;
        Other ->
            add_non_existing_to_map(Driver, ModelConfig, Key, LinkKey, Other, Link, KeyNum)
    end.

%%--------------------------------------------------------------------
%% @doc
%% Saves link maps into several documents. Gets first link document from DB or creates new
%% (if does not exists) to call recursive save_links_maps/5.
%% @end
%%--------------------------------------------------------------------
-spec save_links_maps(Driver :: atom(), model_behaviour:model_config(), datastore:ext_key(),
    [datastore:normalized_link_spec()]) -> ok | datastore:generic_error().
save_links_maps(Driver,
    #model_config{bucket = _Bucket, name = ModelName, mother_link_scope = Scope1, other_link_scopes = Scope2} = ModelConfig,
    Key, LinksList) ->

    case get_scopes(Scope2, Key) of
        [] ->
            LDK = links_doc_key(Key, get_scopes(Scope1, Key)),
            SaveAns = case Driver:get_link_doc(ModelConfig, LDK) of
                          {ok, LinksDoc} ->
                              save_links_maps(Driver, ModelConfig, Key, LinksDoc, LinksList, 1, norm);
                          {error, {not_found, _}} ->
                              LinksDoc = #document{key = LDK, value = #links{doc_key = Key, model = ModelName, origin = get_scopes(Scope1, Key)}},
                              save_links_maps(Driver, ModelConfig, Key, LinksDoc, LinksList, 1, no_old_checking);
                          {error, Reason} ->
                              {error, Reason}
                      end,
            case SaveAns of
                {ok, []} ->
                    ok;
                _ ->
                    SaveAns
            end;
        OtherScopes ->
            S1 = get_scopes(Scope1, Key),
            SaveAns = update_link_maps(Driver, ModelConfig, Key, LinksList, [S1 | OtherScopes]),
            case SaveAns of
                {ok, []} ->
                    ok;
                {ok, LinksToAdd} ->
                    LDK = links_doc_key(Key, S1),
                    SaveAns2 =
                        case Driver:get_link_doc(ModelConfig, LDK) of
                            {ok, LinksDoc} ->
                                save_links_maps(Driver, ModelConfig, Key, LinksDoc, LinksToAdd, 1, no_old_checking);
                            {error, {not_found, _}} ->
                                LinksDoc = #document{key = LDK, value = #links{doc_key = Key, model = ModelName, origin = get_scopes(Scope1, Key)}},
                                save_links_maps(Driver, ModelConfig, Key, LinksDoc, LinksToAdd, 1, no_old_checking);
                            {error, Reason} ->
                                {error, Reason}
                        end,
                    case SaveAns2 of
                        {ok, []} ->
                            ok;
                        _ ->
                            SaveAns2
                    end;
                _ ->
                    SaveAns
            end
    end.

%%--------------------------------------------------------------------
%% @doc
%% Update links in maps from several documents (no new elements are added).
%% @end
%%--------------------------------------------------------------------
-spec update_link_maps(Driver :: atom(), model_behaviour:model_config(), datastore:ext_key(),
    [datastore:normalized_link_spec()], Scopes :: scope() | [scope()]) ->
    {ok, [datastore:normalized_link_spec()]} | datastore:generic_error().
update_link_maps(_Driver, _ModelConfig, _Key, Links, []) ->
    {ok, Links};
update_link_maps(Driver, ModelConfig, Key, Links, [Scope | Scopes]) ->
    case update_link_maps(Driver, ModelConfig, Key, Links, Scope) of
        {ok, []} ->
            {ok, []};
        {ok, LinksLeft} ->
            update_link_maps(Driver, ModelConfig, Key, LinksLeft, Scopes);
        Ans ->
            Ans
    end;
update_link_maps(Driver, ModelConfig, Key, LinksList, Scope) ->
    LDK = links_doc_key(Key, Scope),
    case Driver:get_link_doc(ModelConfig, LDK) of
        {ok, LinksDoc} ->
            save_links_maps(Driver, ModelConfig, Key, LinksDoc, LinksList, 1, update);
        {error, {not_found, _}} ->
            {ok, LinksList};
        {error, Reason} ->
            {error, Reason}
    end.

%%--------------------------------------------------------------------
%% @doc
%% Saves link maps into several documents.
%% @end
%%--------------------------------------------------------------------
-spec save_links_maps(Driver :: atom(), model_behaviour:model_config(), datastore:ext_key(), datastore:document(),
    [datastore:normalized_link_spec()], KeyNum :: integer(), Mode :: norm | update | no_old_checking) ->
    {ok, [datastore:normalized_link_spec()]} | datastore:generic_error().
save_links_maps(Driver, #model_config{bucket = _Bucket, name = ModelName} = ModelConfig, Key,
    #document{key = LDK, value = #links{link_map = LinkMap, children = Children, origin = Origin} = LinksRecord} = LinksDoc,
    LinksList, KeyNum, Mode) ->
    % update and add links to this document
    {FilledMap, NewLinksList, AddedLinks} =
        case Mode of
            update ->
                {Map, LinksToUpdate} = update_links_map(LinksList, LinkMap),
                {Map, LinksToUpdate, []};
            _ ->
                fill_links_map(LinksList, LinkMap)
        end,

    case NewLinksList of
        [] ->
            % save changes and delete links from other documents if added here
            case Driver:save_link_doc(ModelConfig, LinksDoc#document{value = LinksRecord#links{link_map = FilledMap}}) of
                {ok, _} ->
                    case Mode of
                        norm ->
                            case del_old_links(Driver, ModelConfig, AddedLinks, LinksDoc, KeyNum) of
                                ok ->
                                    {ok, []};
                                DelErr ->
                                    DelErr
                            end;
                        _ ->
                            {ok, []}
                    end;
                {error, Reason} ->
                    {error, Reason}
            end;
        _ ->
            % Update other documents if needed

            % Find documents to be updated
            SplitedLinks = split_links_list(NewLinksList, KeyNum),
            {NewChildren, ChildrenDocs, ChildAdded} = maps:fold(fun(Num, _SLs, {Acc1, Acc2, Acc3}) ->
                NK = maps:get(Num, Children, <<"non">>),
                case {NK, Mode} of
                    {<<"non">>, update} ->
                        {Acc1, maps:put(Num, <<"non">>, Acc2), Acc3};
                    {<<"non">>, _} ->
                        NewLDK = links_child_doc_key(LDK, Num),
                        NLD = #document{key = NewLDK, value = #links{doc_key = Key, model = ModelName}},
                        {maps:put(Num, NewLDK, Acc1), maps:put(Num, NLD, Acc2), true};
                    {_, update} ->
                        case Driver:get_link_doc(ModelConfig, NK) of
                            {ok, NLD} ->
                                {Acc1, maps:put(Num, NLD, Acc2), Acc3};
                            {error, {not_found, _}} ->
                                {Acc1, maps:put(Num, <<"non">>, Acc2), Acc3}
                        end;
                    _ ->
                        case Driver:get_link_doc(ModelConfig, NK) of
                            {ok, NLD} ->
                                {Acc1, maps:put(Num, NLD, Acc2), Acc3};
                            {error, {not_found, _}} ->
                                NLD = #document{key = NK, value = #links{doc_key = Key, model = ModelName, origin = Origin}},
                                {maps:put(Num, NK, Acc1), maps:put(Num, NLD, Acc2), Acc3}
                        end
                end
            end, {Children, #{}, false}, SplitedLinks),

            % save modified doc
            NewLinksDoc = LinksDoc#document{value = LinksRecord#links{link_map = FilledMap,
                children = NewChildren}},
            Proceed = case ChildAdded or (length(NewLinksList) /= length(LinksList)) of
                true ->
                    Driver:save_link_doc(ModelConfig, NewLinksDoc);
                false ->
                    {ok, ok}
            end,

            case Proceed of
                {ok, _} ->
                    DelOldAns = case Mode of
                        norm ->
                            del_old_links(Driver, ModelConfig, AddedLinks, LinksDoc, KeyNum);
                        _ ->
                            ok
                    end,
                    case DelOldAns of
                        ok ->
                            % update other docs recursive
                            maps:fold(fun(Num, SLs, FunAns) ->
                                case maps:get(Num, ChildrenDocs) of
                                    <<"non">> ->
                                        case FunAns of
                                            {ok, NotUpdated} ->
                                                {ok, NotUpdated ++ SLs};
                                            {OldError, _} ->
                                                OldError
                                        end;
                                    NDoc ->
                                        case {FunAns,
                                            save_links_maps(Driver, ModelConfig, Key, NDoc, SLs, KeyNum + 1, Mode)} of
                                            {{ok, NotUpdatedAcc}, {ok, NewNotUpdated}} ->
                                                {ok, NotUpdatedAcc ++ NewNotUpdated};
                                            {{ok, _}, NewError} ->
                                                NewError;
                                            {OldError, _} ->
                                                OldError
                                        end
                                end
                            end, {ok, []}, SplitedLinks);
                        Other ->
                            Other
                    end;
                {error, Reason} ->
                    {error, Reason}
            end
    end.

%%--------------------------------------------------------------------
%% @doc
%% Deletes all links from all documents connected with key.
%% @end
%%--------------------------------------------------------------------
-spec delete_links(Driver :: atom(), model_behaviour:model_config(), datastore:ext_key()) ->
    ok | datastore:generic_error().
delete_links(Driver, #model_config{mother_link_scope = Scope1, other_link_scopes = Scope2} = ModelConfig, Key) ->
    Scopes = [get_scopes(Scope1, Key) | get_scopes(Scope2, Key)],
    lists:foldl(fun(Scope, Acc) ->
        case delete_links_docs(Driver, ModelConfig, links_doc_key(Key, Scope)) of
            ok ->
                Acc;
            Err ->
                Err
        end
    end, ok, Scopes).

%%--------------------------------------------------------------------
%% @doc
%% Deletes links from all documents connected with key. Calls recursive delete_links_from_maps/9 setting
%% arguments to their initial values.
%% @end
%%--------------------------------------------------------------------
-spec delete_links_from_maps(Driver :: atom(), model_behaviour:model_config(), datastore:ext_key(),
    [datastore:link_name()]) -> ok | datastore:generic_error().
delete_links_from_maps(Driver, #model_config{mother_link_scope = Scope1, other_link_scopes = Scope2} = ModelConfig,
    Key, Links) ->
    % Try mother scope first for performance reasons
    case delete_links_from_maps(Driver, ModelConfig, Key, Links, get_scopes(Scope1, Key)) of
        {ok, _, []} ->
            ok;
        {ok, _, LinksLeft} ->
            delete_links_from_maps(Driver, ModelConfig, Key, LinksLeft, get_scopes(Scope2, Key));
        Ans ->
            Ans
    end.

%%--------------------------------------------------------------------
%% @doc
%% Deletes links from all documents connected with key in chosen scopes.
%% Calls recursive delete_links_from_maps/9 setting arguments to their initial values.
%% @end
%%--------------------------------------------------------------------
-spec delete_links_from_maps(Driver :: atom(), model_behaviour:model_config(), datastore:ext_key(),
    [datastore:link_name()], Scopes :: atom() | [atom()] | links_utils:mother_scope()) ->
    ok | {ok, integer(), [datastore:link_name()]} | datastore:generic_error().
delete_links_from_maps(_Driver, _ModelConfig, _Key, _Links, []) ->
    ok;
delete_links_from_maps(Driver, ModelConfig, Key, Links, [Scope | Scopes]) ->
    case delete_links_from_maps(Driver, ModelConfig, Key, Links, Scope) of
        {ok, _, []} ->
            ok;
        {ok, _, LinksLeft} ->
            delete_links_from_maps(Driver, ModelConfig, Key, LinksLeft, Scopes);
        Ans ->
            Ans
    end;
delete_links_from_maps(Driver, ModelConfig, Key, Links, Scope) ->
    delete_links_from_maps(Driver, ModelConfig, links_doc_key(Key, Scope), Links, 0, Key, 1, #document{}, 0).

%%--------------------------------------------------------------------
%% @doc
%% Deletes links from all documents connected with key.
%% @end
%%--------------------------------------------------------------------
-spec delete_links_from_maps(Driver :: atom(), model_behaviour:model_config(), Key :: datastore:ext_key(),
    [datastore:link_name()], FreeSpaces :: integer(), MainDocKey :: datastore:ext_key(), KeyNum :: integer(),
    Parent :: datastore:ext_key() | datastore:document(), ParentNum :: integer()) ->
    {ok, integer(), [datastore:link_name()]} | datastore:generic_error().
delete_links_from_maps(_Driver, _ModelConfig, <<"non">>, Links, _FreeSpaces, _MainDocKey, _KeyNum, _Parent, _ParentNum) ->
    {ok, 0, Links};
delete_links_from_maps(Driver, ModelConfig = #model_config{name = ModelName}, Key, Links, FreeSpaces, MainDocKey, KeyNum, Parent, ParentNum) ->
    case Driver:get_link_doc(ModelConfig, Key) of
        {ok, #document{value = #links{children = Children, link_map = LinkMap} = LinksRecord} = LinkDoc} ->
            {NewLinkMap, NewLinks, Deleted} = remove_from_links_map(ModelName, Links, LinkMap),
            NewSize = maps:size(NewLinkMap),
            {SaveAns, NewLinkRef} = case Deleted of
                0 ->
                    {{ok, ok}, LinkDoc};
                _ ->
                    NLD = LinkDoc#document{value = LinksRecord#links{link_map = NewLinkMap}},
                    {Driver:save_link_doc(ModelConfig, NLD), NLD#document.key}
            end,

            NewFreeSpaces = FreeSpaces + ?LINKS_MAP_MAX_SIZE - NewSize,
            case {SaveAns, NewLinks} of
                {{ok, _}, []} ->
                    case NewFreeSpaces >= ?LINKS_MAP_MAX_SIZE of
                        true ->
                            case rebuild_links_tree(Driver, ModelConfig, MainDocKey, NewLinkRef, Parent, ParentNum, Children) of
                                {ok, NumAns} ->
                                    {ok, NumAns, []};
                                OtherAns ->
                                    OtherAns
                            end;
                        _ ->
                            {ok, 0, []}
                    end;
                {{ok, _}, _} ->
                    SplitedLinks = split_links_names_list(NewLinks, KeyNum),
                    maps:fold(fun(Num, SLs, Acc) ->
                        case Acc of
                            {ok, UsedFreeSpaces, LinksLeft} ->
                                NextKey = maps:get(Num, Children, <<"non">>),
                                case delete_links_from_maps(Driver, ModelConfig, NextKey, SLs,
                                    NewFreeSpaces - UsedFreeSpaces, MainDocKey, KeyNum + 1, NewLinkRef, Num) of
                                    {ok, UsedFreeSpaces2, LinksLeft2} ->
                                        {ok, UsedFreeSpaces + UsedFreeSpaces2, LinksLeft ++ LinksLeft2};
                                    Other ->
                                        Other
                                end;
                            _ ->
                                Acc
                        end
                    end, {ok, 0, []}, SplitedLinks);
                _ ->
                    SaveAns
            end;
        {error, {not_found, _}} ->
            {ok, 0, Links};
        {error, Reason} ->
            {error, Reason}
    end.

%%--------------------------------------------------------------------
%% @doc
%% Fetches link from set of documents connected with key.
%% @end
%%--------------------------------------------------------------------
-spec fetch_link(Driver :: atom(), model_behaviour:model_config(), datastore:link_name(), datastore:ext_key()) ->
    {ok, datastore:link_target()} | datastore:link_error().
fetch_link(Driver, #model_config{mother_link_scope = Scope1, other_link_scopes = Scope2} = ModelConfig,
    LinkName, Key) ->
    % Try mother scope first for performance reasons
    case fetch_link(Driver, ModelConfig, LinkName, Key, get_scopes(Scope1, Key)) of
        {error, link_not_found} ->
<<<<<<< HEAD
            fetch_link(Driver, ModelConfig, LinkName, Key, get_scopes(Scope2, Key));
=======
            fetch_link(Driver, ModelConfig, LinkName, Key, ScopeFun2());
        {ok, {_Version, []}} ->
            {error, link_not_found};
>>>>>>> edf89396
        Ans ->
            Ans
    end.

%%--------------------------------------------------------------------
%% @doc
%% Fetches link from set of documents connected with key from chosen scopes.
%% @end
%%--------------------------------------------------------------------
-spec fetch_link(Driver :: atom(), model_behaviour:model_config(), datastore:ext_key(), datastore:link_name(),
    Scopes :: atom() | [atom()] | links_utils:mother_scope()) ->
    {ok, datastore:link_target()} | datastore:link_error().
fetch_link(_Driver, _ModelConfig, _LinkName, _Key, []) ->
    {error, link_not_found};
fetch_link(Driver, ModelConfig, LinkName, Key, [Scope | Scopes]) ->
    case fetch_link(Driver, ModelConfig, LinkName, Key, Scope) of
        {error, link_not_found} ->
            fetch_link(Driver, ModelConfig, LinkName, Key, Scopes);
        Ans ->
            Ans
    end;
fetch_link(Driver, ModelConfig, LinkName, Key, Scope) ->
    fetch_link_from_docs(Driver, ModelConfig, LinkName, links_doc_key(Key, Scope), 1).

%%--------------------------------------------------------------------
%% @doc
%% Executes function for each link connected with key.
%% @end
%%--------------------------------------------------------------------
-spec foreach_link(Driver :: atom(), model_behaviour:model_config(), Key :: datastore:ext_key(),
    fun((datastore:link_name(), datastore:link_target(), Acc :: term()) -> Acc :: term()), AccIn :: term()) ->
    {ok, Acc :: term()} | datastore:link_error().
foreach_link(Driver, #model_config{mother_link_scope = Scope1, other_link_scopes = Scope2} = ModelConfig,
    Key, Fun, AccIn) ->
    Scopes = [get_scopes(Scope1, Key) | get_scopes(Scope2, Key)],
    foreach_link(Driver, ModelConfig, Key, Fun, {ok, AccIn}, Scopes).

-spec foreach_link(Driver :: atom(), model_behaviour:model_config(), Key :: datastore:ext_key(),
    fun((datastore:link_name(), datastore:link_target(), Acc :: term()) -> Acc :: term()), AccIn :: term(),
    Scopes :: [atom()]) ->
    {ok, Acc :: term()} | datastore:link_error().
foreach_link(_Driver, _ModelConfig, _Key, _Fun, AccIn, []) ->
    AccIn;
foreach_link(Driver, ModelConfig, Key, Fun, {ok, AccIn}, [Scope | Scopes]) ->
    AccOut = foreach_link_in_docs(Driver, ModelConfig, links_doc_key(Key, Scope), Fun, AccIn),
    foreach_link(Driver, ModelConfig, Key, Fun, AccOut, Scopes);
foreach_link(_Driver, _ModelConfig, _Key, _Fun, AccIn, _Scopes) ->
    AccIn.

%%--------------------------------------------------------------------
%% @doc
%% Returns key for document holding links for given document.
%% @end
%%--------------------------------------------------------------------
-spec links_doc_key(Key :: datastore:key(), Scope :: scope()) -> BinKey :: binary().
links_doc_key(Key, Scope) ->
    Base = links_doc_key_from_scope(Key, Scope),
    case byte_size(Base) > 120 of
        true ->
            binary:part(Base, {0, 120});
        _ ->
            Base
    end.


%%--------------------------------------------------------------------
%% @doc
%% Makes full link name based on base link name and its scope. Works only on binary link names and scopes.
%% @end
%%--------------------------------------------------------------------
-spec make_scoped_link_name(datastore:link_name(), scope()) ->
    datastore:link_name().
make_scoped_link_name(LinkName, Scope) when is_binary(LinkName), is_binary(Scope) ->
    <<LinkName/binary, ?LINK_NAME_SCOPE_SEPARATOR, Scope/binary>>;
make_scoped_link_name(LinkName, _Scope) ->
    LinkName.


%%--------------------------------------------------------------------
%% @doc
%% Split given link name to its base name and scope target. Reverts make_scoped_link_name/2.
%% @end
%%--------------------------------------------------------------------
-spec unpack_link_scope(ModelName :: model_behaviour:model_type(), LinkName :: datastore:link_name()) ->
    {datastore:link_name(), scope()}.
unpack_link_scope(ModelName, LinkName) when is_binary(LinkName) ->
    case binary:split(LinkName, <<?LINK_NAME_SCOPE_SEPARATOR>>) of
        [LinkName] ->
            #model_config{mother_link_scope = MScope} = ModelName:model_init(),
            {LinkName, get_scopes(MScope, undefined)};
        Other ->
            [Scope, OLinkName | _] = lists:reverse(Other),
            {OLinkName, Scope}
    end;
unpack_link_scope(ModelName, LinkName) ->
    #model_config{mother_link_scope = MScope} = ModelName:model_init(),
    {LinkName, MScope()}.


%%--------------------------------------------------------------------
%% @doc
%% Select link that corresponds to given scope name.
%% @end
%%--------------------------------------------------------------------
-spec select_scope_related_link(LinkName :: datastore:link_name(), RequestedScope :: scope(), [datastore:link_final_target()]) ->
    datastore:link_final_target() | undefined.
select_scope_related_link(LinkName, RequestedScope, Targets) ->

    case lists:filter(
        fun
            ({_, _, Scope}) when is_binary(LinkName), is_binary(Scope) ->
                ?info("WTF1 ~p", [{LinkName, RequestedScope, Targets, Scope}]),
                lists:prefix(binary_to_list(RequestedScope), binary_to_list(Scope));
            ({_, _, Scope}) ->
                ?info("WTF2 ~p", [{LinkName, RequestedScope, Targets, Scope}]),
                RequestedScope =:= Scope
        end, Targets) of
        [] -> undefined;
        [L | _] ->
            L
    end.


%%--------------------------------------------------------------------
%% @doc
%% Gets link context to be applied in another process.
%% @end
%%--------------------------------------------------------------------
-spec get_context_to_propagate(model_behaviour:model_config()) ->
    {{ok | skip, mother_scope() | skip, scope() | skip}, {ok | skip, other_scopes() | skip, [scope()] | skip}}.
get_context_to_propagate(#model_config{mother_link_scope = MS, other_link_scopes = OS}) ->
    A1 = case is_atom(MS) of
        true -> {ok, MS, get(MS)};
        _ -> {skip, skip, skip}
    end,
    A2 = case is_atom(OS) of
        true -> {ok, OS, get(OS)};
        _ -> {skip, skip, skip}
    end,
    {A1, A2}.

%%--------------------------------------------------------------------
%% @doc
%% Sets link context from another process.
%% @end
%%--------------------------------------------------------------------
-spec apply_context({{ok | skip, mother_scope() | skip, scope() | skip},
    {ok | skip, other_scopes() | skip, [scope()] | skip}}) -> ok.
apply_context({MS, OS}) ->
    case MS of
        {ok, MSK, MSV} -> put(MSK, MSV);
        _ -> ok
    end,
    case OS of
        {ok, OSK, OSV} -> put(OSK, OSV);
        _ -> ok
    end,
    ok.

%%%===================================================================
%%% Internal functions
%%%===================================================================

%%--------------------------------------------------------------------
%% @private
%% @doc
%% Gets number of child to which link should be mapped.
%% Converts LinkName to binary if needed.
%% @equiv get_link_child_num(LinkName, KeyNum, byte_size(LinkName))
%% @end
%%--------------------------------------------------------------------
-spec get_link_child_num(datastore:link_name(), KeyNum :: integer()) -> integer().
get_link_child_num(LinkName, KeyNum) when is_binary(LinkName) ->
    get_link_child_num(LinkName, KeyNum, byte_size(LinkName));
get_link_child_num(LinkName, KeyNum) ->
    get_link_child_num(term_to_binary(LinkName), KeyNum).

%%--------------------------------------------------------------------
%% @private
%% @doc
%% Gets number of child to which link should be mapped.
%% @end
%%--------------------------------------------------------------------
-spec get_link_child_num(datastore:link_name(), KeyNum :: integer(), ByteSize :: integer()) -> integer().
get_link_child_num(LinkName, KeyNum, ByteSize) when KeyNum > ByteSize ->
    get_link_child_num(binary:at(LinkName, 0));
get_link_child_num(LinkName, KeyNum, ByteSize) ->
    get_link_child_num(binary:at(LinkName, ByteSize - KeyNum)).

%%--------------------------------------------------------------------
%% @private
%% @doc
%% Gets number of child using give byte from link name.
%% @end
%%--------------------------------------------------------------------
-spec get_link_child_num(byte()) -> integer().
get_link_child_num(Byte) ->
    Byte rem ?LINKS_TREE_BASE.

%%--------------------------------------------------------------------
%% @private
%% @doc
%% Splits links' list to several lists connected with particular key.
%% @end
%%--------------------------------------------------------------------
-spec split_links_list([datastore:normalized_link_spec()], KeyNum :: integer()) -> map().
split_links_list(LinksList, KeyNum) ->
    lists:foldl(fun({LinkName, _} = Link, Acc) ->
        LinkNum = get_link_child_num(LinkName, KeyNum),
        TmpAns = maps:get(LinkNum, Acc, []),
        maps:put(LinkNum, [Link | TmpAns], Acc)
    end, #{}, LinksList).

%%--------------------------------------------------------------------
%% @private
%% @doc
%% Splits links' list to several lists connected with particular key.
%% @end
%%--------------------------------------------------------------------
-spec split_links_names_list([datastore:link_name()], KeyNum :: integer()) -> map().
split_links_names_list(LinksList, KeyNum) ->
    lists:foldl(fun(LinkName, Acc) ->
        LinkNum = get_link_child_num(LinkName, KeyNum),
        TmpAns = maps:get(LinkNum, Acc, []),
        maps:put(LinkNum, [LinkName | TmpAns], Acc)
    end, #{}, LinksList).

%%--------------------------------------------------------------------
%% @private
%% @doc
%% Fills map with links. Replaces link if exists.
%% @end
%%--------------------------------------------------------------------
-spec fill_links_map([datastore:normalized_link_spec()], map()) -> {map(), LinksToAdd :: list(), AddedLinks :: list()}.
fill_links_map(LinksList, LinkMap) ->
    MapSize = maps:size(LinkMap),
    fill_links_map(LinksList, LinkMap, MapSize, [], []).

%%--------------------------------------------------------------------
%% @private
%% @doc
%% Fills map with links. Replaces link if exists.
%% @end
%%--------------------------------------------------------------------
-spec fill_links_map([datastore:normalized_link_spec()], map(), MapSize :: integer(),
    LinksToAdd :: list(), AddedLinks :: list()) -> {map(), FinalLinksToAdd :: list(), FinalAddedLinks :: list()}.
fill_links_map([], Map, _MapSize, AddedLinks, LinksToAdd) ->
    {Map, LinksToAdd, AddedLinks};
fill_links_map([{LinkName, LinkTarget} = Link | R], Map, MapSize, AddedLinks, LinksToAdd)
    when MapSize >= ?LINKS_MAP_MAX_SIZE ->
    case maps:is_key(LinkName, Map) of
        true ->
            fill_links_map(R, maps:put(LinkName, LinkTarget, Map), MapSize, AddedLinks, LinksToAdd);
        _ ->
            fill_links_map(R, Map, MapSize, AddedLinks, [Link | LinksToAdd])
    end;
fill_links_map([{LinkName, LinkTarget} | R], Map, MapSize, AddedLinks, LinksToAdd) ->
    case maps:is_key(LinkName, Map) of
        true ->
            fill_links_map(R, maps:put(LinkName, LinkTarget, Map), MapSize, AddedLinks, LinksToAdd);
        _ ->
            fill_links_map(R, maps:put(LinkName, LinkTarget, Map), MapSize + 1, [LinkName | AddedLinks], LinksToAdd)
    end.

%%--------------------------------------------------------------------
%% @private
%% @doc
%% Updates map with links replacing link if exists.
%% @end
%%--------------------------------------------------------------------
-spec update_links_map([datastore:normalized_link_spec()], map()) -> {map(), LinksToUpdate :: list()}.
update_links_map(LinksList, LinkMap) ->
    MapSize = maps:size(LinkMap),
    update_links_map(LinksList, LinkMap, MapSize, []).

%%--------------------------------------------------------------------
%% @private
%% @doc
%% Updates map with links replacing link if exists.
%% @end
%%--------------------------------------------------------------------
-spec update_links_map([datastore:normalized_link_spec()], map(), MapSize :: integer(),
    LinksToUpdate :: list()) -> {map(), FinalLinksToUpdate :: list()}.
update_links_map([], Map, _MapSize, LinksToUpdate) ->
    {Map, LinksToUpdate};
update_links_map([{LinkName, LinkTarget} = Link | R], Map, MapSize, LinksToUpdate) ->
    case maps:is_key(LinkName, Map) of
        true ->
            update_links_map(R, maps:put(LinkName, LinkTarget, Map), MapSize, LinksToUpdate);
        _ ->
            update_links_map(R, Map, MapSize, [Link | LinksToUpdate])
    end.

%%--------------------------------------------------------------------
%% @private
%% @doc
%% Deletes links updated at higher level of links tree.
%% @end
%%--------------------------------------------------------------------
-spec del_old_links(Driver :: atom(), model_behaviour:model_config(), [datastore:normalized_link_spec()],
    datastore:ext_key() | datastore:document(), KeyNum :: integer()) -> ok | datastore:generic_error().
del_old_links(_Driver, _ModelConfig, [], _Key, _KeyNum) ->
    ok;
del_old_links(_Driver, #model_config{bucket = _Bucket} = _ModelConfig, _Links, <<"non">>, _KeyNum) ->
    ok;
del_old_links(Driver, #model_config{bucket = _Bucket} = ModelConfig, Links,
    #document{value = #links{children = Children}}, KeyNum) ->
    SplitedLinks = split_links_names_list(Links, KeyNum),
    maps:fold(fun(Num, SLs, Acc) ->
        case Acc of
            ok ->
                NextKey = maps:get(Num, Children, <<"non">>),
                del_old_links(Driver, ModelConfig, SLs, NextKey, KeyNum + 1);
            _ ->
                Acc
        end
              end, ok, SplitedLinks);
del_old_links(Driver, #model_config{bucket = _Bucket, name = ModelName} = ModelConfig, Links, Key, KeyNum) ->
    case Driver:get_link_doc(ModelConfig, Key) of
        {ok, #document{value = #links{link_map = LinkMap} = LinksRecord} = LinkDoc} ->
            {NewLinkMap, NewLinks, Deleted} = remove_from_links_map(ModelName, Links, LinkMap),
            SaveAns = case Deleted of
                0 ->
                    {ok, ok};
                _ ->
                    NLD = LinkDoc#document{value = LinksRecord#links{link_map = NewLinkMap}},
                    Driver:save_link_doc(ModelConfig, NLD)
            end,

            case {SaveAns, NewLinks} of
                {{ok, _}, []} ->
                    ok;
                {{ok, _}, _} ->
                    del_old_links(Driver, ModelConfig, NewLinks, LinkDoc, KeyNum);
                Error ->
                    Error
            end;
        {error, {not_found, _}} ->
            ok;
        {error, Reason} ->
            {error, Reason}
    end.

%%--------------------------------------------------------------------
%% @private
%% @doc
%% Deletes all documents that store links connected with key.
%% @end
%%--------------------------------------------------------------------
-spec delete_links_docs(Driver :: atom(), model_behaviour:model_config(), datastore:ext_key()) ->
    ok | datastore:generic_error().
delete_links_docs(_Driver, _ModelConfig, <<"non">>) ->
    ok;
delete_links_docs(Driver, #model_config{} = ModelConfig, Key) ->
    case Driver:get_link_doc(ModelConfig, Key) of
        {error, {not_found, _}} ->
            ok;
        {error, not_found} ->
            ok;
        {error, Reason} ->
            {error, Reason};
        {ok, #document{value = #links{children = Children}} = Doc} ->
            case Driver:delete_link_doc(ModelConfig, Doc) of
                ok ->
                    maps:fold(fun(_Num, ChildKey, FunAns) ->
                        case FunAns of
                            ok ->
                                delete_links_docs(Driver, ModelConfig, ChildKey);
                            OldError ->
                                OldError
                        end
                    end, ok, Children);
                Error ->
                    Error
            end
    end.

%%--------------------------------------------------------------------
%% @private
%% @doc
%% Deletes links from all documents connected with key.
%% @end
%%--------------------------------------------------------------------
-spec rebuild_links_tree(Driver :: atom(), model_behaviour:model_config(), MainDocKey :: datastore:ext_key(),
    LinkDoc :: datastore:ext_key() | datastore:document(), Parent :: datastore:ext_key() | datastore:document(),
    ParentNum :: integer(), Children :: map()) ->
    {ok, integer()} | datastore:generic_error().
rebuild_links_tree(Driver, ModelConfig, MainDocKey, LinkDoc, Parent, ParentNum, Children) ->
    case maps:size(Children) of
        0 ->
            delete_leaf(Driver, ModelConfig, MainDocKey, LinkDoc, Parent, ParentNum);
        _ ->
            [{FirstChildNum, FirstChild} | _] = maps:to_list(Children),
            case Driver:get_link_doc(ModelConfig, FirstChild) of
                {ok, #document{value = #links{children = NewChildren}} = NewLinkDoc} ->
                    rebuild_links_tree(Driver, ModelConfig, MainDocKey, NewLinkDoc, LinkDoc, FirstChildNum, NewChildren);
                {error, Reason} ->
                    {error, Reason}
            end
    end.

%%--------------------------------------------------------------------
%% @private
%% @doc
%% Deletes leaf from documents' tree that stores links connected with key.
%% @end
%%--------------------------------------------------------------------
-spec delete_leaf(Driver :: atom(), model_behaviour:model_config(), MainDocKey :: datastore:ext_key(),
    LinkDoc :: datastore:ext_key() | datastore:document(), Parent :: datastore:ext_key() | datastore:document(),
    ParentNum :: integer()) ->
    {ok, integer()} | datastore:generic_error().
delete_leaf(Driver, #model_config{} = ModelConfig, MainDocKey,
    #document{value = #links{link_map = LinkMap}} = LinkDoc,
    #document{key = ParentKey} = Parent, ParentNum) ->
    case Driver:delete_link_doc(ModelConfig, LinkDoc) of
        ok ->
            case ParentKey of
                undefined ->
                    {ok, ok};
                _ ->
                    #document{value = #links{children = ParentChildren} = ParentLinks} = Parent,
                    NewParent = Parent#document{
                        value = ParentLinks#links{children = maps:remove(ParentNum, ParentChildren)}},
                    case Driver:save_link_doc(ModelConfig, NewParent) of
                        {ok, _} ->
                            case save_links_maps(Driver, ModelConfig, MainDocKey, maps:to_list(LinkMap)) of
                                ok ->
                                    {ok, maps:size(LinkMap)};
                                Other ->
                                    Other
                            end;
                        SaveParentError ->
                            SaveParentError
                    end
            end;
        DelError ->
            DelError
    end;
delete_leaf(Driver, ModelConfig, MainDocKey, #document{} = LinkDoc, Parent, ParentNum) ->
    case Driver:get_link_doc(ModelConfig, Parent) of
        {error, Reason} ->
            {error, Reason};
        {ok, Doc} ->
            delete_leaf(Driver, ModelConfig, MainDocKey, LinkDoc, Doc, ParentNum)
    end;
delete_leaf(Driver, ModelConfig, MainDocKey, LinkDoc, Parent, ParentNum) ->
    case Driver:get_link_doc(ModelConfig, LinkDoc) of
        {error, Reason} ->
            {error, Reason};
        {ok, Doc} ->
            delete_leaf(Driver, ModelConfig, MainDocKey, Doc, Parent, ParentNum)
    end.

%%--------------------------------------------------------------------
%% @private
%% @doc
%% Removes links from links' map.
%% @end
%%--------------------------------------------------------------------
-spec remove_from_links_map(ModelName :: model_behaviour:model_type(), [datastore:link_name()], map()) ->
    {map(), NewLinks :: list(), Deleted :: integer()}.
remove_from_links_map(ModelName, Links, Map) ->
    remove_from_links_map(ModelName, Links, Map, [], 0).

%%--------------------------------------------------------------------
%% @private
%% @doc
%% Removes links from links' map.
%% @end
%%--------------------------------------------------------------------
-spec remove_from_links_map(ModelName :: model_behaviour:model_type(), [datastore:link_name()], map(),
    TmpNewLinks :: list(), TmpDeleted :: integer()) ->
    {map(), NewLinks :: list(), Deleted :: integer()}.
remove_from_links_map(_ModelName, [], Map, NewLinks, Deleted) ->
    {Map, NewLinks, Deleted};
remove_from_links_map(ModelName, [Link | R], Map, NewLinks, Deleted) ->
    {RawLinkName, RequestedScope} = unpack_link_scope(ModelName, Link),
    case maps:is_key(RawLinkName, Map) of
        true ->
            {V, Targets} = maps:get(RawLinkName, Map),
            case length(Targets) of
                L when L > 0 ->
                    case select_scope_related_link(RawLinkName, RequestedScope, Targets) of
                        undefined ->
                            remove_from_links_map(ModelName, R, Map, NewLinks, Deleted);
                        RelatedTarget ->
                            NewTargets = Targets -- [RelatedTarget],
                            case NewTargets of
                                [] ->
                                    remove_from_links_map(ModelName, R, maps:remove(RawLinkName, Map), NewLinks, Deleted + length(Targets));
                                _ ->
                                    remove_from_links_map(ModelName, R, maps:put(RawLinkName, {V + 1, NewTargets}, Map), NewLinks,
                                        Deleted + length(Targets -- NewTargets))
                            end
                    end;
                _ ->
                    remove_from_links_map(ModelName, R, maps:remove(RawLinkName, Map), NewLinks, Deleted + 1)
            end;
        _ ->
            remove_from_links_map(ModelName, R, Map, [RawLinkName | NewLinks], Deleted)
    end.

%%--------------------------------------------------------------------
%% @doc
%% Fetches link from set of documents.
%% @end
%%--------------------------------------------------------------------
-spec fetch_link_from_docs(Driver :: atom(), model_behaviour:model_config(), datastore:link_name(),
    datastore:ext_key(), KeyNum :: integer()) -> {ok, datastore:link_target()} | datastore:link_error().
fetch_link_from_docs(Driver, #model_config{bucket = _Bucket} = ModelConfig, LinkName, LinkKey, KeyNum) ->
    case Driver:get_link_doc(ModelConfig, LinkKey) of
        {ok, #document{value = #links{link_map = LinkMap, children = Children}}} ->
            case maps:get(LinkName, LinkMap, undefined) of
                undefined ->
                    LinkNum = get_link_child_num(LinkName, KeyNum),
                    NextKey = maps:get(LinkNum, Children, <<"non">>),
                    case NextKey of
                        <<"non">> ->
                            {error, link_not_found};
                        _ ->
                            fetch_link_from_docs(Driver, ModelConfig, LinkName, NextKey, KeyNum + 1)
                    end;
                LinkTarget ->
                    {ok, LinkTarget}
            end;
        {error, {not_found, _}} ->
            {error, link_not_found};
        {error, Reason} ->
            {error, Reason}
    end.

%%--------------------------------------------------------------------
%% @doc
%% Executes function at each link.
%% @end
%%--------------------------------------------------------------------
-spec foreach_link_in_docs(Driver :: atom(), model_behaviour:model_config(), Key :: datastore:ext_key(),
    fun((datastore:link_name(), datastore:link_target(), Acc :: term()) -> Acc :: term()), AccIn :: term()) ->
    {ok, Acc :: term()} | datastore:link_error().
foreach_link_in_docs(_Driver, _ModelConfig, <<"non">>, _Fun, AccIn) ->
    {ok, AccIn};
foreach_link_in_docs(Driver, #model_config{bucket = _Bucket} = ModelConfig, LinkKey, Fun, AccIn) ->
    case Driver:get_link_doc(ModelConfig, LinkKey) of
        {ok, #document{value = #links{link_map = LinkMap, children = Children}}} ->
            NewAccIn = maps:fold(Fun, AccIn, LinkMap),
            maps:fold(fun(_Num, ChildKey, FunAns) ->
                case FunAns of
                    {ok, TmpAcc} ->
                        foreach_link_in_docs(Driver, ModelConfig, ChildKey, Fun, TmpAcc);
                    OldError ->
                        OldError
                end
            end, {ok, NewAccIn}, Children);
        {error, {not_found, _}} ->
            {ok, AccIn};
        {error, Reason} ->
            {error, Reason}
    end.

%%--------------------------------------------------------------------
%% @private
%% @doc
%% Create base for links document key (base must be cut if too long).
%% @end
%%--------------------------------------------------------------------
-spec links_doc_key_from_scope(Key :: datastore:key(), Scope :: scope()) -> BinKey :: binary().
links_doc_key_from_scope(Key, Scope) when is_binary(Key), is_binary(Scope) ->
    <<Key/binary, Scope/binary>>;
links_doc_key_from_scope(Key, Scope) ->
    base64:encode(term_to_binary({Key, Scope})).

%%--------------------------------------------------------------------
%% @private
%% @doc
%% Returns key for document holding links for given document.
%% @end
%%--------------------------------------------------------------------
-spec links_child_doc_key(PrevKey :: datastore:key(), Num :: integer()) -> BinKey :: binary().
links_child_doc_key(Key, Num) ->
    BinNum = base64:encode(list_to_binary("_" ++ integer_to_list(Num))),
    <<Key/binary, BinNum/binary>>.

%%--------------------------------------------------------------------
%% @private
%% @doc
%% Adds link to map. Assumes that link does not exist.
%% @end
%%--------------------------------------------------------------------
-spec add_non_existing_to_map(Driver :: atom(), model_behaviour:model_config(),
    Key :: datastore:ext_key(), LinkKey :: datastore:ext_key(),
    GetAns :: datastore:document() | datastore:generic_error(), datastore:normalized_link_spec(),
    KeyNum :: integer()) -> ok | datastore:generic_error().
add_non_existing_to_map(Driver, #model_config{bucket = _Bucket, name = ModelName, mother_link_scope = MScopeFun} = ModelConfig, Key, LDK, GetAns, Link, 1) ->
    TmpAns = case GetAns of
        #document{} = Doc ->
            save_links_maps(Driver, ModelConfig, Key, Doc, [Link], 1, no_old_checking);
        {error, {not_found, _}} ->
            LinksDoc = #document{key = LDK, value = #links{origin = get_scopes(MScopeFun, Key), doc_key = Key, model = ModelName}},
            save_links_maps(Driver, ModelConfig, Key, LinksDoc, [Link], 1, no_old_checking);
        {error, Reason} ->
            {error, Reason}
    end,
    case TmpAns of
        {ok, _} ->
            ok;
        _ ->
            TmpAns
    end;
add_non_existing_to_map(_Driver, _ModelConfig, _Key, _LDK, _GetAns, _Link, _KeyNum) ->
    ok.

%%--------------------------------------------------------------------
%% @private
%% @doc
%% Get scopes.
%% @end
%%--------------------------------------------------------------------
-spec get_scopes(ScopesGetter :: mother_scope() | other_scopes(), datastore:key()) -> scope() | [scope()].
get_scopes(ScopesGetter, _) when is_atom(ScopesGetter) ->
    get(ScopesGetter);
get_scopes(ScopesGetter, Key) ->
    ScopesGetter(Key).<|MERGE_RESOLUTION|>--- conflicted
+++ resolved
@@ -25,12 +25,8 @@
 %% API
 -export([create_link_in_map/4, save_links_maps/4, delete_links/3, delete_links_from_maps/4,
     fetch_link/4, foreach_link/5, links_doc_key/2, diff/2]).
-<<<<<<< HEAD
 -export([make_scoped_link_name/2, unpack_link_scope/2, select_scope_related_link/3]).
--export([get_context_to_propagate/1, apply_context/1, get_scopes/2]).
-=======
--export([make_scoped_link_name/2, unpack_link_scope/2, select_scope_related_link/3, get_scope/1]).
->>>>>>> edf89396
+-export([get_context_to_propagate/1, apply_context/1, get_scopes/2, get_scope/1]).
 
 %%%===================================================================
 %%% API
@@ -500,13 +496,7 @@
     % Try mother scope first for performance reasons
     case fetch_link(Driver, ModelConfig, LinkName, Key, get_scopes(Scope1, Key)) of
         {error, link_not_found} ->
-<<<<<<< HEAD
             fetch_link(Driver, ModelConfig, LinkName, Key, get_scopes(Scope2, Key));
-=======
-            fetch_link(Driver, ModelConfig, LinkName, Key, ScopeFun2());
-        {ok, {_Version, []}} ->
-            {error, link_not_found};
->>>>>>> edf89396
         Ans ->
             Ans
     end.
