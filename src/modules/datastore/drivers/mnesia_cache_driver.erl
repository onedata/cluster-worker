--- conflicted
+++ resolved
@@ -66,29 +66,9 @@
             TransactionTable = transaction_table_name(ModelName),
             case NodeToSync == Node of
                 true -> %% No mnesia nodes -> create new table
-<<<<<<< HEAD
                     create_table(Table, ModelName, [key | Fields], [Node]),
                     create_table(LinkTable, links, [key | record_info(fields, links)], [Node]),
                     create_table(TransactionTable, ModelName, [key | Fields], [Node]);
-=======
-                    MakeTable = fun(TabName, RecordName, RecordFields) ->
-                        Ans = case mnesia:create_table(TabName, [{record_name, RecordName}, {attributes, RecordFields},
-                            {ram_copies, [Node]}, {type, set}]) of
-                            {atomic, ok} -> ok;
-                            {aborted, {already_exists, TabName}} ->
-                                ok;
-                            {aborted, Reason} ->
-                                ?error("Cannot init mnesia cluster (table ~p) on node ~p due to ~p", [TabName, node(), Reason]),
-                                throw(Reason)
-                        end,
-                        ?info("Creating mnesia table: ~p, result: ~p", [TabName, Ans])
-                    end,
-                    {
-                        MakeTable(Table, ModelName, [key | Fields]),
-                        MakeTable(LinkTable, links, [key | record_info(fields, links)]),
-                        MakeTable(TransactionTable, ModelName, [key | Fields])
-                    };
->>>>>>> ab4ae8b4
                 _ -> %% there is at least one mnesia node -> join cluster
                     Tables = [table_name(MName) || MName <- datastore_config:models()] ++
                         [links_table_name(MName) || MName <- datastore_config:models()] ++
