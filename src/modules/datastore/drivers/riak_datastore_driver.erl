%%%-------------------------------------------------------------------
%%% @author Rafal Slota
%%% @copyright (C) 2015 ACK CYFRONET AGH
%%% This software is released under the MIT license
%%% cited in 'LICENSE.txt'.
%%% @end
%%%-------------------------------------------------------------------
%%% @doc Riak database driver.
%%% @end
%%%-------------------------------------------------------------------
-module(riak_datastore_driver).
-author("Rafal Slota").
-behaviour(store_driver_behaviour).

-include("modules/datastore/datastore.hrl").
-include("modules/datastore/datastore_common_internal.hrl").
-include_lib("ctool/include/logging.hrl").

%% Bukcet type that is defined in database and configured to store "map" data type
-define(RIAK_BUCKET_TYPE, <<"maps">>).

%% Encoded object prefix
-define(OBJ_PREFIX, "OBJ::").

%% Encoded atom prefix
-define(ATOM_PREFIX, "ATOM::").

-define(LINKS_KEY_SUFFIX, "$$").

%% Connections to single Riak node
-define(CONN_PER_NODE, 10).

-type riak_node() :: {HostName :: binary(), Port :: non_neg_integer()}.
-type riak_connection() :: {riak_node(), ConnectionHandle :: term()}.

%% store_driver_behaviour callbacks
-export([init_bucket/3, healthcheck/1]).
-export([save/2, create/2, update/3, exists/2, get/2, list/3, delete/3]).
-export([add_links/3, delete_links/3, fetch_link/3, foreach_link/4]).

%%%===================================================================
%%% store_driver_behaviour callbacks
%%%===================================================================

%%--------------------------------------------------------------------
%% @doc
%% {@link store_driver_behaviour} callback init_bucket/2.
%% @end
%%--------------------------------------------------------------------
-spec init_bucket(Bucket :: datastore:bucket(), Models :: [model_behaviour:model_config()],
    NodeToSync :: node()) -> ok.
init_bucket(_Bucket, _Models, _NodeToSync) ->
    ?debug("Riak init with nodes: ~p", [datastore_worker:state_get(db_nodes)]),
    ok.

%%--------------------------------------------------------------------
%% @doc
%% {@link store_driver_behaviour} callback init_bucket/2.
%% @end
%%--------------------------------------------------------------------
-spec save(model_behaviour:model_config(), datastore:document()) ->
    {ok, datastore:ext_key()} | datastore:generic_error().
save(#model_config{bucket = Bucket} = _ModelConfig, #document{key = Key, rev = Rev, value = Value}) ->
    RiakObj = to_riak_obj(Value, Rev),
    RiakOP = riakc_map:to_op(RiakObj),
    case call(riakc_pb_socket, update_type, [{?RIAK_BUCKET_TYPE, bucket_encode(Bucket)}, to_binary(Key), RiakOP]) of
        ok -> {ok, Key};
        {error, Reason} ->
            {error, Reason}
    end.

%%--------------------------------------------------------------------
%% @doc
%% {@link store_driver_behaviour} callback update/3.
%% @end
%%--------------------------------------------------------------------
-spec update(model_behaviour:model_config(), datastore:ext_key(),
    Diff :: datastore:document_diff()) -> {ok, datastore:ext_key()} | datastore:update_error().
update(#model_config{bucket = _Bucket} = _ModelConfig, _Key, Diff) when is_function(Diff) ->
    erlang:error(not_implemented);
update(#model_config{bucket = Bucket, name = ModelName} = _ModelConfig, Key, Diff) when is_map(Diff) ->
    case call(riakc_pb_socket, fetch_type, [{?RIAK_BUCKET_TYPE, bucket_encode(Bucket)}, to_binary(Key)]) of
        {ok, Result}
            ->
            NewRMap =
                maps:fold(
                    fun(K, V, Acc) ->
                        RiakObj = to_riak_obj(V),
                        Module = riakc_datatype:module_for_term(RiakObj),
                        Type = Module:type(),
                        riakc_map:update({to_binary(K), Type}, fun(_) ->
                            RiakObj end, Acc)
                    end, Result, Diff),
            case call(riakc_pb_socket, update_type, [{?RIAK_BUCKET_TYPE, bucket_encode(Bucket)}, to_binary(Key), riakc_map:to_op(NewRMap)]) of
                ok -> {ok, Key};
                {error, Reason} -> {error, Reason}
            end;
        {error, {notfound, _}} ->
            {error, {not_found, ModelName}};
        {error, Reason} ->
            {error, Reason}
    end.

%%--------------------------------------------------------------------
%% @doc
%% {@link store_driver_behaviour} callback create/2.
%% @end
%%--------------------------------------------------------------------
-spec create(model_behaviour:model_config(), datastore:document()) ->
    {ok, datastore:ext_key()} | datastore:create_error().
create(#model_config{bucket = Bucket} = _ModelConfig, #document{key = Key, value = Value}) ->
    %% @todo: fix me! somehow riak's context allows to override existing record
    case exists(_ModelConfig, Key) of
        {ok, true} ->
            {error, already_exists};
        {ok, false} ->
            RiakOP = riakc_map:to_op(to_riak_obj(Value)),
            case call(riakc_pb_socket, update_type, [{?RIAK_BUCKET_TYPE, bucket_encode(Bucket)}, to_binary(Key), RiakOP]) of
                ok -> {ok, Key};
                {error, Reason} ->
                    {error, Reason}
            end;
        {error, Reason0} ->
            {error, Reason0}
    end.

%%--------------------------------------------------------------------
%% @doc
%% {@link store_driver_behaviour} callback get/2.
%% @end
%%--------------------------------------------------------------------
-spec get(model_behaviour:model_config(), datastore:ext_key()) ->
    {ok, datastore:document()} | datastore:get_error().
get(#model_config{bucket = Bucket, name = ModelName} = _ModelConfig, Key) ->
    case call(riakc_pb_socket, fetch_type, [{?RIAK_BUCKET_TYPE, bucket_encode(Bucket)}, to_binary(Key)]) of
        {ok, Result} ->
            {ok, #document{key = Key, rev = Result,
                value = form_riak_obj(map, Result)}};
        {error, {notfound, _}} ->
            {error, {not_found, ModelName}};
        {error, Reason} ->
            {error, Reason}
    end.


%%--------------------------------------------------------------------
%% @doc
%% {@link store_driver_behaviour} callback list/3.
%% @end
%%--------------------------------------------------------------------
-spec list(model_behaviour:model_config(),
    Fun :: datastore:list_fun(), AccIn :: term()) -> no_return().
list(#model_config{} = _ModelConfig, _Fun, _AccIn) ->
    error(not_supported).

%%--------------------------------------------------------------------
%% @doc
%% {@link store_driver_behaviour} callback delete/2.
%% @end
%%--------------------------------------------------------------------
-spec delete(model_behaviour:model_config(), datastore:ext_key(), datastore:delete_predicate()) ->
    ok | datastore:generic_error().
delete(#model_config{bucket = Bucket} = _ModelConfig, Key, Pred) ->
    case Pred() of
        true ->
            case call(riakc_pb_socket, delete, [{?RIAK_BUCKET_TYPE, bucket_encode(Bucket)}, to_binary(Key)]) of
                ok ->
                    ok;
                {error, Reason} ->
                    {error, Reason}
            end;
        false ->
            ok
    end.

%%--------------------------------------------------------------------
%% @doc
%% {@link store_driver_behaviour} callback exists/2.
%% @end
%%--------------------------------------------------------------------
-spec exists(model_behaviour:model_config(), datastore:ext_key()) ->
    {ok, boolean()} | datastore:generic_error().
exists(#model_config{bucket = Bucket} = _ModelConfig, Key) ->
    case call(riakc_pb_socket, fetch_type, [{?RIAK_BUCKET_TYPE, bucket_encode(Bucket)}, to_binary(Key)]) of
        {error, {notfound, _}} ->
            {ok, false};
        {error, Reason} ->
            {error, Reason};
        {ok, _} ->
            {ok, true}
    end.


%%--------------------------------------------------------------------
%% @doc
%% {@link store_driver_behaviour} callback add_links/3.
%% @end
%%--------------------------------------------------------------------
-spec add_links(model_behaviour:model_config(), datastore:ext_key(), [datastore:normalized_link_spec()]) ->
    ok | datastore:generic_error().
add_links(#model_config{bucket = Bucket} = ModelConfig, Key, Links) when is_list(Links) ->
    case call(riakc_pb_socket, fetch_type, [{?RIAK_BUCKET_TYPE, bucket_encode(Bucket)}, to_binary(links_doc_key(Key))]) of
        {ok, Result} ->
            add_links4(ModelConfig, Key, Links, Result);
        {error, {notfound, _}} ->
            add_links4(ModelConfig, Key, Links, riakc_map:new());
        {error, Reason} ->
            {error, Reason}
    end.

-spec add_links4(model_behaviour:model_config(), datastore:ext_key(), [datastore:normalized_link_spec()], InternalCtx :: term()) ->
    ok | datastore:generic_error().
add_links4(#model_config{bucket = Bucket} = _ModelConfig, Key, [], Ctx) ->
    case call(riakc_pb_socket, update_type, [{?RIAK_BUCKET_TYPE, bucket_encode(Bucket)}, to_binary(links_doc_key(Key)), riakc_map:to_op(Ctx)]) of
        ok ->
            ok;
        {error, Reason} -> {error, Reason}
    end;
add_links4(#model_config{bucket = _Bucket} = ModelConfig, Key, [Link | R], Ctx) ->
    {LinkName, {_TargetKey, _TargetModel} = Target} = Link,
    NewCtx = riakc_map:update(
        {to_binary(LinkName), riakc_register:type()},
        fun(_) -> to_riak_obj(to_binary(Target)) end, Ctx),
    add_links4(ModelConfig, Key, R, NewCtx).


%%--------------------------------------------------------------------
%% @doc
%% {@link store_driver_behaviour} callback delete_links/3.
%% @end
%%--------------------------------------------------------------------
-spec delete_links(model_behaviour:model_config(), datastore:ext_key(), [datastore:link_name()] | all) ->
    ok | datastore:generic_error().
delete_links(#model_config{bucket = Bucket} = _ModelConfig, Key, all) ->
    case call(riakc_pb_socket, delete, [{?RIAK_BUCKET_TYPE, bucket_encode(Bucket)}, to_binary(links_doc_key(Key))]) of
        ok ->
            ok;
        {error, Reason} ->
            {error, Reason}
    end;
delete_links(#model_config{bucket = Bucket} = ModelConfig, Key, Links) ->
    case call(riakc_pb_socket, fetch_type, [{?RIAK_BUCKET_TYPE, bucket_encode(Bucket)}, to_binary(links_doc_key(Key))]) of
        {ok, Result} ->
            delete_links4(ModelConfig, Key, Links, Result);
        {error, {notfound, _}} ->
            ok;
        {error, Reason} ->
            {error, Reason}
    end.

-spec delete_links4(model_behaviour:model_config(), datastore:ext_key(), [datastore:normalized_link_spec()] | all, InternalCtx :: term()) ->
    ok | datastore:generic_error().
delete_links4(#model_config{bucket = Bucket} = _ModelConfig, Key, [], Ctx) ->
    case call(riakc_pb_socket, update_type, [{?RIAK_BUCKET_TYPE, bucket_encode(Bucket)}, to_binary(links_doc_key(Key)), riakc_map:to_op(Ctx)]) of
        ok ->
            ok;
        {error, Reason} -> {error, Reason}
    end;
delete_links4(#model_config{} = ModelConfig, Key, [Link | R], Ctx) ->
    NewCtx = riakc_map:erase({to_binary(Link), register}, Ctx),
    delete_links4(ModelConfig, Key, R, NewCtx).



%%--------------------------------------------------------------------
%% @doc
%% {@link store_driver_behaviour} callback fetch_links/3.
%% @end
%%--------------------------------------------------------------------
-spec fetch_link(model_behaviour:model_config(), datastore:ext_key(), datastore:link_name()) ->
    {ok, datastore:link_target()} | datastore:link_error().
fetch_link(#model_config{bucket = Bucket} = _ModelConfig, Key, LinkName) ->
    case call(riakc_pb_socket, fetch_type, [{?RIAK_BUCKET_TYPE, bucket_encode(Bucket)}, to_binary(links_doc_key(Key))]) of
        {ok, Result} ->
            try riakc_map:fetch({to_binary(LinkName), register}, Result) of
                EncodedLink ->
                    {_TargetKey, _TargetModel} = Target = from_binary(form_riak_obj(register, EncodedLink)),
                    {ok, Target}
            catch
                _:_E ->
                    {error, link_not_found}
            end;
        {error, {notfound, _}} ->
            {error, link_not_found};
        {error, Reason} ->
            {error, Reason}
    end.


%%--------------------------------------------------------------------
%% @doc
%% {@link store_driver_behaviour} callback foreach_link/4.
%% @end
%%--------------------------------------------------------------------
-spec foreach_link(model_behaviour:model_config(), Key :: datastore:ext_key(),
    fun((datastore:link_name(), datastore:link_target(), Acc :: term()) -> Acc :: term()), AccIn :: term()) ->
    {ok, Acc :: term()} | datastore:link_error().
foreach_link(#model_config{bucket = Bucket} = _ModelConfig, Key, Fun, AccIn) ->
    case call(riakc_pb_socket, fetch_type, [{?RIAK_BUCKET_TYPE, bucket_encode(Bucket)}, to_binary(links_doc_key(Key))]) of
        {ok, Result} ->
            try
                FoldRet = riakc_map:fold(
                    fun({LinkName, DataType}, EncodedLink, Acc) ->
                        {_TargetKey, _TargetModel} = Target = from_binary(form_riak_obj(DataType, EncodedLink)),
                        Fun(from_binary(LinkName), Target, Acc)
                    end, AccIn, Result),
                {ok, FoldRet}
            catch
                _:Reason1 ->
                    {error, Reason1}
            end;
        {error, {notfound, _}} ->
            {ok, []};
        {error, Reason} ->
            {error, Reason}
    end.


%%--------------------------------------------------------------------
%% @doc
%% {@link store_driver_behaviour} callback healthcheck/1.
%% @end
%%--------------------------------------------------------------------
-spec healthcheck(WorkerState :: term()) -> ok | {error, Reason :: term()}.
healthcheck(_) ->
    try call(riakc_pb_socket, ping, []) of
        pong -> ok;
        Other ->
            {error, {riak_connection_error, Other}}
    catch
        _:Reason ->
            {error, Reason}
    end.

%%%===================================================================
%%% Internal functions
%%%===================================================================

%%--------------------------------------------------------------------
%% @private
%% @doc
%% Translates given riak object to erlang term.
%% @end
%%--------------------------------------------------------------------
-spec form_riak_obj(map | counter | register, Obj :: term()) -> term().
form_riak_obj(map, Obj) ->
    %% somehow, sometimes, riak's client returns orddict instead of #map{}
    FoldMod = case Obj of
                  [_ | _] -> orddict;
                  _       -> riakc_map
              end,
    datastore_utils:shallow_to_record(
        FoldMod:fold(
            fun({K, Type}, V, Acc) ->
                maps:put(from_binary(K), form_riak_obj(Type, V), Acc)
            end, #{}, Obj)
    );
form_riak_obj(counter, Obj) when is_integer(Obj) ->
    Obj;
form_riak_obj(counter, Obj) ->
    riakc_counter:value(Obj);
form_riak_obj(register, Obj) when is_binary(Obj) ->
    from_binary(Obj);
form_riak_obj(register, Obj) ->
    from_binary(riakc_register:value(Obj)).

%%--------------------------------------------------------------------
%% @private
%% @doc
%% Translates given erlang map into riak object that maybe already initialized.
%% @end
%%--------------------------------------------------------------------
-spec to_riak_obj(term(), undefined | term()) -> term().
to_riak_obj(Term, undefined) when is_tuple(Term) ->
    to_riak_obj(Term);
to_riak_obj(Term, Rev) when is_tuple(Term) ->
    Map = datastore_utils:shallow_to_map(Term),
    RMap0 = Rev,
    maps:fold(
        fun(K, V, Acc) ->
            RiakObj = to_riak_obj(V),
            Module = riakc_datatype:module_for_term(RiakObj),
            Type = Module:type(),
            riakc_map:update({to_binary(K), Type}, fun(_) -> RiakObj end, Acc)
        end, RMap0, Map).

%%--------------------------------------------------------------------
%% @private
%% @doc
%% Translates given erlang term into new riak object.
%% @end
%%--------------------------------------------------------------------
-spec to_riak_obj(term()) -> term().
to_riak_obj(Term) when is_tuple(Term) ->
    to_riak_obj(Term, riakc_map:new());
to_riak_obj(Bin) when is_binary(Bin) ->
    Register = riakc_register:new(),
    riakc_register:set(Bin, Register);
to_riak_obj(Atom) when is_atom(Atom) ->
    Register = riakc_register:new(),
    Bin = atom_to_binary(Atom, utf8),
    riakc_register:set(<<"ATOM::", Bin/binary>>, Register);
to_riak_obj(Term) ->
    Register = riakc_register:new(),
    Bin = to_binary(Term),
    riakc_register:set(Bin, Register).

%%--------------------------------------------------------------------
%% @private
%% @doc
%% Calls given MFA with riak connection handle added as first argument.
%% @end
%%--------------------------------------------------------------------
-spec call(Module :: atom(), Method :: atom(), Args :: [term()]) -> term() | {error, no_riak_nodes}.
call(Module, Method, Args) ->
    call(Module, Method, Args, 3).

call(Module, Method, Args, Retry) when Retry >= 0 ->
    {Node, Pid} = select_connection(),
    try apply(Module, Method, [Pid | Args]) of
        Result -> Result
    catch
        _:Reason ->
            ?error_stacktrace("Failed to call Riak node ~p due to ~p", [Node, Reason]),
            NewConn = [Conn || {N, _} = Conn <- datastore_worker:state_get(riak_connections), N =/= Node],
            datastore_worker:state_put(riak_connections, NewConn),
            call(Module, Method, Args, Retry - 1)
    end;
call(_Module, _Method, _Args, _Retry) ->
    {error, no_riak_nodes}.

%%--------------------------------------------------------------------
%% @private
%% @doc
%% Selects riak connection from connection pool retuned by get_connections/0.
%% @end
%%--------------------------------------------------------------------
-spec select_connection() -> riak_connection().
select_connection() ->
    Connections = get_connections(),
    lists:nth(crypto:rand_uniform(1, length(Connections) + 1), Connections).

%%--------------------------------------------------------------------
%% @private
%% @doc
%% Gets riak active connections. When no connection is available, tries to
%% estabilish new connections.
%% @end
%%--------------------------------------------------------------------
-spec get_connections() -> [riak_connection()].
get_connections() ->
    case datastore_worker:state_get(riak_connections) of
        [_ | _] = Connections ->
            Connections;
        _ ->
<<<<<<< HEAD
            Connections = connect(datastore_worker:state_get(db_nodes)),
=======
            Nodes = lists:map(
                fun(Elem) ->
                    [Elem || _ <- lists:seq(1, ?CONN_PER_NODE)]
                end, datastore_worker:state_get(riak_nodes)),
            Connections = connect(lists:flatten(Nodes)),
>>>>>>> e62e9de1
            datastore_worker:state_put(riak_connections, Connections),
            Connections
    end.

%%--------------------------------------------------------------------
%% @private
%% @doc
%% Connects to given Riak database nodes.
%% @end
%%--------------------------------------------------------------------
-spec connect([riak_node()]) -> [riak_connection()].
connect([{HostName, Port} = Node | R]) ->
    case riakc_pb_socket:start_link(binary_to_list(HostName), Port) of
        {ok, Pid} ->
            [{Node, Pid} | connect(R)];
        {error, Reason} ->
            ?error("Cannot connect to riak node ~p due to ~p", [Node, Reason]),
            connect(R)
    end;
connect([]) ->
    [].

%%--------------------------------------------------------------------
%% @private
%% @doc
%% Encodes given term to base64 binary.
%% @end
%%--------------------------------------------------------------------
-spec term_to_base64(term()) -> binary().
term_to_base64(Term) ->
    Base = base64:encode(term_to_binary(Term)),
    <<?OBJ_PREFIX, Base/binary>>.

%%--------------------------------------------------------------------
%% @private
%% @doc
%% Decodes given base64 binary to erlang term (reverses term_to_base64/1).
%% @end
%%--------------------------------------------------------------------
-spec base64_to_term(binary()) -> term().
base64_to_term(<<?OBJ_PREFIX, Base/binary>>) ->
    binary_to_term(base64:decode(Base)).

%%--------------------------------------------------------------------
%% @private
%% @doc
%% Encodes given given term as binary which maybe human readable if possible.
%% @end
%%--------------------------------------------------------------------
-spec to_binary(term()) -> binary().
to_binary(Term) when is_binary(Term) ->
    Term;
to_binary(Term) when is_atom(Term) ->
    <<?ATOM_PREFIX, (atom_to_binary(Term, utf8))/binary>>;
to_binary(Term) ->
    term_to_base64(Term).

%%--------------------------------------------------------------------
%% @private
%% @doc
%% Translates given database "register" object to erlang term (reverses to_binary/1).
%% @end
%%--------------------------------------------------------------------
-spec from_binary(binary()) -> term().
from_binary(<<?OBJ_PREFIX, _/binary>> = Bin) ->
    base64_to_term(Bin);
from_binary(<<?ATOM_PREFIX, Atom/binary>>) ->
    binary_to_atom(Atom, utf8);
from_binary(Bin) ->
    Bin.

%%--------------------------------------------------------------------
%% @private
%% @doc
%% Encodes geven bucket name to format supported by database.
%% @end
%%--------------------------------------------------------------------
-spec bucket_encode(datastore:bucket()) -> binary().
bucket_encode(Bucket) when is_atom(Bucket) ->
    atom_to_binary(Bucket, utf8);
bucket_encode(Bucket) when is_binary(Bucket) ->
    Bucket.

links_doc_key(Key) ->
    BinKey = to_binary(Key),
    <<BinKey/binary, ?LINKS_KEY_SUFFIX>>.<|MERGE_RESOLUTION|>--- conflicted
+++ resolved
@@ -453,15 +453,11 @@
         [_ | _] = Connections ->
             Connections;
         _ ->
-<<<<<<< HEAD
-            Connections = connect(datastore_worker:state_get(db_nodes)),
-=======
             Nodes = lists:map(
                 fun(Elem) ->
                     [Elem || _ <- lists:seq(1, ?CONN_PER_NODE)]
-                end, datastore_worker:state_get(riak_nodes)),
+                end, datastore_worker:state_get(db_nodes)),
             Connections = connect(lists:flatten(Nodes)),
->>>>>>> e62e9de1
             datastore_worker:state_put(riak_connections, Connections),
             Connections
     end.
