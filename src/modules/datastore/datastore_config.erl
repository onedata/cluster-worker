--- conflicted
+++ resolved
@@ -22,14 +22,10 @@
 -define(DATASTORE_CONFIG_PLUGIN, datastore_config_plugin).
 -define(DEFAULT_MODELS, [
   cache_controller,
-<<<<<<< HEAD
+  cached_identity,
+  synced_cert,
   task_pool,
   lock
-=======
-  cached_identity,
-  synced_cert,
-  task_pool
->>>>>>> 54dfb61d
 ]).
 
 %% datastore_config_behaviour callbacks
