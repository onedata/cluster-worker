%%%-------------------------------------------------------------------
%%% @author Krzysztof Trzepla
%%% @copyright (C) 2017 ACK CYFRONET AGH
%%% This software is released under the MIT license
%%% cited in 'LICENSE.txt'.
%%% @end
%%%-------------------------------------------------------------------
%%% @doc
%%% This module provides datastore configuration.
%%% @end
%%%-------------------------------------------------------------------
-module(datastore_config).
-author("Krzysztof Trzepla").

%% API
-export([init/0, get_models/0, get_throttled_models/0, get_timestamp/0]).

-type model() :: datastore_model:model().

-define(DEFAULT_MODELS, [
    links_forest,
    links_mask,
    links_mask_root,
    links_node,
    lock,
    node_management,
    cluster_generation,
    task_pool,
    gs_session,
    gs_subscription,
    traverse_task,
    traverse_tasks_scheduler,
    view_traverse_job,
<<<<<<< HEAD
=======
    node_internal_services,
>>>>>>> c4fe0b19
    % Model used for performance testing (mocked models cannot be used as they affect performance)
    performance_test_record
]).

-define(PLUGIN, datastore_config_plugin).

%%%===================================================================
%%% API
%%%===================================================================

%%--------------------------------------------------------------------
%% @doc
%% Ensures that datastore_config_plugin is loaded, if existent.
%% @end
%%--------------------------------------------------------------------
-spec init() -> ok.
init() ->
    code:ensure_loaded(?PLUGIN),
    ok.

%%--------------------------------------------------------------------
%% @doc
%% Returns list of default and custom models.
%% @end
%%--------------------------------------------------------------------
-spec get_models() -> [model()].
get_models() ->
    ?DEFAULT_MODELS ++ apply_plugin(get_models, [], []).

%%--------------------------------------------------------------------
%% @doc
%% Returns list of throttled models.
%% @end
%%--------------------------------------------------------------------
-spec get_throttled_models() -> [model()].
get_throttled_models() ->
    apply_plugin(get_throttled_models, [], []).

%%--------------------------------------------------------------------
%% @doc
%% Returns timestamp to be used to tag document.
%% @end
%%--------------------------------------------------------------------
-spec get_timestamp() -> datastore_doc:timestamp().
get_timestamp() ->
    case erlang:function_exported(?PLUGIN, get_timestamp, 0) of
        true -> erlang:apply(?PLUGIN, get_timestamp, []);
        false -> time_utils:system_time_seconds()
    end.

%%%===================================================================
%%% Internal functions
%%%===================================================================

%%--------------------------------------------------------------------
%% @private
%% @doc
%% Calls plugin function if provided or returns default value.
%% @end
%%--------------------------------------------------------------------
-spec apply_plugin(atom(), list(), term()) -> term().
apply_plugin(Callback, Args, Default) ->
    Arity = length(Args),
    case erlang:function_exported(?PLUGIN, Callback, Arity) of
        true -> erlang:apply(?PLUGIN, Callback, Args);
        false -> Default
    end.<|MERGE_RESOLUTION|>--- conflicted
+++ resolved
@@ -31,10 +31,7 @@
     traverse_task,
     traverse_tasks_scheduler,
     view_traverse_job,
-<<<<<<< HEAD
-=======
     node_internal_services,
->>>>>>> c4fe0b19
     % Model used for performance testing (mocked models cannot be used as they affect performance)
     performance_test_record
 ]).
