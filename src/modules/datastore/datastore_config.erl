%%%-------------------------------------------------------------------
%%% @author Michal Zmuda
%%% @copyright (C) 2015 ACK CYFRONET AGH
%%% This software is released under the MIT license
%%% cited in 'LICENSE.txt'.
%%% @end
%%%-------------------------------------------------------------------
%%% @doc
%%% This module defines config of the datastore. It contains default
%%% (required by infrastructure) config, which is complemented by
%%% information from datastore_config_plugin.
%%% @end
%%%-------------------------------------------------------------------
-module(datastore_config).
-author("Michal Zmuda").

-behaviour(datastore_config_behaviour).

-include("modules/datastore/datastore_common_internal.hrl").
-include_lib("ctool/include/logging.hrl").

-define(DATASTORE_CONFIG_PLUGIN, datastore_config_plugin).
-define(DEFAULT_MODELS, [
<<<<<<< HEAD
=======
  globally_cached_record,
  locally_cached_record,
  global_only_record,
  global_only_no_transactions_record,
  local_only_record,
  disk_only_record,
  globally_cached_sync_record,
  locally_cached_sync_record,
>>>>>>> e042d82a
  cache_controller,
  task_pool
]).

%% datastore_config_behaviour callbacks
-export([models/0, global_caches/0, local_caches/0]).

%%--------------------------------------------------------------------
%% @doc
%% List of models used.
%% @end
%%--------------------------------------------------------------------
-spec models() -> Models :: [model_behaviour:model_type()].
models() -> ?DEFAULT_MODELS ++ plugins:apply(?DATASTORE_CONFIG_PLUGIN, models, []).

%%--------------------------------------------------------------------
%% @doc
%% List of models cached globally.
%% @end
%%--------------------------------------------------------------------
-spec global_caches() -> Models :: [model_behaviour:model_type()].
global_caches() ->
  filter_models_by_level(?GLOBALLY_CACHED_LEVEL, models_potentially_cached()).

%%--------------------------------------------------------------------
%% @doc
%% List of models cached locally.
%% @end
%%--------------------------------------------------------------------
-spec local_caches() -> Models :: [model_behaviour:model_type()].
local_caches() ->
  filter_models_by_level(?LOCALLY_CACHED_LEVEL, models_potentially_cached()).


%%%===================================================================
%%% Internal functions
%%%===================================================================

%%--------------------------------------------------------------------
%% @private
%% @doc
%% Retains models with given store_level.
%% @end
%%--------------------------------------------------------------------
filter_models_by_level(Level, Models) ->
  lists:filter(fun(Model) ->
    MInit = Model:model_init(),
    (MInit#model_config.store_level == Level) and (MInit#model_config.sync_cache == false)
  end, Models).

%%--------------------------------------------------------------------
%% @private
%% @doc
%% Retains models which could be cached. For instance excludes models
%% which introduce endless recursion.
%% @end
%%--------------------------------------------------------------------
models_potentially_cached() ->
  models() -- [cache_controller].<|MERGE_RESOLUTION|>--- conflicted
+++ resolved
@@ -21,17 +21,6 @@
 
 -define(DATASTORE_CONFIG_PLUGIN, datastore_config_plugin).
 -define(DEFAULT_MODELS, [
-<<<<<<< HEAD
-=======
-  globally_cached_record,
-  locally_cached_record,
-  global_only_record,
-  global_only_no_transactions_record,
-  local_only_record,
-  disk_only_record,
-  globally_cached_sync_record,
-  locally_cached_sync_record,
->>>>>>> e042d82a
   cache_controller,
   task_pool
 ]).
