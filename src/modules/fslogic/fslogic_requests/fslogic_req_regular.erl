%%%-------------------------------------------------------------------
%%% @author Rafal Slota
%%% @copyright (C) 2015 ACK CYFRONET AGH
%%% This software is released under the MIT license
%%% cited in 'LICENSE.txt'.
%%% @end
%%%-------------------------------------------------------------------
%%% @doc FSLogic request handlers for regular files.
%%% @end
%%%-------------------------------------------------------------------
-module(fslogic_req_regular).
-author("Rafal Slota").

-include("modules/fslogic/fslogic_common.hrl").
-include("proto/oneclient/fuse_messages.hrl").
-include_lib("ctool/include/logging.hrl").

%% API
-export([get_file_location/3, get_new_file_location/5, truncate/3, get_helper_params/3]).

%%%===================================================================
%%% API functions
%%%===================================================================


%%--------------------------------------------------------------------
%% @doc Truncates file on storage and returns only if operation is complete. Does not change file size in
%%      #file_meta model. Model's size should be changed by write events.
%% For best performance use following arg types: document -> uuid -> path
%% @end
%%--------------------------------------------------------------------
-spec truncate(fslogic_worker:ctx(), File :: fslogic_worker:file(), Size :: non_neg_integer()) ->
                      FuseResponse :: #fuse_response{} | no_return().
-check_permissions([{write, 2}]).
truncate(_Ctx, Entry, Size) ->
    Results = lists:map(
                fun({SID, FID} = Loc) ->
                        {ok, Storage} = storage:get(SID),
                        {Loc, storage_file_manager:truncate(Storage, FID, Size)}
                end, fslogic_utils:get_local_storage_file_locations(Entry)),

    case [{Loc, Error} || {Loc, {error, _} = Error} <- Results] of
        [] -> ok;
        Errors ->
            [?error("Unable to truncate [FileId: ~p] [StoragId: ~p] to size ~p due to: ~p", [FID, SID, Size, Reason])
             || {{SID, FID}, {error, Reason}} <- Errors],
            ok
    end,

    #fuse_response{status = #status{code = ?OK}}.


%%--------------------------------------------------------------------
%% @doc Gets helper params based on given session and storage ID.
%% @end
%%--------------------------------------------------------------------
-spec get_helper_params(fslogic_worker:ctx(), StorageId :: storage:id(), ForceCL :: boolean()) ->
                               FuseResponse :: #fuse_response{} | no_return().
get_helper_params(_Ctx, SID, _ForceCL) ->

    {ok, #document{value = #storage{}} = StorageDoc} = storage:get(SID),
    {ok, #helper_init{name = Name, args = HelperArgsMap}} = fslogic_storage:select_helper(StorageDoc),

    HelperArgs = [#helper_arg{key = K, value = V} || {K, V} <- maps:to_list(HelperArgsMap)],

    #fuse_response{status = #status{code = ?OK},
                   fuse_response = #helper_params{helper_name = Name, helper_args = HelperArgs}}.


%%--------------------------------------------------------------------
%% @doc Gets file location (implicit file open operation). Allows to force-select ClusterProxy helper.
%% For best performance use following arg types: document -> uuid -> path
%% @end
%%--------------------------------------------------------------------
-spec get_file_location(fslogic_worker:ctx(), File :: fslogic_worker:file(), OpenMode :: fslogic_worker:open_flags()) ->
                               no_return() | #fuse_response{}.
<<<<<<< HEAD
-check_permissions([{read, 2}]).
get_file_location(#fslogic_ctx{session_id = SessId} = CTX, File, Flags) ->
    ?debug("get_file_location for ~p ~p", [File, Flags]),
    {ok, #document{key = UUID}} = file_meta:get(File),
=======
-check_permissions([{none, 2}]).
get_file_location(#fslogic_ctx{session_id = SessId} = CTX, File, OpenFlags) ->
    ?debug("get_file_location for ~p ~p", [File, OpenFlags]),
    {ok, #document{key = UUID} = FileDoc} = file_meta:get(File),

    ok = check_permissions:validate_posix_access(OpenFlags, FileDoc, fslogic_context:get_user_id(CTX)),

    ok = file_watcher:insert_open_watcher(UUID, SessId),
>>>>>>> 9c3eeb38
    {ok, #document{key = StorageId, value = _Storage}} = fslogic_storage:select_storage(CTX),
    FileId = fslogic_utils:gen_storage_file_id({uuid, UUID}),
    #document{value = #file_location{blocks = Blocks}} = fslogic_utils:get_local_file_location({uuid, UUID}),


    #fuse_response{status = #status{code = ?OK}, fuse_response =
                       #file_location{uuid = UUID, provider_id = oneprovider:get_provider_id(), storage_id = StorageId, file_id = FileId, blocks = Blocks}}.


%%--------------------------------------------------------------------
%% @doc Gets new file location (implicit mknod operation).
%% @end
%%--------------------------------------------------------------------
-spec get_new_file_location(fslogic_worker:ctx(), ParentUUID :: file_meta:uuid(), Name :: file_meta:name(),
                            Mode :: file_meta:posix_permissions(), Flags :: fslogic_worker:open_flags()) ->
    no_return() | #fuse_response{}.
-check_permissions([{write, 2}]).
get_new_file_location(#fslogic_ctx{session = #session{identity = #identity{user_id = UUID}}} = CTX,
                      UUID, Name, Mode, _Flags) ->
    {ok, #document{key = DefaultSpaceUUID}} = fslogic_spaces:get_default_space(CTX),
    get_new_file_location(CTX, DefaultSpaceUUID, Name, Mode, _Flags);
get_new_file_location(#fslogic_ctx{session_id = SessId} = CTX, ParentUUID, Name, Mode, _Flags) ->

    {ok, #document{key = StorageId} = Storage} = fslogic_storage:select_storage(CTX),
    CTime = utils:time(),
    File = #document{value = #file_meta{
                                name = Name,
                                type = ?REGULAR_FILE_TYPE,
                                mode = Mode,
                                mtime = CTime,
                                atime = CTime,
                                ctime = CTime,
                                uid = fslogic_context:get_user_id(CTX)
                               }},

    {ok, UUID} = file_meta:create({uuid, ParentUUID}, File),

    FileId = fslogic_utils:gen_storage_file_id({uuid, UUID}),

    Location = #file_location{blocks = [#file_block{offset = 0, size = 0, file_id = FileId, storage_id = StorageId}],
                              provider_id = oneprovider:get_provider_id(), file_id = FileId, storage_id = StorageId, uuid = UUID},
    {ok, LocId} = file_location:create(#document{value = Location}),

    file_meta:attach_location({uuid, UUID}, LocId, oneprovider:get_provider_id()),

    LeafLess = fslogic_path:dirname(FileId),
    case storage_file_manager:mkdir(Storage, LeafLess, ?AUTO_CREATED_PARENT_DIR_MODE, true) of
        ok -> ok;
        {error, eexist} ->
            ok
    end,

    storage_file_manager:unlink(Storage, FileId),
    ok = storage_file_manager:create(Storage, FileId, Mode),

    #fuse_response{status = #status{code = ?OK}, fuse_response =
                       #file_location{uuid = UUID, provider_id = oneprovider:get_provider_id(), storage_id = StorageId, file_id = FileId, blocks = []}}.

<|MERGE_RESOLUTION|>--- conflicted
+++ resolved
@@ -74,21 +74,13 @@
 %%--------------------------------------------------------------------
 -spec get_file_location(fslogic_worker:ctx(), File :: fslogic_worker:file(), OpenMode :: fslogic_worker:open_flags()) ->
                                no_return() | #fuse_response{}.
-<<<<<<< HEAD
--check_permissions([{read, 2}]).
-get_file_location(#fslogic_ctx{session_id = SessId} = CTX, File, Flags) ->
-    ?debug("get_file_location for ~p ~p", [File, Flags]),
-    {ok, #document{key = UUID}} = file_meta:get(File),
-=======
 -check_permissions([{none, 2}]).
-get_file_location(#fslogic_ctx{session_id = SessId} = CTX, File, OpenFlags) ->
+get_file_location(#fslogic_ctx{} = CTX, File, OpenFlags) ->
     ?debug("get_file_location for ~p ~p", [File, OpenFlags]),
     {ok, #document{key = UUID} = FileDoc} = file_meta:get(File),
 
     ok = check_permissions:validate_posix_access(OpenFlags, FileDoc, fslogic_context:get_user_id(CTX)),
 
-    ok = file_watcher:insert_open_watcher(UUID, SessId),
->>>>>>> 9c3eeb38
     {ok, #document{key = StorageId, value = _Storage}} = fslogic_storage:select_storage(CTX),
     FileId = fslogic_utils:gen_storage_file_id({uuid, UUID}),
     #document{value = #file_location{blocks = Blocks}} = fslogic_utils:get_local_file_location({uuid, UUID}),
