--- conflicted
+++ resolved
@@ -107,13 +107,8 @@
                                               ctime = CTime, uid = UID, name = Name}} = FileDoc} ->
             Size = fslogic_blocks:get_file_size(File),
 
-<<<<<<< HEAD
-=======
-            ok = file_watcher:insert_attr_watcher(UUID, SessId),
-
             {ok, #document{key = SpaceUUID}} = fslogic_spaces:get_space(FileDoc),
             #posix_user_ctx{gid = GID} = fslogic_storage:new_posix_user_ctx(SessId, SpaceUUID),
->>>>>>> 52cb17a1
             #fuse_response{status = #status{code = ?OK}, fuse_response =
                                #file_attr {
                                   gid = GID,
