%%%-------------------------------------------------------------------
%%% @author Mateusz Paciorek
%%% @copyright (C) 2016 ACK CYFRONET AGH
%%% This software is released under the MIT license
%%% cited in 'LICENSE.txt'.
%%% @end
%%%-------------------------------------------------------------------
%%% @doc 
%%% This module allows constructing critical sections.
%%% @end
%%%-------------------------------------------------------------------
-module(critical_section).
-author("Mateusz Paciorek").

-include("global_definitions.hrl").
-include("modules/datastore/datastore_models_def.hrl").

%% API
-export([run/2, run/3]).

%%%===================================================================
%%% API
%%%===================================================================

%%--------------------------------------------------------------------
%% @doc
%% @equiv run(Key, Fun, false)
%% @end
%%--------------------------------------------------------------------
-spec run(Key :: term(), Fun :: fun (() -> Result :: term())) ->
    Result :: term().
run(Key, Fun) ->
    run(Key, Fun, false).

%%--------------------------------------------------------------------
%% @doc
%% Runs Fun in critical section locked on Key.
%% Guarantees that at most one function is running for selected Key in all
%% nodes in current cluster at any given moment.
%%
%% Calling nested critical section on the same Key is possible,
%% but option Recursive must be implicitly set to true.
%% @end
%%--------------------------------------------------------------------
<<<<<<< HEAD
-spec run(Key :: [term()] | term(), Fun :: fun (() -> Result :: term())) ->
    Result :: term().
run(Key, Fun) when is_list(Key) ->
    Nodes = gen_server2:call({global, cluster_manager}, get_nodes),
    {Agent, _} = locks:begin_transaction([{Key, write, Nodes, all}]),
=======
-spec run(RawKey :: term(), Fun :: fun (() -> Result :: term()),
    Recursive :: boolean()) -> Result :: term().
run(RawKey, Fun, Recursive) ->
    Key = couchdb_datastore_driver:to_binary(RawKey),
    ok = lock(Key, Recursive),
>>>>>>> afe2109d
    try
        Fun()
    after
        ok = unlock(Key)
    end.

%%%===================================================================
%%% Internal functions
%%%===================================================================

%%--------------------------------------------------------------------
%% @doc
%% Enqueues process for lock on given key.
%% If process is first in the queue, this function returns immediately,
%% otherwise waits for message from process releasing lock.
%% It is possible for one process to acquire same lock multiple times,
%% but it must be released the same number of times.
%% @end
%%--------------------------------------------------------------------
-spec lock(Key :: datastore:key(), Recursive :: boolean()) -> ok.
lock(Key, Recursive) ->
    case lock:enqueue(Key, self(), Recursive) of
        {ok, acquired} ->
            ok;
        {ok, wait} ->
            receive {acquired, Key} ->
                ok
            end
    end.

%%--------------------------------------------------------------------
%% @doc
%% Dequeues process from lock on given key.
%% If process has acquired this lock multiple times, counter is decreased.
%% When counter reaches zero, next waiting process receives message that
%% the lock has been successfully acquired.
%% @end
%%--------------------------------------------------------------------
-spec unlock(Key :: datastore:key()) -> ok | {error, term()}.
unlock(Key) ->
    Self = self(),
    case lock:dequeue(Key, Self) of
        {ok, empty} ->
            ok;
        {ok, Self} ->
            ok;
        {ok, Pid} ->
            Pid ! {acquired, Key},
            ok;
        Error ->
            Error
    end.<|MERGE_RESOLUTION|>--- conflicted
+++ resolved
@@ -42,19 +42,11 @@
 %% but option Recursive must be implicitly set to true.
 %% @end
 %%--------------------------------------------------------------------
-<<<<<<< HEAD
--spec run(Key :: [term()] | term(), Fun :: fun (() -> Result :: term())) ->
-    Result :: term().
-run(Key, Fun) when is_list(Key) ->
-    Nodes = gen_server2:call({global, cluster_manager}, get_nodes),
-    {Agent, _} = locks:begin_transaction([{Key, write, Nodes, all}]),
-=======
 -spec run(RawKey :: term(), Fun :: fun (() -> Result :: term()),
     Recursive :: boolean()) -> Result :: term().
 run(RawKey, Fun, Recursive) ->
     Key = couchdb_datastore_driver:to_binary(RawKey),
     ok = lock(Key, Recursive),
->>>>>>> afe2109d
     try
         Fun()
     after
