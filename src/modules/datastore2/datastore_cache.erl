--- conflicted
+++ resolved
@@ -22,12 +22,8 @@
 -include("modules/datastore/datastore_models_def.hrl").
 
 %% API
-<<<<<<< HEAD
--export([get/2, fetch/2, save/2, update/2, update/3, flush/2]).
-=======
 -export([get/2, fetch/2, save/2, update/2, update/3, flush/2, flush/1]).
 -export([inactivate/1]).
->>>>>>> 270d5715
 
 -type ctx() :: #{prefix => binary(),
                  mutator_pid => pid(),
@@ -155,8 +151,6 @@
         ({error, {enomem, _Value}}) -> {error, enomem};
         (Other) -> Other
     end, wait(Futures)).
-<<<<<<< HEAD
-=======
 
 %%--------------------------------------------------------------------
 %% @doc
@@ -166,7 +160,6 @@
 -spec flush([{key(), ctx()}]) -> [{ok, value()} | {error, term()}].
 flush(List) ->
     lists:map(fun({Key, Ctx}) -> flush(Ctx, Key) end, List).
->>>>>>> 270d5715
 
 %%--------------------------------------------------------------------
 %% @doc
@@ -254,39 +247,20 @@
 %% @end
 %%--------------------------------------------------------------------
 -spec save_async(ctx(), value(), boolean()) -> future().
-<<<<<<< HEAD
-save_async(#{memory_driver := undefined} = Ctx, #document2{} = Value, true) ->
-=======
 save_async(#{memory_driver := undefined} = Ctx, #document{} = Value, true) ->
->>>>>>> 270d5715
     #{
         disc_driver := DiscDriver,
         disc_driver_ctx := DiscCtx
     } = Ctx,
     ?FUTURE(disc, DiscDriver, DiscDriver:save_async(DiscCtx, Value));
-<<<<<<< HEAD
-save_async(#{memory_driver := undefined}, #document2{} = Value, false) ->
-    ?FUTURE(memory, undefined, {error, {enomem, Value}});
-save_async(#{disc_driver := undefined} = Ctx, #document2{key = Key} = Value, _) ->
-=======
 save_async(#{memory_driver := undefined}, #document{} = Value, false) ->
     ?FUTURE(memory, undefined, {error, {enomem, Value}});
 save_async(#{disc_driver := undefined} = Ctx, #document{key = Key} = Value, _) ->
->>>>>>> 270d5715
     #{
         memory_driver := MemoryDriver,
         memory_driver_ctx := MemoryCtx
     } = Ctx,
 
-<<<<<<< HEAD
-    case datastore_cache_manager:mark_active(Key) of
-        true ->
-            ?FUTURE(memory, MemoryDriver, MemoryDriver:save(MemoryCtx, Value));
-        false ->
-            ?FUTURE(memory, MemoryDriver, {error, {enomem, Value}})
-    end;
-save_async(Ctx, #document2{key = Key} = Value, DiscFallback) ->
-=======
     case datastore_cache_manager:mark_active(memory, Ctx, Key) of
         true ->
             Result = MemoryDriver:save(MemoryCtx, Value),
@@ -296,7 +270,6 @@
             ?FUTURE(memory, MemoryDriver, {error, {enomem, Value}})
     end;
 save_async(Ctx, #document{key = Key} = Value, DiscFallback) ->
->>>>>>> 270d5715
     #{
         memory_driver := MemoryDriver,
         memory_driver_ctx := MemoryCtx,
