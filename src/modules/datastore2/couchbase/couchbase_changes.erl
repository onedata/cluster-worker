--- conflicted
+++ resolved
@@ -19,11 +19,7 @@
 -export([design/0, view/0]).
 -export([get_seq_key/1, get_seq_safe_key/1, get_change_key/2]).
 
-<<<<<<< HEAD
--type callback() :: fun(({ok, datastore:doc() | end_of_stream} |
-=======
 -type callback() :: fun(({ok, datastore:document() | end_of_stream} |
->>>>>>> 270d5715
                          {error, since(), Reason :: term()}) -> any()).
 -type seq() :: non_neg_integer().
 -type since() :: seq().
