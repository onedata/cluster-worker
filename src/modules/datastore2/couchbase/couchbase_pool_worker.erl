--- conflicted
+++ resolved
@@ -329,21 +329,17 @@
     SaveAns = handle_batch_save(Connection, SaveRequests),
 
     #{
-<<<<<<< HEAD
+        save => handle_save_requests_batch(Connection, SaveRequests),
+        get => couchbase_crud:get(Connection, GetRequests),
+        delete => couchbase_crud:delete(Connection, RemoveRequests)
         save => SaveAns,
         get => GetAns,
         delete => DeleteAns
-=======
-        save => handle_save_requests_batch(Connection, SaveRequests),
-        get => couchbase_crud:get(Connection, GetRequests),
-        delete => couchbase_crud:delete(Connection, RemoveRequests)
->>>>>>> 38a37e2c
     }.
 
 %%--------------------------------------------------------------------
 %% @private
 %% @doc
-<<<<<<< HEAD
 %% Saves key-value pairs in a database.
 %% @end
 %%--------------------------------------------------------------------
@@ -405,7 +401,10 @@
         _ ->
             {timeout, Time, SaveRequests2}
     end.
-=======
+
+%%--------------------------------------------------------------------
+%% @private
+%% @doc
 %% Handles save requests batch.
 %% @end
 %%--------------------------------------------------------------------
@@ -432,7 +431,6 @@
     SaveResponses6 = couchbase_crud:terminate_save_requests(SaveRequests6),
     lists:merge([SaveResponses, SaveResponses2, SaveResponses3, SaveResponses4,
         SaveResponses5, SaveResponses6]).
->>>>>>> 38a37e2c
 
 %%--------------------------------------------------------------------
 %% @private
