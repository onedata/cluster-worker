%%%-------------------------------------------------------------------
%%% @author Krzysztof Trzepla
%%% @copyright (C) 2017 ACK CYFRONET AGH
%%% This software is released under the MIT license
%%% cited in 'LICENSE.txt'.
%%% @end
%%%-------------------------------------------------------------------
%%% @doc
%%% This module provides CRUD interface to a CouchBase database.
%%% It should be used only by CouchBase pool workers.
%%% @end
%%%-------------------------------------------------------------------
-module(couchbase_crud).
-author("Krzysztof Trzepla").

-include("global_definitions.hrl").
-include("modules/datastore/datastore_models_def.hrl").

%% API
<<<<<<< HEAD
-export([get/2, delete/2]).
-export([init_save/2, do_requests/4, do_change_requests/4, finish_save/1]).
=======
-export([init_save_requests/2, terminate_save_requests/1]).
-export([store_change_docs/2, wait_change_docs_durable/2]).
-export([store_docs/2, wait_docs_durable/2]).
-export([get/2, delete/2]).
>>>>>>> 38a37e2c
-export([get_counter/3, update_counter/4]).
% For apply
-export([store/2, wait_durable/2]).
-export([prepare_change_store/1, prepare_store/1,
    prepare_durable/1, prepare_change_durable/1]).

-type save_request() :: {couchbase_driver:ctx(), couchbase_driver:key(),
                         couchbase_driver:value()}.
-type get_request() :: couchbase_driver:key().
-type delete_request() :: {couchbase_driver:ctx(), couchbase_driver:key()}.

-export_type([save_request/0, get_request/0, delete_request/0]).

-type response(R) :: {couchbase_driver:key(), R | {error, term()}}.
-type save_response() :: response({ok, cberl:cas(), couchbase_driver:value()}).
-type get_response() :: response({ok, cberl:cas(), couchbase_driver:value()}).
-type delete_response() :: response(ok).

-export_type([save_response/0, get_response/0, delete_response/0]).

-type save_requests_map() :: #{couchbase_driver:key() => {
    couchbase_driver:ctx(), {ok, cberl:cas(), couchbase_driver:value()}
}}.
-type change_key_map() :: #{couchbase_driver:key() => couchbase_driver:key()}.

-define(OP_TIMEOUT, application:get_env(?CLUSTER_WORKER_APP_NAME,
    couchbase_operation_timeout, 60000)).
-define(DUR_TIMEOUT, application:get_env(?CLUSTER_WORKER_APP_NAME,
    couchbase_durability_timeout, 60000)).

%%%===================================================================
%%% API
%%%===================================================================

%%--------------------------------------------------------------------
%% @doc
<<<<<<< HEAD
%% Initializes save operation allocating seqs and preparing requests.
%% @end
%%--------------------------------------------------------------------
-spec init_save(cberl:connection(), [save_request()]) ->
    save_requests_map().
init_save(Connection, Requests) ->
    CountByScope = count_by_scope(Requests),
    SeqsByScope = allocate_seq(Connection, CountByScope),
    prepare_save_requests(SeqsByScope, Requests).

%%--------------------------------------------------------------------
%% @doc
%% Does requests to couch.
%% @end
%%--------------------------------------------------------------------
-spec do_requests(cberl:connection(), save_requests_map(),
    RequestFun :: atom(), PrepareFun :: atom()) ->
    {Time :: non_neg_integer(), save_requests_map()}.
do_requests(Connection, Requests, RequestFun, PrepareFun) ->
    {Requests2, ForUpdate} = case  apply(?MODULE, PrepareFun, [Requests]) of
        {R, FU} -> {R, FU};
        R -> {R, Requests}
    end,
    {Time, Responses} =
        apply(?MODULE, RequestFun, [Connection, Requests2]),
    {Time, update_save_responses(Responses, ForUpdate)}.

%%--------------------------------------------------------------------
%% @doc
%% Does requests about seq numbers to couch.
%% @end
%%--------------------------------------------------------------------
-spec do_change_requests(cberl:connection(), save_requests_map(),
    RequestFun :: atom(), PrepareFun :: atom()) ->
    {Time :: non_neg_integer(), save_requests_map()}.
do_change_requests(Connection, Requests, RequestFun, PrepareFun) ->
    {ChangeRequests, ChangeKeys} =
        apply(?MODULE, PrepareFun, [Requests]),
    {Time, ChangeResponses} =
        apply(?MODULE, RequestFun, [Connection, ChangeRequests]),
    ChangeResponses2 = replace_change_keys(ChangeKeys, ChangeResponses),
    {Time, update_save_responses(ChangeResponses2, Requests)}.

%%--------------------------------------------------------------------
%% @doc
%% Finishes save operation translating response to its final form.
%% @end
%%--------------------------------------------------------------------
-spec finish_save(save_requests_map()) ->
    [save_response()].
finish_save(SaveRequests) ->
    maps:fold(fun(Key, {_Ctx, Response}, SaveResponses) ->
        [{Key, Response} | SaveResponses]
    end, [], SaveRequests).
=======
%% Prepares saves requests by allocating and assigning sequence numbers.
%% In general call to this function should be followed by consecutive calls to
%% {@link store_change_docs/2}, {@link wait_change_docs_durable/2},
%% {@link store_docs/2}, {@link wait_docs_durable/2}
%% and {@link terminate_save_requests/1} functions.
%% @end
%%--------------------------------------------------------------------
-spec init_save_requests(cberl:connection(), [save_request()]) ->
    {save_requests_map(), [save_response()]}.
init_save_requests(Connection, Requests) ->
    CountByScope = count_by_scope(Requests),
    SeqsByScope = allocate_seq(Connection, CountByScope),
    assign_seq(SeqsByScope, Requests).

%%--------------------------------------------------------------------
%% @doc
%% Completes save requests and returns responses.
%% @end
%%--------------------------------------------------------------------
-spec terminate_save_requests(save_requests_map()) -> [save_response()].
terminate_save_requests(SaveRequests) ->
    maps:fold(fun(Key, {_Ctx, Response}, SaveResponses) ->
        [{Key, Response} | SaveResponses]
    end, [], SaveRequests).

%%--------------------------------------------------------------------
%% @doc
%% Stores documents that associates sequence number with a key that has been
%% changed. Returns updated save requests and erroneous responses.
%% @end
%%--------------------------------------------------------------------
-spec store_change_docs(cberl:connection(), save_requests_map()) ->
    {save_requests_map(), [save_response()]}.
store_change_docs(Connection, SaveRequests) ->
    {ChangeStoreRequests, ChangeKeys} = prepare_change_store(SaveRequests),
    ChangeStoreResponses = store(Connection, ChangeStoreRequests),
    ChangeStoreResponses2 = replace_change_keys(ChangeKeys, ChangeStoreResponses),
    update_save_requests(ChangeStoreResponses2, SaveRequests).

%%--------------------------------------------------------------------
%% @doc
%% Waits until change documents are persisted on disc. Returns updated save
%% requests and erroneous responses.
%% @end
%%--------------------------------------------------------------------
-spec wait_change_docs_durable(cberl:connection(), save_requests_map()) ->
    {save_requests_map(), [save_response()]}.
wait_change_docs_durable(Connection, SaveRequests) ->
    {ChangeDurableRequests, ChangeKeys2} = prepare_change_durable(SaveRequests),
    ChangeDurableResponses = wait_durable(Connection, ChangeDurableRequests),
    ChangeDurableResponses2 = replace_change_keys(ChangeKeys2, ChangeDurableResponses),
    update_save_requests(ChangeDurableResponses2, SaveRequests).

%%--------------------------------------------------------------------
%% @doc
%% Stores documents or key-value pairs. Returns updated save requests
%% and erroneous responses.
%% @end
%%--------------------------------------------------------------------
-spec store_docs(cberl:connection(), save_requests_map()) ->
    {save_requests_map(), [save_response()]}.
store_docs(Connection, SaveRequests) ->
    {StoreRequests, SaveRequests2} = prepare_store(SaveRequests),
    StoreResponses = store(Connection, StoreRequests),
    update_save_requests(StoreResponses, SaveRequests2).

%%--------------------------------------------------------------------
%% @doc
%% Waits until documents are persisted on disc. Returns updated save requests
%% and erroneous responses.
%% @end
%%--------------------------------------------------------------------
-spec wait_docs_durable(cberl:connection(), save_requests_map()) ->
    {save_requests_map(), [save_response()]}.
wait_docs_durable(Connection, SaveRequests) ->
    DurableRequests = prepare_durable(SaveRequests),
    DurableResponses = wait_durable(Connection, DurableRequests),
    update_save_requests(DurableResponses, SaveRequests).
>>>>>>> 38a37e2c

%%--------------------------------------------------------------------
%% @doc
%% Returns values associated with keys from a database.
%% @end
%%--------------------------------------------------------------------
-spec get(cberl:connection(), [get_request()]) -> [get_response()].
get(_Connection, []) ->
    [];
get(Connection, Requests) ->
    GetRequests = [{Key, 0, false} || Key <- Requests],
    case cberl:bulk_get(Connection, GetRequests, ?OP_TIMEOUT) of
        {ok, Responses} ->
            lists:map(fun
                ({Key, {ok, Cas, {_} = EJson}}) ->
                    try
                        {Key, {ok, Cas, datastore_json2:decode(EJson)}}
                    catch
                        _:Reason ->
                            {Key, {error, {Reason, erlang:get_stacktrace()}}}
                    end;
                ({Key, {ok, Cas, Value}}) ->
                    {Key, {ok, Cas, Value}};
                ({Key, {error, Reason}}) ->
                    {Key, {error, Reason}}
            end, Responses);
        {error, Reason} ->
            [{Key, {error, Reason}} || Key <- Requests]
    end.

%%--------------------------------------------------------------------
%% @doc
%% Removes values associated with keys in a database.
%% @end
%%--------------------------------------------------------------------
-spec delete(cberl:connection(), [delete_request()]) -> [delete_response()].
delete(_Connection, []) ->
    [];
delete(Connection, Requests) ->
    RemoveRequests = [{Key, maps:get(cas, Ctx, 0)} || {Ctx, Key} <- Requests],
    case cberl:bulk_remove(Connection, RemoveRequests, ?OP_TIMEOUT) of
        {ok, Responses} ->
            Responses;
        {error, Reason} ->
            [{Key, {error, Reason}} || {_, Key} <- Requests]
    end.

%%--------------------------------------------------------------------
%% @doc
%% Returns counter value from a database.
%% If counter does not exist and default value is provided, it is created.
%% @end
%%--------------------------------------------------------------------
-spec get_counter(cberl:connection(), couchbase_driver:key(),
    cberl:arithmetic_default()) ->
    {ok, cberl:cas(), non_neg_integer()} | {error, term()}.
get_counter(Connection, Key, Default) ->
    update_counter(Connection, Key, 0, Default).

%%--------------------------------------------------------------------
%% @doc
%% Updates counter value by delta in a database.
%% If counter does not exist and default value is provided, it is created.
%% @end
%%--------------------------------------------------------------------
-spec update_counter(cberl:connection(), couchbase_driver:key(),
    cberl:arithmetic_delta(), cberl:arithmetic_default()) ->
    {ok, cberl:cas(), non_neg_integer()} | {error, term()}.
update_counter(Connection, Key, Delta, Default) ->
    cberl:arithmetic(Connection, Key, Delta, Default, 0, ?OP_TIMEOUT).

%%%===================================================================
%%% Exported for apply
%%%===================================================================

%%--------------------------------------------------------------------
<<<<<<< HEAD
=======
%% @private
%% @doc
%% Returns values count by scope.
%% @end
%%--------------------------------------------------------------------
-spec count_by_scope([save_request()]) -> #{datastore:scope() => pos_integer()}.
count_by_scope(Requests) ->
    lists:foldl(fun
        ({#{no_seq := true}, _Key, #document{}}, Scopes) ->
            Scopes;
        ({_Ctx, _Key, #document{scope = Scope}}, Scopes) ->
            Delta = maps:get(Scope, Scopes, 0),
            maps:put(Scope, Delta + 1, Scopes);
        ({_Ctx, _Key, _Value}, Scopes) ->
            Scopes
    end, #{}, Requests).

%%--------------------------------------------------------------------
%% @private
%% @doc
%% Allocates sequence numbers by scopes.
%% @end
%%--------------------------------------------------------------------
-spec allocate_seq(cberl:connection(), #{datastore:scope() => pos_integer()}) ->
    #{datastore:scope() => [pos_integer()]}.
allocate_seq(Connection, CountByScope) ->
    maps:fold(fun(Scope, Count, SeqByScope) ->
        Key = couchbase_changes:get_seq_key(Scope),
        case update_counter(Connection, Key, Count, Count) of
            {ok, _, Seq} ->
                Seqs = lists:seq(Seq - Count + 1, Seq),
                maps:put(Scope, {ok, Seqs}, SeqByScope);
            {error, Reason} ->
                maps:put(Scope, {error, Reason}, SeqByScope)
        end
    end, #{}, CountByScope).

%%--------------------------------------------------------------------
%% @private
%% @doc
%% Builds save requests map and fills sequence numbers in documents.
%% @end
%%--------------------------------------------------------------------
-spec assign_seq(#{datastore:scope() => [pos_integer()]},
    [save_request()]) -> {save_requests_map(), [save_response()]}.
assign_seq(SeqsByScope, Requests) ->
    {_, SaveRequests2, SaveResponses2} = lists:foldl(fun
        (
            {Ctx = #{no_seq := true}, Key, Doc = #document{}},
            {SeqsByScope2, SaveRequests, SaveResponses}
        ) ->
            {
                SeqsByScope2,
                maps:put(Key, {Ctx, {ok, 0, Doc}}, SaveRequests),
                SaveResponses
            };
        (
            {Ctx, Key, Doc = #document{scope = Scope}},
            {SeqsByScope2, SaveRequests, SaveResponses}
        ) ->
            case maps:get(Scope, SeqsByScope2) of
                {ok, [Seq | Seqs]} ->
                    Doc2 = Doc#document{seq = Seq},
                    {
                        maps:put(Scope, {ok, Seqs}, SeqsByScope2),
                        maps:put(Key, {Ctx, {ok, 0, Doc2}}, SaveRequests),
                        SaveResponses
                    };
                {error, Reason} ->
                    {
                        SeqsByScope2,
                        SaveResponses,
                        [{Key, {error, Reason}} | SaveResponses]
                    }
            end;
        ({Ctx, Key, Value}, {SeqsByScope2, SaveRequests, SaveResponses}) ->
            {
                SeqsByScope2,
                maps:put(Key, {Ctx, {ok, 0, Value}}, SaveRequests),
                SaveResponses
            }
    end, {SeqsByScope, #{}, []}, Requests),
    {SaveRequests2, SaveResponses2}.

%%--------------------------------------------------------------------
%% @private
>>>>>>> 38a37e2c
%% @doc
%% Prepares bulk store request for change documents.
%% @end
%%--------------------------------------------------------------------
-spec prepare_change_store(save_requests_map()) ->
    {[cberl:store_request()], change_key_map()}.
prepare_change_store(Requests) ->
    maps:fold(fun
        (_Key, {#{no_seq := true}, _}, {ChangeStoreRequests, ChangeKeys}) ->
            {ChangeStoreRequests, ChangeKeys};
        (Key, {_, {ok, _, Doc = #document{}}}, {ChangeStoreRequests, ChangeKeys}) ->
            #document{scope = Scope, seq = Seq} = Doc,
            ChangeKey = couchbase_changes:get_change_key(Scope, Seq),
            Json = jiffy:encode({[
                {<<"key">>, Key},
                {<<"pid">>, base64:encode(term_to_binary(self()))}
            ]}),
            {
                [{set, ChangeKey, Json, raw, 0, 0} | ChangeStoreRequests],
                maps:put(ChangeKey, Key, ChangeKeys)
            };
        (_Key, {_, _}, {ChangeStoreRequests, ChangeKeys}) ->
            {ChangeStoreRequests, ChangeKeys}
    end, {[], #{}}, Requests).

%%--------------------------------------------------------------------
%% @doc
%% Prepares bulk durability check request for change documents.
%% @end
%%--------------------------------------------------------------------
-spec prepare_change_durable(save_requests_map()) ->
    {[cberl:durability_request()], change_key_map()}.
prepare_change_durable(Requests) ->
    maps:fold(fun
        (_Key, {#{no_seq := true}, _}, {ChangeDurableRequests, ChangeKeys}) ->
            {ChangeDurableRequests, ChangeKeys};
        (_Key, {#{no_durability := true}, _}, {ChangeDurableRequests, ChangeKeys}) ->
            {ChangeDurableRequests, ChangeKeys};
        (Key, {_, {ok, Cas, Doc = #document{}}}, {ChangeDurableRequests, ChangeKeys}) ->
            #document{scope = Scope, seq = Seq} = Doc,
            ChangeKey = couchbase_changes:get_change_key(Scope, Seq),
            {
                [{ChangeKey, Cas} | ChangeDurableRequests],
                maps:put(ChangeKey, Key, ChangeKeys)
            };
        (_Key, {_, _}, {ChangeDurableRequests, ChangeKeys}) ->
            {ChangeDurableRequests, ChangeKeys}
    end, {[], #{}}, Requests).

%%--------------------------------------------------------------------
%% @doc
%% Prepares bulk store request and future save responses.
%% @end
%%--------------------------------------------------------------------
-spec prepare_store(save_requests_map()) ->
    {[cberl:store_request()], save_requests_map()}.
prepare_store(Requests) ->
    maps:fold(fun
        (Key, {Ctx, {ok, _, Doc = #document{}}}, {StoreRequests, Requests2}) ->
            Doc2 = couchbase_doc:set_mutator(Ctx, Doc),
            {Doc3, EJson} = couchbase_doc:set_next_rev(Ctx, Doc2),
            Cas = maps:get(cas, Ctx, 0),
            {
                [{set, Key, EJson, json, Cas, 0} | StoreRequests],
                maps:put(Key, {Ctx, {ok, Cas, Doc3}}, Requests2)
            };
        (Key, {Ctx, {ok, _, Value}}, {StoreRequests, Responses}) ->
            Cas = maps:get(cas, Ctx, 0),
            {
                [{set, Key, Value, json, Cas, 0} | StoreRequests],
                maps:put(Key, {Ctx, {ok, Cas, Value}}, Responses)
            }
    end, {[], #{}}, Requests).

%%--------------------------------------------------------------------
%% @doc
%% Executes bulk store request.
%% @end
%%--------------------------------------------------------------------
-spec store(cberl:connection(), [cberl:store_request()]) ->
    {Time :: non_neg_integer(), [cberl:store_response()]}.
store(_Connection, []) ->
    {0, []};
store(Connection, Requests) ->
    {Time, Ans} = timer:tc(cberl, bulk_store,
        [Connection, Requests, ?OP_TIMEOUT]),
    FinalAns = case Ans of
        {ok, Responses} ->
            Responses;
        {error, Reason} ->
            [{Key, {error, Reason}} || {_, Key, _, _, _, _} <- Requests]
    end,
    {round(Time / 1000), FinalAns}.

%%--------------------------------------------------------------------
%% @doc
%% Prepares bulk durability check request.
%% @end
%%--------------------------------------------------------------------
-spec prepare_durable(save_requests_map()) -> [cberl:durability_request()].
prepare_durable(Requests) ->
    maps:fold(fun
        (_Key, {#{no_durability := true}, _}, DurableRequests) ->
            DurableRequests;
        (Key, {_, {ok, Cas, _}}, DurableRequests) ->
            [{Key, Cas} | DurableRequests]
    end, [], Requests).

%%--------------------------------------------------------------------
%% @doc
%% Executes bulk durability check request.
%% @end
%%--------------------------------------------------------------------
-spec wait_durable(cberl:connection(), [cberl:durability_request()]) ->
    {Time :: non_neg_integer(), [cberl:durability_response()]}.
wait_durable(_Connection, []) ->
    {0, []};
wait_durable(Connection, Requests) ->
    {Time, Ans} = timer:tc(cberl, bulk_durability,
        [Connection, Requests, {1, -1}, ?DUR_TIMEOUT]),
    FinalAns = case Ans of
        {ok, Responses} ->
            Responses;
        {error, Reason} ->
            [{Key, {error, Reason}} || {Key, _} <- Requests]
    end,
    {round(Time / 1000), FinalAns}.

%%%===================================================================
%%% Internal functions
%%%===================================================================

%%--------------------------------------------------------------------
%% @private
%% @doc
%% Returns values count by scope.
%% @end
%%--------------------------------------------------------------------
-spec count_by_scope([save_request()]) -> #{datastore:scope() => pos_integer()}.
count_by_scope(Requests) ->
    lists:foldl(fun
        ({#{no_seq := true}, _Key, #document{}}, Scopes) ->
            Scopes;
        ({_Ctx, _Key, #document{scope = Scope}}, Scopes) ->
            Delta = maps:get(Scope, Scopes, 0),
            maps:put(Scope, Delta + 1, Scopes);
        ({_Ctx, _Key, _Value}, Scopes) ->
            Scopes
    end, #{}, Requests).

%%--------------------------------------------------------------------
%% @private
%% @doc
%% Allocates sequence numbers by scopes.
%% @end
%%--------------------------------------------------------------------
-spec allocate_seq(cberl:connection(), #{datastore:scope() => pos_integer()}) ->
    #{datastore:scope() => [pos_integer()]}.
allocate_seq(Connection, CountByScope) ->
    maps:fold(fun(Scope, Count, SeqByScope) ->
        Key = couchbase_changes:get_seq_key(Scope),
        case update_counter(Connection, Key, Count, Count) of
            {ok, _, Seq} ->
                Seqs = lists:seq(Seq - Count + 1, Seq),
                maps:put(Scope, {ok, Seqs}, SeqByScope);
            {error, Reason} ->
                maps:put(Scope, {error, Reason}, SeqByScope)
        end
    end, #{}, CountByScope).

%%--------------------------------------------------------------------
%% @private
%% @doc
%% Builds save requests map and fills sequence numbers in documents.
%% @end
%%--------------------------------------------------------------------
-spec prepare_save_requests(#{datastore:scope() => [pos_integer()]},
    [save_request()]) -> save_requests_map().
prepare_save_requests(SeqsByScope, Requests) ->
    {_, Requests3} = lists:foldl(fun
        (
            {Ctx = #{no_seq := true}, Key, Doc = #document{}},
            {SeqsByScope2, Requests2}
        ) ->
            {SeqsByScope2, maps:put(Key, {Ctx, {ok, 0, Doc}}, Requests2)};
        (
            {Ctx, Key, Doc = #document{scope = Scope}},
            {SeqsByScope2, Requests2}
        ) ->
            case maps:get(Scope, SeqsByScope2) of
                {ok, [Seq | Seqs]} ->
                    Doc2 = Doc#document{seq = Seq},
                    {
                        maps:put(Scope, {ok, Seqs}, SeqsByScope2),
                        maps:put(Key, {Ctx, {ok, 0, Doc2}}, Requests2)
                    };
                {error, Reason} ->
                    {
                        SeqsByScope2,
                        maps:put(Key, {Ctx, {error, Reason}}, Requests2)
                    }
            end;
        ({Ctx, Key, Value}, {SeqsByScope2, Requests2}) ->
            {SeqsByScope2, maps:put(Key, {Ctx, {ok, 0, Value}}, Requests2)}
    end, {SeqsByScope, #{}}, Requests),
    Requests3.

%%--------------------------------------------------------------------
%% @private
%% @doc
%% Replaces change key with a document key in change store or durability
%% requests.
%% @end
%%--------------------------------------------------------------------
-spec replace_change_keys(change_key_map(),
    [cberl:store_response() | cberl:durability_response()]) ->
    [cberl:store_response() | cberl:durability_response()].
replace_change_keys(ChangeKeys, ChangeResponses) ->
    lists:map(fun({ChangeKey, Response}) ->
        {maps:get(ChangeKey, ChangeKeys), Response}
    end, ChangeResponses).

%%--------------------------------------------------------------------
%% @private
%% @doc
%% Updates future save responses according to store and durability check
%% requests outcomes.
%% @end
%%--------------------------------------------------------------------
-spec update_save_requests([cberl:store_response() | cberl:durability_response()],
    save_requests_map()) -> {save_requests_map(), [save_response()]}.
update_save_requests(Responses, SaveRequests) ->
    lists:foldl(fun
        ({Key, {ok, Cas}}, {SaveRequests2, SaveResponses}) ->
            {Ctx, {ok, _Cas, Value}} = maps:get(Key, SaveRequests2),
            {
                maps:put(Key, {Ctx, {ok, Cas, Value}}, SaveRequests2),
                SaveResponses
            };
        ({Key, {error, Reason}}, {SaveRequests2, SaveResponses}) ->
            {Ctx, _Response} = maps:get(Key, SaveRequests2),
            {
                maps:remove(Key, SaveRequests2),
                [{Key, {error, Reason}} | SaveResponses]
            }
    end, {SaveRequests, []}, Responses).<|MERGE_RESOLUTION|>--- conflicted
+++ resolved
@@ -17,20 +17,11 @@
 -include("modules/datastore/datastore_models_def.hrl").
 
 %% API
-<<<<<<< HEAD
--export([get/2, delete/2]).
--export([init_save/2, do_requests/4, do_change_requests/4, finish_save/1]).
-=======
 -export([init_save_requests/2, terminate_save_requests/1]).
 -export([store_change_docs/2, wait_change_docs_durable/2]).
 -export([store_docs/2, wait_docs_durable/2]).
 -export([get/2, delete/2]).
->>>>>>> 38a37e2c
 -export([get_counter/3, update_counter/4]).
-% For apply
--export([store/2, wait_durable/2]).
--export([prepare_change_store/1, prepare_store/1,
-    prepare_durable/1, prepare_change_durable/1]).
 
 -type save_request() :: {couchbase_driver:ctx(), couchbase_driver:key(),
                          couchbase_driver:value()}.
@@ -62,62 +53,6 @@
 
 %%--------------------------------------------------------------------
 %% @doc
-<<<<<<< HEAD
-%% Initializes save operation allocating seqs and preparing requests.
-%% @end
-%%--------------------------------------------------------------------
--spec init_save(cberl:connection(), [save_request()]) ->
-    save_requests_map().
-init_save(Connection, Requests) ->
-    CountByScope = count_by_scope(Requests),
-    SeqsByScope = allocate_seq(Connection, CountByScope),
-    prepare_save_requests(SeqsByScope, Requests).
-
-%%--------------------------------------------------------------------
-%% @doc
-%% Does requests to couch.
-%% @end
-%%--------------------------------------------------------------------
--spec do_requests(cberl:connection(), save_requests_map(),
-    RequestFun :: atom(), PrepareFun :: atom()) ->
-    {Time :: non_neg_integer(), save_requests_map()}.
-do_requests(Connection, Requests, RequestFun, PrepareFun) ->
-    {Requests2, ForUpdate} = case  apply(?MODULE, PrepareFun, [Requests]) of
-        {R, FU} -> {R, FU};
-        R -> {R, Requests}
-    end,
-    {Time, Responses} =
-        apply(?MODULE, RequestFun, [Connection, Requests2]),
-    {Time, update_save_responses(Responses, ForUpdate)}.
-
-%%--------------------------------------------------------------------
-%% @doc
-%% Does requests about seq numbers to couch.
-%% @end
-%%--------------------------------------------------------------------
--spec do_change_requests(cberl:connection(), save_requests_map(),
-    RequestFun :: atom(), PrepareFun :: atom()) ->
-    {Time :: non_neg_integer(), save_requests_map()}.
-do_change_requests(Connection, Requests, RequestFun, PrepareFun) ->
-    {ChangeRequests, ChangeKeys} =
-        apply(?MODULE, PrepareFun, [Requests]),
-    {Time, ChangeResponses} =
-        apply(?MODULE, RequestFun, [Connection, ChangeRequests]),
-    ChangeResponses2 = replace_change_keys(ChangeKeys, ChangeResponses),
-    {Time, update_save_responses(ChangeResponses2, Requests)}.
-
-%%--------------------------------------------------------------------
-%% @doc
-%% Finishes save operation translating response to its final form.
-%% @end
-%%--------------------------------------------------------------------
--spec finish_save(save_requests_map()) ->
-    [save_response()].
-finish_save(SaveRequests) ->
-    maps:fold(fun(Key, {_Ctx, Response}, SaveResponses) ->
-        [{Key, Response} | SaveResponses]
-    end, [], SaveRequests).
-=======
 %% Prepares saves requests by allocating and assigning sequence numbers.
 %% In general call to this function should be followed by consecutive calls to
 %% {@link store_change_docs/2}, {@link wait_change_docs_durable/2},
@@ -196,7 +131,6 @@
     DurableRequests = prepare_durable(SaveRequests),
     DurableResponses = wait_durable(Connection, DurableRequests),
     update_save_requests(DurableResponses, SaveRequests).
->>>>>>> 38a37e2c
 
 %%--------------------------------------------------------------------
 %% @doc
@@ -269,12 +203,10 @@
     cberl:arithmetic(Connection, Key, Delta, Default, 0, ?OP_TIMEOUT).
 
 %%%===================================================================
-%%% Exported for apply
+%%% Internal functions
 %%%===================================================================
 
 %%--------------------------------------------------------------------
-<<<<<<< HEAD
-=======
 %% @private
 %% @doc
 %% Returns values count by scope.
@@ -361,7 +293,6 @@
 
 %%--------------------------------------------------------------------
 %% @private
->>>>>>> 38a37e2c
 %% @doc
 %% Prepares bulk store request for change documents.
 %% @end
@@ -388,6 +319,7 @@
     end, {[], #{}}, Requests).
 
 %%--------------------------------------------------------------------
+%% @private
 %% @doc
 %% Prepares bulk durability check request for change documents.
 %% @end
@@ -412,6 +344,7 @@
     end, {[], #{}}, Requests).
 
 %%--------------------------------------------------------------------
+%% @private
 %% @doc
 %% Prepares bulk store request and future save responses.
 %% @end
@@ -437,26 +370,25 @@
     end, {[], #{}}, Requests).
 
 %%--------------------------------------------------------------------
+%% @private
 %% @doc
 %% Executes bulk store request.
 %% @end
 %%--------------------------------------------------------------------
 -spec store(cberl:connection(), [cberl:store_request()]) ->
-    {Time :: non_neg_integer(), [cberl:store_response()]}.
+    [cberl:store_response()].
 store(_Connection, []) ->
-    {0, []};
+    [];
 store(Connection, Requests) ->
-    {Time, Ans} = timer:tc(cberl, bulk_store,
-        [Connection, Requests, ?OP_TIMEOUT]),
-    FinalAns = case Ans of
+    case cberl:bulk_store(Connection, Requests, ?OP_TIMEOUT) of
         {ok, Responses} ->
             Responses;
         {error, Reason} ->
             [{Key, {error, Reason}} || {_, Key, _, _, _, _} <- Requests]
-    end,
-    {round(Time / 1000), FinalAns}.
-
-%%--------------------------------------------------------------------
+    end.
+
+%%--------------------------------------------------------------------
+%% @private
 %% @doc
 %% Prepares bulk durability check request.
 %% @end
@@ -471,103 +403,22 @@
     end, [], Requests).
 
 %%--------------------------------------------------------------------
+%% @private
 %% @doc
 %% Executes bulk durability check request.
 %% @end
 %%--------------------------------------------------------------------
 -spec wait_durable(cberl:connection(), [cberl:durability_request()]) ->
-    {Time :: non_neg_integer(), [cberl:durability_response()]}.
+    [cberl:durability_response()].
 wait_durable(_Connection, []) ->
-    {0, []};
+    [];
 wait_durable(Connection, Requests) ->
-    {Time, Ans} = timer:tc(cberl, bulk_durability,
-        [Connection, Requests, {1, -1}, ?DUR_TIMEOUT]),
-    FinalAns = case Ans of
+    case cberl:bulk_durability(Connection, Requests, {1, -1}, ?DUR_TIMEOUT) of
         {ok, Responses} ->
             Responses;
         {error, Reason} ->
             [{Key, {error, Reason}} || {Key, _} <- Requests]
-    end,
-    {round(Time / 1000), FinalAns}.
-
-%%%===================================================================
-%%% Internal functions
-%%%===================================================================
-
-%%--------------------------------------------------------------------
-%% @private
-%% @doc
-%% Returns values count by scope.
-%% @end
-%%--------------------------------------------------------------------
--spec count_by_scope([save_request()]) -> #{datastore:scope() => pos_integer()}.
-count_by_scope(Requests) ->
-    lists:foldl(fun
-        ({#{no_seq := true}, _Key, #document{}}, Scopes) ->
-            Scopes;
-        ({_Ctx, _Key, #document{scope = Scope}}, Scopes) ->
-            Delta = maps:get(Scope, Scopes, 0),
-            maps:put(Scope, Delta + 1, Scopes);
-        ({_Ctx, _Key, _Value}, Scopes) ->
-            Scopes
-    end, #{}, Requests).
-
-%%--------------------------------------------------------------------
-%% @private
-%% @doc
-%% Allocates sequence numbers by scopes.
-%% @end
-%%--------------------------------------------------------------------
--spec allocate_seq(cberl:connection(), #{datastore:scope() => pos_integer()}) ->
-    #{datastore:scope() => [pos_integer()]}.
-allocate_seq(Connection, CountByScope) ->
-    maps:fold(fun(Scope, Count, SeqByScope) ->
-        Key = couchbase_changes:get_seq_key(Scope),
-        case update_counter(Connection, Key, Count, Count) of
-            {ok, _, Seq} ->
-                Seqs = lists:seq(Seq - Count + 1, Seq),
-                maps:put(Scope, {ok, Seqs}, SeqByScope);
-            {error, Reason} ->
-                maps:put(Scope, {error, Reason}, SeqByScope)
-        end
-    end, #{}, CountByScope).
-
-%%--------------------------------------------------------------------
-%% @private
-%% @doc
-%% Builds save requests map and fills sequence numbers in documents.
-%% @end
-%%--------------------------------------------------------------------
--spec prepare_save_requests(#{datastore:scope() => [pos_integer()]},
-    [save_request()]) -> save_requests_map().
-prepare_save_requests(SeqsByScope, Requests) ->
-    {_, Requests3} = lists:foldl(fun
-        (
-            {Ctx = #{no_seq := true}, Key, Doc = #document{}},
-            {SeqsByScope2, Requests2}
-        ) ->
-            {SeqsByScope2, maps:put(Key, {Ctx, {ok, 0, Doc}}, Requests2)};
-        (
-            {Ctx, Key, Doc = #document{scope = Scope}},
-            {SeqsByScope2, Requests2}
-        ) ->
-            case maps:get(Scope, SeqsByScope2) of
-                {ok, [Seq | Seqs]} ->
-                    Doc2 = Doc#document{seq = Seq},
-                    {
-                        maps:put(Scope, {ok, Seqs}, SeqsByScope2),
-                        maps:put(Key, {Ctx, {ok, 0, Doc2}}, Requests2)
-                    };
-                {error, Reason} ->
-                    {
-                        SeqsByScope2,
-                        maps:put(Key, {Ctx, {error, Reason}}, Requests2)
-                    }
-            end;
-        ({Ctx, Key, Value}, {SeqsByScope2, Requests2}) ->
-            {SeqsByScope2, maps:put(Key, {Ctx, {ok, 0, Value}}, Requests2)}
-    end, {SeqsByScope, #{}}, Requests),
-    Requests3.
+    end.
 
 %%--------------------------------------------------------------------
 %% @private
