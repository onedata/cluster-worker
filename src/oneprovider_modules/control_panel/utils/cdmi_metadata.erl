%% ===================================================================
%% @author Malgorzata Plazek
%% @copyright (C): 2014 ACK CYFRONET AGH
%% This software is released under the MIT license
%% cited in 'LICENSE.txt'.
%% @end
%% ===================================================================
%% @doc: This module provides convinience functions designed for
%% handling CDMI user metadata.
%% @end
%% ===================================================================

-module(cdmi_metadata).

-include("oneprovider_modules/control_panel/cdmi_error.hrl").
-include("oneprovider_modules/control_panel/cdmi_metadata.hrl").
-include("oneprovider_modules/fslogic/fslogic.hrl").

-export([get_user_metadata/1, update_user_metadata/2, update_user_metadata/3]).
-export([prepare_metadata/2, prepare_metadata/3]).

%% ====================================================================
%% API functions
%% ====================================================================

%% get_user_metadata/1
%% ====================================================================
%% @doc Gets user matadata associated with file, which are all xattrs
%% without "cdmi_" prefix.
%% @end
-spec get_user_metadata(Filepath :: string()) -> [{Name :: binary(), Value :: binary()}] | no_return().
%% ====================================================================
get_user_metadata(Filepath) ->
    {ok, XAttrs} = logical_files_manager:list_xattr(Filepath),
    filter_user_metadata(XAttrs).

%% update_user_metadata/2
%% ====================================================================
%% @doc Replaces user metadata associated with file.
%% @equiv update_user_metadata(Filepath,UserMetadata,[])
%% @end
%% ====================================================================
-spec update_user_metadata(Filepath :: string(), UserMetadata :: [{Name :: binary(), Value :: binary()}]) -> ok.
update_user_metadata(Filepath, UserMetadata) ->
    update_user_metadata(Filepath, UserMetadata, []).

%% update_user_metadata/3
%% ====================================================================
%% @doc Updates user metadata listed in URIMetadataNames associated with file.
%% If a matedata name specified in URIMetadataNames, but has no corresponding entry in UserMetadata, entry is removed
%% from user metadata associated with a file,
%% ====================================================================
-spec update_user_metadata(Filepath :: string(), UserMetadata :: [{Name :: binary(), Value :: binary()}] | undefined,
    URIMetadataNames :: [Name :: binary()]) -> ok | no_return().
update_user_metadata(_Filepath, undefined, []) -> ok;
update_user_metadata(Filepath, undefined, URIMetadataNames) ->
    update_user_metadata(Filepath, [], URIMetadataNames);
update_user_metadata(Filepath, UserMetadata, AllURIMetadataNames) ->
    BodyMetadata = filter_user_metadata(UserMetadata),
    BodyMetadataNames = get_metadata_names(BodyMetadata),
    DeleteAttributeFunction =
        fun
            (<<"cdmi_acl">>) -> ok = logical_files_manager:set_acl(Filepath, []);
            (Name) -> ok = logical_files_manager:remove_xattr(Filepath, Name)
        end,
    ReplaceAttributeFunction =
        fun
            ({<<"cdmi_acl">>, Value}) -> ok = logical_files_manager:set_acl(Filepath, fslogic_acl:from_json_fromat_to_acl(Value));
            ({Name, Value}) -> ok = logical_files_manager:set_xattr(Filepath, Name, Value)
        end,
    case AllURIMetadataNames of
        [] ->
            lists:foreach(DeleteAttributeFunction, get_metadata_names(get_user_metadata(Filepath)) -- BodyMetadataNames),
            lists:foreach(ReplaceAttributeFunction, BodyMetadata);
        _ ->
            UriMetadataNames = filter_user_metadata(AllURIMetadataNames),
            lists:foreach(DeleteAttributeFunction, UriMetadataNames -- BodyMetadataNames),
            lists:foreach(ReplaceAttributeFunction, filter_URI_Names(BodyMetadata, UriMetadataNames))
    end,
    ok.

%% prepare_metadata/2
%% ====================================================================
%% @doc Prepares cdmi user and storage system metadata.
%% @end
-spec prepare_metadata(Filepath :: string(), #fileattributes{}) -> [{CdmiName :: binary(), Value :: binary()}].
%% ====================================================================
prepare_metadata(Filepath, Attrs) ->
    prepare_metadata(Filepath, <<"">>, Attrs).

%% prepare_metadata/3
%% ====================================================================
%% @doc Prepares cdmi user and storage system metadata with given prefix.
%% @end
-spec prepare_metadata(Filepath :: string(), Prefix :: binary(), #fileattributes{}) ->
    [{CdmiName :: binary(), Value :: binary()}].
%% ====================================================================
prepare_metadata(Filepath, Prefix, Attrs) ->
    StorageSystemMetadata = prepare_cdmi_metadata(?default_storage_system_metadata, Filepath, Attrs, Prefix),
    UserMetadata = lists:filter(fun({Name, _Value}) -> binary_with_prefix(Name, Prefix) end, get_user_metadata(Filepath)),
    StorageSystemMetadata ++ UserMetadata.

%% ====================================================================
%% Internal Functions
%% ====================================================================

%% binary_with_prefix/2
%% ====================================================================
%% @doc Predicate that tells whether binary starts with given prefix.
%% @end
-spec binary_with_prefix(Name :: binary(), Prefix :: binary()) -> true | false.
%% ====================================================================
binary_with_prefix(Name, Prefix) ->
    binary:longest_common_prefix([Name, Prefix]) =:= size(Prefix).

%% get_metadata_names/1
%% ====================================================================
%% @doc Returns first list from unzip result.
%% @end
-spec get_metadata_names([{A, B}]) -> [A] when A :: term(), B :: term().
%% ====================================================================
get_metadata_names(TupleList) ->
    {Result, _} = lists:unzip(TupleList),
    Result.

%% filter_user_metadata/1
%% ====================================================================
%% @doc Filters out metadata with user_metadata_forbidden_prefix.
%% @end
-spec filter_user_metadata(UserMetadata) -> UserMetadata when
    UserMetadata :: [{CdmiName :: binary(), Value :: binary()}] | [CdmiName :: binary()].
%% ====================================================================
filter_user_metadata(UserMetadata) ->
    lists:filter(
        fun
            ({<<"cdmi_acl">>, _Value}) -> true;
            ({Name, _Value}) -> not binary_with_prefix(Name, ?user_metadata_forbidden_prefix);
            (<<"cdmi_acl">>) -> true;
            (Name) -> not binary_with_prefix(Name, ?user_metadata_forbidden_prefix)
        end,
        UserMetadata).

%% filter_URI_Names/2
%% ====================================================================
%% @doc Filters metadata with names contained in URIMetadataNames list.
%% @end
-spec filter_URI_Names(UserMetadata, URIMetadataNames :: [CdmiName]) -> UserMetadata when
    UserMetadata :: [{CdmiName, Value :: binary()}], CdmiName :: binary().
%% ====================================================================
filter_URI_Names(UserMetadata, URIMetadataNames) ->
    [{Name,Value} || URIName <- URIMetadataNames, {Name, Value} <- UserMetadata, URIName == Name].

%% prepare_cdmi_metadata/4
%% ====================================================================
%% @doc Returns system metadata with given prefix, in mochijson parser format
%% @end
<<<<<<< HEAD
-spec prepare_cdmi_metadata(MetadataNames :: [binary()], Filepath :: string(), Attrs :: #fileattributes{}, Prefix :: binary()) -> list().
%% ====================================================================
prepare_cdmi_metadata([], _Filepath, _Attrs, _Prefix) -> [];
prepare_cdmi_metadata([Name | Rest], Filepath, Attrs, Prefix) ->
    case binary_with_prefix(Name, Prefix) of
        true ->
            case Name of
                <<"cdmi_size">> -> %todo clarify what should be written to cdmi_size for directories
                    [{<<"cdmi_size">>, integer_to_binary(Attrs#fileattributes.size)} | prepare_cdmi_metadata(Rest, Filepath, Attrs, Prefix)];
                <<"cdmi_ctime">> -> %todo format times into yyyy-mm-ddThh-mm-ss.ssssssZ
                    [{<<"cdmi_ctime">>, integer_to_binary(Attrs#fileattributes.ctime)} | prepare_cdmi_metadata(Rest, Filepath, Attrs, Prefix)];
                <<"cdmi_atime">> ->
                    [{<<"cdmi_atime">>, integer_to_binary(Attrs#fileattributes.atime)} | prepare_cdmi_metadata(Rest, Filepath, Attrs, Prefix)];
                <<"cdmi_mtime">> ->
                    [{<<"cdmi_mtime">>, integer_to_binary(Attrs#fileattributes.mtime)} | prepare_cdmi_metadata(Rest, Filepath, Attrs, Prefix)];
                <<"cdmi_owner">> ->
                    [{<<"cdmi_owner">>, list_to_binary(Attrs#fileattributes.uname)} | prepare_cdmi_metadata(Rest, Filepath, Attrs, Prefix)];
                <<"cdmi_acl">> ->
                    case logical_files_manager:get_acl(Filepath) of
                        {ok, Acl} ->
                            [{<<"cdmi_acl">>, fslogic_acl:from_acl_to_json_format(Acl)} | prepare_cdmi_metadata(Rest, Filepath, Attrs, Prefix)];
                        {logical_file_system_error, Err} when Err =:= ?VEPERM orelse Err =:= ?VEACCES ->
                            throw(?forbidden);
                        Error -> throw(Error)
                    end
            end;
        false -> prepare_cdmi_metadata(Rest, Filepath, Attrs, Prefix)
    end.
=======
-spec cdmi_metadata_to_attrs(CdmiName :: binary(), #fileattributes{}) -> {CdmiName :: binary(), Value :: binary()}.
%% ====================================================================
%todo add cdmi_acl metadata
%todo clarify what should be written to cdmi_size for directories
cdmi_metadata_to_attrs(<<"cdmi_size">>, Attrs) ->
    {<<"cdmi_size">>, integer_to_binary(Attrs#fileattributes.size)};
%todo format times into yyyy-mm-ddThh-mm-ss.ssssssZ
cdmi_metadata_to_attrs(<<"cdmi_ctime">>, Attrs) ->
    {<<"cdmi_ctime">>, integer_to_binary(Attrs#fileattributes.ctime)};
cdmi_metadata_to_attrs(<<"cdmi_atime">>, Attrs) ->
    {<<"cdmi_atime">>, integer_to_binary(Attrs#fileattributes.atime)};
cdmi_metadata_to_attrs(<<"cdmi_mtime">>, Attrs) ->
    {<<"cdmi_mtime">>, integer_to_binary(Attrs#fileattributes.mtime)};
cdmi_metadata_to_attrs(<<"cdmi_owner">>, Attrs) ->
    {<<"cdmi_owner">>, Attrs#fileattributes.uname};
cdmi_metadata_to_attrs(_,_Attrs) ->
    {}.
>>>>>>> 8bb44221
<|MERGE_RESOLUTION|>--- conflicted
+++ resolved
@@ -154,7 +154,6 @@
 %% ====================================================================
 %% @doc Returns system metadata with given prefix, in mochijson parser format
 %% @end
-<<<<<<< HEAD
 -spec prepare_cdmi_metadata(MetadataNames :: [binary()], Filepath :: string(), Attrs :: #fileattributes{}, Prefix :: binary()) -> list().
 %% ====================================================================
 prepare_cdmi_metadata([], _Filepath, _Attrs, _Prefix) -> [];
@@ -171,7 +170,7 @@
                 <<"cdmi_mtime">> ->
                     [{<<"cdmi_mtime">>, integer_to_binary(Attrs#fileattributes.mtime)} | prepare_cdmi_metadata(Rest, Filepath, Attrs, Prefix)];
                 <<"cdmi_owner">> ->
-                    [{<<"cdmi_owner">>, list_to_binary(Attrs#fileattributes.uname)} | prepare_cdmi_metadata(Rest, Filepath, Attrs, Prefix)];
+                    [{<<"cdmi_owner">>, Attrs#fileattributes.uname} | prepare_cdmi_metadata(Rest, Filepath, Attrs, Prefix)];
                 <<"cdmi_acl">> ->
                     case logical_files_manager:get_acl(Filepath) of
                         {ok, Acl} ->
@@ -182,23 +181,4 @@
                     end
             end;
         false -> prepare_cdmi_metadata(Rest, Filepath, Attrs, Prefix)
-    end.
-=======
--spec cdmi_metadata_to_attrs(CdmiName :: binary(), #fileattributes{}) -> {CdmiName :: binary(), Value :: binary()}.
-%% ====================================================================
-%todo add cdmi_acl metadata
-%todo clarify what should be written to cdmi_size for directories
-cdmi_metadata_to_attrs(<<"cdmi_size">>, Attrs) ->
-    {<<"cdmi_size">>, integer_to_binary(Attrs#fileattributes.size)};
-%todo format times into yyyy-mm-ddThh-mm-ss.ssssssZ
-cdmi_metadata_to_attrs(<<"cdmi_ctime">>, Attrs) ->
-    {<<"cdmi_ctime">>, integer_to_binary(Attrs#fileattributes.ctime)};
-cdmi_metadata_to_attrs(<<"cdmi_atime">>, Attrs) ->
-    {<<"cdmi_atime">>, integer_to_binary(Attrs#fileattributes.atime)};
-cdmi_metadata_to_attrs(<<"cdmi_mtime">>, Attrs) ->
-    {<<"cdmi_mtime">>, integer_to_binary(Attrs#fileattributes.mtime)};
-cdmi_metadata_to_attrs(<<"cdmi_owner">>, Attrs) ->
-    {<<"cdmi_owner">>, Attrs#fileattributes.uname};
-cdmi_metadata_to_attrs(_,_Attrs) ->
-    {}.
->>>>>>> 8bb44221
+    end.