%% ===================================================================
%% @author Tomasz Lichon
%% @copyright (C): 2014 ACK CYFRONET AGH
%% This software is released under the MIT license
%% cited in 'LICENSE.txt'.
%% @end
%% ===================================================================
%% @doc This module provides application specific functions needed by dao
%% library to work with database
%% @end
%% ===================================================================
-module(dao_external).
-author("Tomasz Lichon").

-include_lib("oneprovider_modules/dao/dao.hrl").
-include_lib("ctool/include/logging.hrl").
-include("registered_names.hrl").

%% API
-export([set_db/1, get_db/0, record_info/1, is_valid_record/1, sequential_synch_call/3, view_def_location/0]).

%% set_db/1
%% ====================================================================
%% @doc Sets current working database name
%% @end
-spec set_db(DbName :: string()) -> ok.
%% ====================================================================
set_db(DbName) ->
    put(current_db, DbName).

%% get_db/0
%% ====================================================================
%% @doc Gets current working database name
%% @end
-spec get_db() -> DbName :: string().
%% ====================================================================
get_db() ->
    case get(current_db) of
        DbName when is_list(DbName) ->
            DbName;
        _ ->
            ?DEFAULT_DB
    end.

%% is_valid_record/1
%% ====================================================================
%% @doc Checks if given record/record name is supported and existing record
%% @end
-spec is_valid_record(Record :: atom() | string() | tuple()) -> boolean().
%% ====================================================================
is_valid_record(Record) when is_list(Record) ->
  try
    is_valid_record(list_to_existing_atom(Record))
  catch
    _:_ ->
      ?error("Checking record that should not exist: ~p", [Record]),
      false
  end;
is_valid_record(Record) when is_atom(Record) ->
    case ?dao_record_info(Record) of
        {_Size, _Fields, _} -> true;    %% When checking only name of record, we omit size check
        _ -> false
    end;
is_valid_record(Record) when not is_tuple(Record); not is_atom(element(1, Record)) ->
    false;
is_valid_record(Record) ->
    case ?dao_record_info(element(1, Record)) of
        {Size, Fields, _} when is_list(Fields), tuple_size(Record) =:= Size ->
            true;
        _ -> false
    end.

%% record_info/1
%% ====================================================================
%% @doc Returns info about given record
%% @end
-spec record_info(Record :: atom() | string() | tuple()) -> boolean().
%% ====================================================================
record_info(Record) ->
    ?dao_record_info(Record).

%% sequential_synch_call/3
%% ====================================================================
%% @doc Synchronizes sequentially multiple calls to given dao function
-spec sequential_synch_call(Module :: atom(), Function ::atom(), Args :: list()) -> Result :: term().
%% ====================================================================
sequential_synch_call(Module,Function,Args) ->
    PPid = self(),
    Pid = spawn(fun() -> receive Resp -> PPid ! {self(), Resp} after 1000 -> exited end end),
    gen_server:cast(dao_worker, {sequential_synch, get(protocol_version), {Module, Function, [sequential, Args]}, {proc, Pid}}),
    receive
        {Pid, Response} -> Response
    after 1000 ->
        {error, timeout}
    end.

%% view_def_location/0
%% ====================================================================
%% @doc Returns location of database views definitions
-spec view_def_location() -> Location :: string().
%% ====================================================================
view_def_location() ->
<<<<<<< HEAD
    {ok, Location} = application:get_env(oneprovider_node, view_def_location),
    %% @todo: check why Locations happens to be atom (sometimes?)
    utils:ensure_list(Location).
=======
    {ok, Location} = application:get_env(?APP_Name, view_def_location),
    Location.
>>>>>>> 8416ed48
<|MERGE_RESOLUTION|>--- conflicted
+++ resolved
@@ -100,11 +100,6 @@
 -spec view_def_location() -> Location :: string().
 %% ====================================================================
 view_def_location() ->
-<<<<<<< HEAD
-    {ok, Location} = application:get_env(oneprovider_node, view_def_location),
+    {ok, Location} = application:get_env(?APP_Name, view_def_location),
     %% @todo: check why Locations happens to be atom (sometimes?)
-    utils:ensure_list(Location).
-=======
-    {ok, Location} = application:get_env(?APP_Name, view_def_location),
-    Location.
->>>>>>> 8416ed48
+    utils:ensure_list(Location).