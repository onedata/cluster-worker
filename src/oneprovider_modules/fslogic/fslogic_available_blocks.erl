--- conflicted
+++ resolved
@@ -24,21 +24,13 @@
 -include("oneprovider_modules/dao/dao_types.hrl").
 -include("oneprovider_modules/fslogic/fslogic.hrl").
 -include("fuse_messages_pb.hrl").
-<<<<<<< HEAD
--include("oneprovider_modules/gateway/gateway.hrl").
-=======
 -include("oneprovider_modules/rtransfer/rtransfer.hrl").
->>>>>>> 7282a27c
 
 % High level fslogic api
 -export([synchronize_file_block/3, file_block_modified/3, file_truncated/2, db_sync_hook/0]).
 % cache/dao_proxy api
 -export([cast/1, call/1]).
-<<<<<<< HEAD
--export([file_synchronized/5, file_block_modified/6, file_truncated/5, external_available_blocks_changed/4]).
-=======
 -export([file_synchronized/6, file_block_modified/7, file_truncated/6, external_available_blocks_changed/5]).
->>>>>>> 7282a27c
 -export([registered_requests/0, save_available_blocks/3, get_available_blocks/3, list_all_available_blocks/3, get_file_size/3, invalidate_blocks_cache/3]).
 % Low level document modification api
 -export([mark_as_modified/2, mark_as_available/2, check_if_synchronized/3, truncate/2, mark_other_provider_changes/2]).
@@ -64,12 +56,8 @@
     #atom{} | no_return().
 %% ====================================================================
 synchronize_file_block(FullFileName, Offset, Size) ->
-<<<<<<< HEAD
-    ct:print("synchronize_file_block(~p,~p,~p)",[FullFileName, Offset, Size]),
-=======
     ?debug("synchronize_file_block(~p,~p,~p)",[FullFileName, Offset, Size]),
 
->>>>>>> 7282a27c
     %prepare data
     {ok, #db_document{uuid = FileId}} = fslogic_objects:get_file(FullFileName), %todo cache this somehow
     {ok, RemoteLocationDocs} = call({list_all_available_blocks, FileId}),
@@ -83,9 +71,6 @@
         fun({Id, Ranges}) ->
             lists:foreach(fun(Range = #range{from = From, to = To}) ->
                 ?info("Synchronizing blocks: ~p of file ~p", [Range, FullFileName]),
-<<<<<<< HEAD
-                {ok, _} = gateway:do_stuff(Id, #fetchrequest{file_id = FileId, offset = From*?remote_block_size, size = (To-From+1)*?remote_block_size})
-=======
                 O = From*?remote_block_size,
                 S = (To-From+1)*?remote_block_size,
                 gen_server:call(?Dispatcher_Name, {rtransfer, 1,
@@ -98,24 +83,15 @@
                     after
                         timer:seconds(10) -> timeout
                     end
->>>>>>> 7282a27c
             end, Ranges)
         end, OutOfSyncList),
     SyncedParts = [Range || {_PrId, Range} <- OutOfSyncList], % assume that all parts has been synchronized
 
-<<<<<<< HEAD
-    case SyncedParts of
-        [] -> ok;
-        _ -> #atom{value = ?VOK} = call({file_synchronized, FileId, SyncedParts, FullFileName}) % todo remove FullFileName arg
-    end,
-    #atom{value = ?VOK}.
-=======
 %%     #atom{value = ?VOK} = case SyncedParts of
 %%         [] -> #atom{value = ?VOK};
 %%         _ -> call({file_synchronized, fslogic_context:get_context(), FileId, SyncedParts, FullFileName}) % todo remove FullFileName arg
 %%     end.
     call({file_synchronized, fslogic_context:get_context(), FileId, SyncedParts, FullFileName}).
->>>>>>> 7282a27c
 
 
 %% file_block_modified/3
@@ -127,16 +103,9 @@
     #atom{} | no_return().
 %% ====================================================================
 file_block_modified(FullFileName, Offset, Size) ->
-<<<<<<< HEAD
-    ct:print("file_block_modified(~p,~p,~p)",[FullFileName, Offset, Size]),
-    {ok, #db_document{uuid = FileId}} = fslogic_objects:get_file(FullFileName), %todo cache this somehow
-    #atom{value = ?VOK} = call({file_block_modified, FileId, Offset, Size, FullFileName}), % todo remove FullFileName arg
-    #atom{value = ?VOK}.
-=======
     ?debug("file_block_modified(~p,~p,~p)",[FullFileName, Offset, Size]),
     {ok, #db_document{uuid = FileId}} = fslogic_objects:get_file(FullFileName), %todo cache this somehow
     #atom{value = ?VOK} = call({file_block_modified, fslogic_context:get_context(), FileId, Offset, Size, FullFileName}). % todo remove FullFileName arg
->>>>>>> 7282a27c
 
 %% file_truncated/2
 %% ====================================================================
@@ -147,16 +116,9 @@
     #atom{} | no_return().
 %% ====================================================================
 file_truncated(FullFileName, Size) ->
-<<<<<<< HEAD
-    ct:print("file_truncated(~p,~p)",[FullFileName, Size]),
-    {ok, #db_document{uuid = FileId}} = fslogic_objects:get_file(FullFileName), %todo cache this somehow
-    #atom{value = ?VOK} = call({file_truncated, FileId, Size, FullFileName}), % todo remove FullFileName arg
-    #atom{value = ?VOK}.
-=======
     ?debug("file_truncated(~p,~p)",[FullFileName, Size]),
     {ok, #db_document{uuid = FileId}} = fslogic_objects:get_file(FullFileName), %todo cache this somehow
     #atom{value = ?VOK} = call({file_truncated, fslogic_context:get_context(), FileId, Size, FullFileName}). % todo remove FullFileName arg
->>>>>>> 7282a27c
 
 db_sync_hook() ->
     MyProviderId = cluster_manager_lib:get_provider_id(),
@@ -164,14 +126,6 @@
         (?FILES_DB_NAME, _, _, #db_document{record = #available_blocks{file_id = FileId}, deleted = true}) ->
             fslogic_available_blocks:call({invalidate_blocks_cache, FileId});
         (?FILES_DB_NAME, _, Uuid, #db_document{record = #available_blocks{provider_id = Id, file_id = FileId}, deleted = false}) when Id =/= MyProviderId ->
-<<<<<<< HEAD
-            fslogic_available_blocks:call({external_available_blocks_changed, utils:ensure_list(FileId), utils:ensure_list(Uuid)});
-        (?FILES_DB_NAME, _, _, FileDoc = #db_document{uuid = FileId, record = #file{}, deleted = false}) ->
-            {ok, FullFileName} = logical_files_manager:get_file_full_name_by_uuid(FileId),
-            fslogic_file:ensure_file_location_exists(FullFileName, FileDoc);
-        %todo handle file delete
-        (_, _, _, _) -> ok
-=======
             fslogic_available_blocks:call({external_available_blocks_changed, fslogic_context:get_context(), utils:ensure_list(FileId), utils:ensure_list(Uuid)});
         (?FILES_DB_NAME, _, _, FileDoc = #db_document{uuid = FileId, record = #file{}, deleted = false}) ->
             {ok, FullFileName} = logical_files_manager:get_file_full_name_by_uuid(FileId),
@@ -183,7 +137,6 @@
 %%                     ok = storage_files_manager:delete(Storage_helper_info, FileId);
 %%                 {ok, true} -> ok
 %%             end
->>>>>>> 7282a27c
     end.
 
 %% ====================================================================
@@ -200,17 +153,10 @@
         (ProtocolVersion, {list_all_available_blocks, FileId}, CacheName) -> fslogic_available_blocks:list_all_available_blocks(ProtocolVersion, CacheName, FileId);
         (ProtocolVersion, {get_file_size, FileId}, CacheName) -> fslogic_available_blocks:get_file_size(ProtocolVersion, CacheName, FileId);
         (ProtocolVersion, {invalidate_blocks_cache, FileId}, CacheName) -> fslogic_available_blocks:invalidate_blocks_cache(ProtocolVersion, CacheName, FileId);
-<<<<<<< HEAD
-        (ProtocolVersion, {file_block_modified, FileId, Offset, Size, FullFileName}, CacheName) -> fslogic_available_blocks:file_block_modified(ProtocolVersion, CacheName, FileId, Offset, Size, FullFileName);
-        (ProtocolVersion, {file_truncated, FileId, Size, FullFileName}, CacheName) -> fslogic_available_blocks:file_truncated(ProtocolVersion, CacheName, FileId, Size, FullFileName);
-        (ProtocolVersion, {file_synchronized, FileId, Ranges, FullFileName}, CacheName) -> fslogic_available_blocks:file_synchronized(ProtocolVersion, CacheName, FileId, Ranges, FullFileName);
-        (ProtocolVersion, {external_available_blocks_changed, FileId, DocumentUuid}, CacheName) -> fslogic_available_blocks:external_available_blocks_changed(ProtocolVersion, CacheName, FileId, DocumentUuid)
-=======
         (ProtocolVersion, {file_block_modified, Context, FileId, Offset, Size, FullFileName}, CacheName) -> fslogic_available_blocks:file_block_modified(ProtocolVersion, CacheName, Context, FileId, Offset, Size, FullFileName);
         (ProtocolVersion, {file_truncated, Context, FileId, Size, FullFileName}, CacheName) -> fslogic_available_blocks:file_truncated(ProtocolVersion, CacheName, Context, FileId, Size, FullFileName);
         (ProtocolVersion, {file_synchronized, Context, FileId, Ranges, FullFileName}, CacheName) -> fslogic_available_blocks:file_synchronized(ProtocolVersion, CacheName, Context, FileId, Ranges, FullFileName);
         (ProtocolVersion, {external_available_blocks_changed, Context, FileId, DocumentUuid}, CacheName) -> fslogic_available_blocks:external_available_blocks_changed(ProtocolVersion, CacheName, Context, FileId, DocumentUuid)
->>>>>>> 7282a27c
     end.
 
 cast(Req) ->
@@ -226,12 +172,8 @@
         {error, timeout}
     end.
 
-<<<<<<< HEAD
-file_synchronized(ProtocolVersion, CacheName, FileId, SyncedParts, FullFileName) ->
-=======
 file_synchronized(ProtocolVersion, CacheName, Context, FileId, SyncedParts, FullFileName) ->
     fslogic_context:set_context(Context),
->>>>>>> 7282a27c
     {ok, RemoteLocationDocs} = list_all_available_blocks(ProtocolVersion, CacheName, FileId),
     ProviderId = cluster_manager_lib:get_provider_id(),
     [MyRemoteLocationDoc] = lists:filter(fun(#db_document{record = #available_blocks{provider_id = Id}}) -> Id == ProviderId end, RemoteLocationDocs),
@@ -248,25 +190,16 @@
             FinalNewDoc = update_size(NewDoc, FileSize),
 
             %save available_blocks and notify fuses
-<<<<<<< HEAD
-            save_available_blocks(ProtocolVersion, CacheName, FinalNewDoc),
-=======
             {ok, _} = save_available_blocks(ProtocolVersion, CacheName, FinalNewDoc),
->>>>>>> 7282a27c
             lists:foreach(fun(Ranges) ->
                 {ok, _} = fslogic_req_regular:update_file_block_map(FullFileName, fslogic_available_blocks:ranges_to_offset_tuples(Ranges), false)
             end, SyncedParts)
     end,
     #atom{value = ?VOK}.
 
-<<<<<<< HEAD
-file_block_modified(ProtocolVersion, CacheName, FileId, Offset, Size, FullFileName) ->
-    % prepare data
-=======
 file_block_modified(ProtocolVersion, CacheName, Context, FileId, Offset, Size, FullFileName) ->
     % prepare data
     fslogic_context:set_context(Context),
->>>>>>> 7282a27c
     {ok, RemoteLocationDocs} = list_all_available_blocks(ProtocolVersion, CacheName, FileId),
     ProviderId = cluster_manager_lib:get_provider_id(),
     [MyRemoteLocationDoc] = lists:filter(fun(#db_document{record = #available_blocks{provider_id = Id}}) -> Id == ProviderId end, RemoteLocationDocs),
@@ -294,14 +227,9 @@
     end,
     #atom{value = ?VOK}.
 
-<<<<<<< HEAD
-file_truncated(ProtocolVersion, CacheName, FileId, Size, FullFileName) ->
-    % prepare data
-=======
 file_truncated(ProtocolVersion, CacheName, Context, FileId, Size, FullFileName) ->
     % prepare data
     fslogic_context:set_context(Context),
->>>>>>> 7282a27c
     {ok, RemoteLocationDocs} = list_all_available_blocks(ProtocolVersion, CacheName, FileId),
     ProviderId = cluster_manager_lib:get_provider_id(),
     [MyRemoteLocationDoc] = lists:filter(fun(#db_document{record = #available_blocks{provider_id = Id}}) -> Id == ProviderId end, RemoteLocationDocs),
@@ -319,14 +247,9 @@
     end,
     #atom{value = ?VOK}.
 
-<<<<<<< HEAD
-external_available_blocks_changed(ProtocolVersion, CacheName, FileId, DocumentUuid) ->
-    % prepare data
-=======
 external_available_blocks_changed(ProtocolVersion, CacheName, Context, FileId, DocumentUuid) ->
     % prepare data
     fslogic_context:set_context(Context),
->>>>>>> 7282a27c
     MyProviderId = cluster_manager_lib:get_provider_id(),
     {ok, Docs} = dao_lib:apply(dao_vfs, available_blocks_by_file_id, [FileId], 1),
     MyDocs = lists:filter(fun(#db_document{record = #available_blocks{provider_id = Id_}}) -> Id_ == MyProviderId end, Docs),
