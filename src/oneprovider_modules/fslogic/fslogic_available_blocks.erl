%% ===================================================================
%% @author Tomasz Lichon
%% @copyright (C): 2014 ACK CYFRONET AGH
%% This software is released under the MIT license
%% cited in 'LICENSE.txt'.
%% @end
%% ===================================================================
%% @doc This module provides api which allowes to:
%% - check_if_synchronized - check if selected part of file is in sync with other providers (and also find out which provider has the newest version)
%% - mark_as_modified - mark some file part as modified, so other providers could fetch this data later
%% - mark_as_available - mark some file part as available, it means that method caller has newest version of file block, on local storage
%% - truncate - inform that file was truncated, the remote_parts ranges would fit to that new size
%% @end
%% ===================================================================
-module(fslogic_available_blocks).

-include_lib("ctool/include/logging.hrl").
-include("oneprovider_modules/fslogic/fslogic.hrl").
-include("registered_names.hrl").
-include("communication_protocol_pb.hrl").
-include("oneprovider_modules/fslogic/fslogic_available_blocks.hrl").
-include("oneprovider_modules/fslogic/ranges_struct.hrl").
-include("oneprovider_modules/dao/dao.hrl").
-include("oneprovider_modules/dao/dao_types.hrl").
-include("oneprovider_modules/fslogic/fslogic.hrl").
-include("fuse_messages_pb.hrl").
-include("oneprovider_modules/rtransfer/rtransfer.hrl").

% High level fslogic api
<<<<<<< HEAD
-export([synchronize_file_block/3, file_block_modified/3, file_truncated/2, db_sync_hook/0]).
% cache/dao_proxy api
-export([cast/1, call/1]).
-export([file_synchronized/6, file_block_modified/7, file_truncated/6, external_available_blocks_changed/5]).
=======
-export([synchronize_file_block/3, file_block_modified/5, file_truncated/4, db_sync_hook/0]).
% cache/dao_proxy api
-export([cast/1, call/1]).
-export([file_synchronized/6, file_block_modified/10, file_truncated/9, external_available_blocks_changed/5]).
>>>>>>> fd96e617
-export([registered_requests/0, save_available_blocks/3, get_available_blocks/3, list_all_available_blocks/3, get_file_size/3, invalidate_blocks_cache/3]).
% Low level document modification api
-export([mark_as_modified/2, mark_as_available/2, check_if_synchronized/3, truncate/2, mark_other_provider_changes/2]).
% Utility functtions
-export([block_to_byte_range/2, byte_to_offset_range/1, ranges_to_offset_tuples/1, get_timestamp/0]).

% Test API
-ifdef(TEST).
-export([byte_to_block_range/1]).
-endif.

<<<<<<< HEAD
=======
%% Defines how long in miliseconds event processing unit will wait for event with missing sequence number
-define(EVENT_SYNCH_TIMEOUT, 5000).

>>>>>>> fd96e617
%% ====================================================================
%% High level functions for handling available_blocks document changes
%% ====================================================================
%% Every change should pass throught one of this functions

%% synchronize_file_block/3
%% ====================================================================
%% @doc Checks if given byte range of file's value is in sync with other providers. If not, the data is fetched from them, and stored
%% on local storage
%% @end
-spec synchronize_file_block(FullFileName :: string(), Offset :: non_neg_integer(), Size :: non_neg_integer()) ->
    #atom{} | no_return().
%% ====================================================================
synchronize_file_block(FullFileName, Offset, Size) ->
<<<<<<< HEAD
    ?debug("synchronize_file_block(~p,~p,~p)",[FullFileName, Offset, Size]),
=======
    ?debug("synchronize_file_block(~p,~p,~p)", [FullFileName, Offset, Size]),
>>>>>>> fd96e617

    %prepare data
    {ok, #db_document{uuid = FileId}} = fslogic_objects:get_file(FullFileName), %todo cache this somehow
    {ok, RemoteLocationDocs} = call({list_all_available_blocks, FileId}),
    ProviderId = cluster_manager_lib:get_provider_id(),
<<<<<<< HEAD
    [MyRemoteLocationDoc] = lists:filter(fun(#db_document{record = #available_blocks{provider_id = Id}}) -> Id == ProviderId end, RemoteLocationDocs),
    OtherRemoteLocationDocs = lists:filter(fun(#db_document{record = #available_blocks{provider_id = Id}}) -> Id =/= ProviderId end, RemoteLocationDocs),
=======
    [MyRemoteLocationDoc] = lists:filter(fun(#db_document{record = #available_blocks{provider_id = Id}}) ->
        Id == ProviderId end, RemoteLocationDocs),
    OtherRemoteLocationDocs = lists:filter(fun(#db_document{record = #available_blocks{provider_id = Id}}) ->
        Id =/= ProviderId end, RemoteLocationDocs),
>>>>>>> fd96e617

    % synchronize file
    OutOfSyncList = fslogic_available_blocks:check_if_synchronized(#offset_range{offset = Offset, size = Size}, MyRemoteLocationDoc, OtherRemoteLocationDocs),
    lists:foreach(
        fun({Id, Ranges}) ->
            lists:foreach(fun(Range = #range{from = From, to = To}) ->
                ?info("Synchronizing blocks: ~p of file ~p", [Range, FullFileName]),
<<<<<<< HEAD
                O = From*?remote_block_size,
                S = (To-From+1)*?remote_block_size,
=======
                O = From * ?remote_block_size,
                S = (To - From + 1) * ?remote_block_size,
>>>>>>> fd96e617
                gen_server:call(?Dispatcher_Name, {rtransfer, 1,
                    #request_transfer{file_id = FileId, offset = O, size = S, notify = self(), provider_id = Id}}),

                {ok, _} =
                    receive
                        {transfer_complete, Read, {FileId, O, S}} -> {ok, Read};
<<<<<<< HEAD
                        {transfer_error, Reason,  {FileId, O, S}} -> {error, Reason}
=======
                        {transfer_error, Reason, {FileId, O, S}} -> {error, Reason}
>>>>>>> fd96e617
                    after
                        timer:seconds(10) -> timeout
                    end
            end, Ranges)
        end, OutOfSyncList),
    SyncedParts = [Range || {_PrId, Range} <- OutOfSyncList], % assume that all parts has been synchronized

%%     #atom{value = ?VOK} = case SyncedParts of
%%         [] -> #atom{value = ?VOK};
%%         _ -> call({file_synchronized, fslogic_context:get_context(), FileId, SyncedParts, FullFileName}) % todo remove FullFileName arg
%%     end.
    call({file_synchronized, fslogic_context:get_context(), FileId, SyncedParts, FullFileName}).


<<<<<<< HEAD
%% file_block_modified/3
=======
%% file_block_modified/5
>>>>>>> fd96e617
%% ====================================================================
%% @doc Marks given file block as modified, so other provider would know
%% that they need to synchronize their data
%% @end
<<<<<<< HEAD
-spec file_block_modified(FullFileName :: string(), Offset :: non_neg_integer(), Size :: non_neg_integer()) ->
    #atom{} | no_return().
%% ====================================================================
file_block_modified(FullFileName, Offset, Size) ->
    ?debug("file_block_modified(~p,~p,~p)",[FullFileName, Offset, Size]),
    {ok, #db_document{uuid = FileId}} = fslogic_objects:get_file(FullFileName), %todo cache this somehow
    #atom{value = ?VOK} = call({file_block_modified, fslogic_context:get_context(), FileId, Offset, Size, FullFileName}). % todo remove FullFileName arg

%% file_truncated/2
=======
-spec file_block_modified(FullFileName :: string(), FuseId :: string(), SequenceNumber :: non_neg_integer(), Offset :: non_neg_integer(), Size :: non_neg_integer()) ->
    #atom{} | no_return().
%% ====================================================================
file_block_modified(FullFileName, FuseId, SequenceNumber, Offset, Size) ->
    ?debug("file_block_modified(~p,~p,~p,~p,~p)", [FullFileName, FuseId, SequenceNumber, Offset, Size]),
    {ok, #db_document{uuid = FileId}} = fslogic_objects:get_file(FullFileName), %todo cache this somehow
    #atom{value = ?VOK} = call({file_block_modified, fslogic_context:get_context(), FileId, FuseId, SequenceNumber, Offset, Size, FullFileName}). % todo remove FullFileName arg

%% file_truncated/4
>>>>>>> fd96e617
%% ====================================================================
%% @doc Deletes synchronization info of truncated blocks, so other provider would know
%% that those blocks has been deleted
%% @end
<<<<<<< HEAD
-spec file_truncated(FullFileName :: string(), Size :: non_neg_integer()) ->
    #atom{} | no_return().
%% ====================================================================
file_truncated(FullFileName, Size) ->
    ?debug("file_truncated(~p,~p)",[FullFileName, Size]),
    {ok, #db_document{uuid = FileId}} = fslogic_objects:get_file(FullFileName), %todo cache this somehow
    #atom{value = ?VOK} = call({file_truncated, fslogic_context:get_context(), FileId, Size, FullFileName}). % todo remove FullFileName arg
=======
-spec file_truncated(FullFileName :: string(), FuseId :: string(), SequenceNumber :: non_neg_integer(), Size :: non_neg_integer()) ->
    #atom{} | no_return().
%% ====================================================================
file_truncated(FullFileName, FuseId, SequenceNumber, Size) ->
    ?debug("file_truncated(~p,~p,~p,~p)", [FullFileName, FuseId, SequenceNumber, Size]),
    {ok, #db_document{uuid = FileId}} = fslogic_objects:get_file(FullFileName), %todo cache this somehow
    #atom{value = ?VOK} = call({file_truncated, fslogic_context:get_context(), FileId, FuseId, SequenceNumber, Size, FullFileName}). % todo remove FullFileName arg
>>>>>>> fd96e617

db_sync_hook() ->
    MyProviderId = cluster_manager_lib:get_provider_id(),
    fun
        (?FILES_DB_NAME, _, _, #db_document{record = #available_blocks{file_id = FileId}, deleted = true}) ->
            fslogic_available_blocks:call({invalidate_blocks_cache, FileId});
        (?FILES_DB_NAME, _, Uuid, #db_document{record = #available_blocks{provider_id = Id, file_id = FileId}, deleted = false}) when Id =/= MyProviderId ->
            fslogic_available_blocks:call({external_available_blocks_changed, fslogic_context:get_context(), utils:ensure_list(FileId), utils:ensure_list(Uuid)});
        (?FILES_DB_NAME, _, _, FileDoc = #db_document{uuid = FileId, record = #file{}, deleted = false}) ->
            {ok, FullFileName} = logical_files_manager:get_file_full_name_by_uuid(FileId),
<<<<<<< HEAD
            fslogic_file:ensure_file_location_exists(FullFileName, FileDoc)
%%         (?FILES_DB_NAME, _, _, Doc = #db_document{record = #file{}}) ->
%% %%             case dao_lib:apply(dao_vfs, exists_file, [{uuid, utils:ensure_list(FileId)}]) of
%%                 {ok, false} ->
%%                     {ok, {Storage_helper_info, FileId}} = logical_files_manager:getfilelocation({uuid, FileId}),
%%                     ok = storage_files_manager:delete(Storage_helper_info, FileId);
%%                 {ok, true} -> ok
%%             end
=======
            ok = fslogic_file:ensure_file_location_exists(FullFileName, FileDoc);
        (?FILES_DB_NAME, _, _, #db_document{uuid = FileUuid, record = #file{}, deleted = true}) ->
            {ok, Locations} = dao_lib:apply(dao_vfs, get_file_locations, [utils:ensure_list(FileUuid)], fslogic_context:get_protocol_version()),
            lists:foreach(
                fun(#db_document{uuid = Uuid, record = #file_location{storage_file_id = StorageFileId, storage_uuid = StorageUuid}}) ->
                    {ok, #db_document{record = Storage}} = fslogic_objects:get_storage({uuid, StorageUuid}),
                    {SH, _} = fslogic_utils:get_sh_and_id(?CLUSTER_FUSE_ID, Storage, StorageFileId),
                    ok = storage_files_manager:delete(SH, StorageFileId),
                    ok = dao_lib:apply(dao_vfs, remove_file_location, [Uuid], fslogic_context:get_protocol_version())
                end, Locations)
>>>>>>> fd96e617
    end.

%% ====================================================================
%% Available blocks cache functions
%% ====================================================================
%% Cache is registered in fslogic init function, request concerning the same document
%% Are always handled by one process. This functions should not be used directly, send
%% request to fslogic_worker instead (using ?MODULE:cast/1, ?MODULE:call/1)

registered_requests() ->
    fun
<<<<<<< HEAD
        (ProtocolVersion, {save_available_blocks, Doc}, CacheName) -> fslogic_available_blocks:save_available_blocks(ProtocolVersion, CacheName, Doc);
        (ProtocolVersion, {get_available_blocks, FileId}, CacheName) -> fslogic_available_blocks:get_available_blocks(ProtocolVersion, CacheName, FileId);
        (ProtocolVersion, {list_all_available_blocks, FileId}, CacheName) -> fslogic_available_blocks:list_all_available_blocks(ProtocolVersion, CacheName, FileId);
        (ProtocolVersion, {get_file_size, FileId}, CacheName) -> fslogic_available_blocks:get_file_size(ProtocolVersion, CacheName, FileId);
        (ProtocolVersion, {invalidate_blocks_cache, FileId}, CacheName) -> fslogic_available_blocks:invalidate_blocks_cache(ProtocolVersion, CacheName, FileId);
        (ProtocolVersion, {file_block_modified, Context, FileId, Offset, Size, FullFileName}, CacheName) -> fslogic_available_blocks:file_block_modified(ProtocolVersion, CacheName, Context, FileId, Offset, Size, FullFileName);
        (ProtocolVersion, {file_truncated, Context, FileId, Size, FullFileName}, CacheName) -> fslogic_available_blocks:file_truncated(ProtocolVersion, CacheName, Context, FileId, Size, FullFileName);
        (ProtocolVersion, {file_synchronized, Context, FileId, Ranges, FullFileName}, CacheName) -> fslogic_available_blocks:file_synchronized(ProtocolVersion, CacheName, Context, FileId, Ranges, FullFileName);
        (ProtocolVersion, {external_available_blocks_changed, Context, FileId, DocumentUuid}, CacheName) -> fslogic_available_blocks:external_available_blocks_changed(ProtocolVersion, CacheName, Context, FileId, DocumentUuid)
=======
        (ProtocolVersion, {save_available_blocks, Doc}, CacheName) ->
            fslogic_available_blocks:save_available_blocks(ProtocolVersion, CacheName, Doc);
        (ProtocolVersion, {get_available_blocks, FileId}, CacheName) ->
            fslogic_available_blocks:get_available_blocks(ProtocolVersion, CacheName, FileId);
        (ProtocolVersion, {list_all_available_blocks, FileId}, CacheName) ->
            fslogic_available_blocks:list_all_available_blocks(ProtocolVersion, CacheName, FileId);
        (ProtocolVersion, {get_file_size, FileId}, CacheName) ->
            fslogic_available_blocks:get_file_size(ProtocolVersion, CacheName, FileId);
        (ProtocolVersion, {invalidate_blocks_cache, FileId}, CacheName) ->
            fslogic_available_blocks:invalidate_blocks_cache(ProtocolVersion, CacheName, FileId);
        (ProtocolVersion, {file_block_modified, Context, FileId, FuseId, SequenceNumber, Offset, Size, FullFileName}, CacheName) ->
            fslogic_available_blocks:file_block_modified(ProtocolVersion, CacheName, Context, FileId, FuseId, SequenceNumber, Offset, Size, FullFileName, ?EVENT_SYNCH_TIMEOUT);
        (ProtocolVersion, {file_truncated, Context, FileId, FuseId, SequenceNumber, Size, FullFileName}, CacheName) ->
            fslogic_available_blocks:file_truncated(ProtocolVersion, CacheName, Context, FileId, FuseId, SequenceNumber, Size, FullFileName, ?EVENT_SYNCH_TIMEOUT);
        (ProtocolVersion, {file_synchronized, Context, FileId, Ranges, FullFileName}, CacheName) ->
            fslogic_available_blocks:file_synchronized(ProtocolVersion, CacheName, Context, FileId, Ranges, FullFileName);
        (ProtocolVersion, {external_available_blocks_changed, Context, FileId, DocumentUuid}, CacheName) ->
            fslogic_available_blocks:external_available_blocks_changed(ProtocolVersion, CacheName, Context, FileId, DocumentUuid)
>>>>>>> fd96e617
    end.

cast(Req) ->
    gen_server:call(?Dispatcher_Name, {fslogic, 1, Req}, ?CACHE_REQUEST_TIMEOUT).

call(Req) ->
    MsgId = make_ref(),
    gen_server:call(?Dispatcher_Name, {fslogic, 1, self(), MsgId, Req}, ?CACHE_REQUEST_TIMEOUT),
    receive
        {worker_answer, MsgId, Resp} -> Resp
    after ?CACHE_REQUEST_TIMEOUT ->
<<<<<<< HEAD
        ?error("Timeout in call to available_blocks process tree, req: ~p",[Req]),
=======
        ?error("Timeout in call to available_blocks process tree, req: ~p", [Req]),
>>>>>>> fd96e617
        {error, timeout}
    end.

file_synchronized(ProtocolVersion, CacheName, Context, FileId, SyncedParts, FullFileName) ->
    fslogic_context:set_context(Context),
    {ok, RemoteLocationDocs} = list_all_available_blocks(ProtocolVersion, CacheName, FileId),
    ProviderId = cluster_manager_lib:get_provider_id(),
<<<<<<< HEAD
    [MyRemoteLocationDoc] = lists:filter(fun(#db_document{record = #available_blocks{provider_id = Id}}) -> Id == ProviderId end, RemoteLocationDocs),

    %modify document
    NewDoc = lists:foldl(fun(Ranges, Acc) -> fslogic_available_blocks:mark_as_available(Ranges, Acc) end, MyRemoteLocationDoc, SyncedParts),
=======
    [MyRemoteLocationDoc] = lists:filter(fun(#db_document{record = #available_blocks{provider_id = Id}}) ->
        Id == ProviderId end, RemoteLocationDocs),

    %modify document
    NewDoc = lists:foldl(fun(Ranges, Acc) ->
        fslogic_available_blocks:mark_as_available(Ranges, Acc) end, MyRemoteLocationDoc, SyncedParts),
>>>>>>> fd96e617

    % notify cache, db and fuses
    case MyRemoteLocationDoc == NewDoc of
        true -> ok;
        false ->
            %update size to newest
            {ok, FileSize} = get_file_size(ProtocolVersion, CacheName, FileId),
            FinalNewDoc = update_size(NewDoc, FileSize),

            %save available_blocks and notify fuses
            {ok, _} = save_available_blocks(ProtocolVersion, CacheName, FinalNewDoc),
            lists:foreach(fun(Ranges) ->
                {ok, _} = fslogic_req_regular:update_file_block_map(FullFileName, fslogic_available_blocks:ranges_to_offset_tuples(Ranges), false)
            end, SyncedParts)
    end,
    #atom{value = ?VOK}.

<<<<<<< HEAD
file_block_modified(ProtocolVersion, CacheName, Context, FileId, Offset, Size, FullFileName) ->
=======
file_block_modified_internal(ProtocolVersion, CacheName, Context, FileId, FuseId, Offset, Size, FullFileName) ->
>>>>>>> fd96e617
    % prepare data
    fslogic_context:set_context(Context),
    {ok, RemoteLocationDocs} = list_all_available_blocks(ProtocolVersion, CacheName, FileId),
    ProviderId = cluster_manager_lib:get_provider_id(),
<<<<<<< HEAD
    [MyRemoteLocationDoc] = lists:filter(fun(#db_document{record = #available_blocks{provider_id = Id}}) -> Id == ProviderId end, RemoteLocationDocs),
=======
    [MyRemoteLocationDoc] = lists:filter(fun(#db_document{record = #available_blocks{provider_id = Id}}) ->
        Id == ProviderId end, RemoteLocationDocs),
>>>>>>> fd96e617
    FileId = MyRemoteLocationDoc#db_document.record#available_blocks.file_id,

    % modify document
    NewDoc = fslogic_available_blocks:mark_as_modified(#offset_range{offset = Offset, size = Size}, MyRemoteLocationDoc),

    % notify cache, db and fuses
    case MyRemoteLocationDoc == NewDoc of
        true -> ok;
        false ->
            %update size if this write extends file
            {ok, {Stamp, FileSize}} = get_file_size(ProtocolVersion, CacheName, FileId),
            NewFileSizeTuple = case FileSize < Offset + Size of
<<<<<<< HEAD
                                   true ->{fslogic_available_blocks:get_timestamp(), Offset + Size};
=======
                                   true -> {fslogic_available_blocks:get_timestamp(), Offset + Size};
>>>>>>> fd96e617
                                   false -> {Stamp, FileSize}
                               end,
            FinalNewDoc = update_size(NewDoc, NewFileSizeTuple),

            %save available_blocks and notify fuses
<<<<<<< HEAD
            save_available_blocks(ProtocolVersion, CacheName, FinalNewDoc),
=======
            save_available_blocks(ProtocolVersion, CacheName, FinalNewDoc, FuseId),
>>>>>>> fd96e617

            fslogic_req_regular:update_file_block_map(FullFileName, [{Offset, Size}], false)
    end,
    #atom{value = ?VOK}.

<<<<<<< HEAD
file_truncated(ProtocolVersion, CacheName, Context, FileId, Size, FullFileName) ->
=======
file_block_modified(ProtocolVersion, CacheName, Context, FileId, ?CLUSTER_FUSE_ID, _, Offset, Size, FullFileName, _) ->
    file_block_modified_internal(ProtocolVersion, CacheName, Context, FileId, ?CLUSTER_FUSE_ID, Offset, Size, FullFileName);

file_block_modified(ProtocolVersion, CacheName, Context, FileId, FuseId, SequenceNumber, Offset, Size, FullFileName, Timeout) when is_integer(SequenceNumber) ->
    ExpectedSequenceNumber = get_expected_sequence_number(CacheName, FileId, FuseId),
    case SequenceNumber =< ExpectedSequenceNumber of
        true ->
            set_expected_sequence_number(CacheName, FileId, FuseId, SequenceNumber + 1),
            file_block_modified_internal(ProtocolVersion, CacheName, Context, FileId, FuseId, Offset, Size, FullFileName);
        _ ->
            receive
                {save_available_blocks, NewDoc} ->
                    cast({file_block_modified, Context, FileId, FuseId, SequenceNumber, Offset, Size, FullFileName}),
                    save_available_blocks(ProtocolVersion, CacheName, NewDoc);
                {get_available_blocks, NewFileId} ->
                    cast({file_block_modified, Context, FileId, FuseId, SequenceNumber, Offset, Size, FullFileName}),
                    get_available_blocks(ProtocolVersion, CacheName, NewFileId);
                {list_all_available_blocks, NewFileId} ->
                    cast({file_block_modified, Context, FileId, FuseId, SequenceNumber, Offset, Size, FullFileName}),
                    list_all_available_blocks(ProtocolVersion, CacheName, NewFileId);
                {get_file_size, NewFileId} ->
                    cast({file_block_modified, Context, FileId, FuseId, SequenceNumber, Offset, Size, FullFileName}),
                    get_file_size(ProtocolVersion, CacheName, NewFileId);
                {invalidate_blocks_cache, NewFileId} ->
                    cast({file_block_modified, Context, FileId, FuseId, SequenceNumber, Offset, Size, FullFileName}),
                    invalidate_blocks_cache(ProtocolVersion, CacheName, NewFileId);
                {file_synchronized, NewContext, NewFileId, NewRanges, NewFullFileName} ->
                    cast({file_block_modified, Context, FileId, FuseId, SequenceNumber, Offset, Size, FullFileName}),
                    file_synchronized(ProtocolVersion, CacheName, NewContext, NewFileId, NewRanges, NewFullFileName);
                {external_available_blocks_changed, NewContext, NewFileId, NewDocumentUuid} ->
                    cast({file_block_modified, Context, FileId, FuseId, SequenceNumber, Offset, Size, FullFileName}),
                    external_available_blocks_changed(ProtocolVersion, CacheName, NewContext, NewFileId, NewDocumentUuid);
                {file_block_modified, NewContext, FileId, ?CLUSTER_FUSE_ID, _, NewOffset, NewSize, NewFullFileName} ->
                    file_block_modified_internal(ProtocolVersion, CacheName, NewContext, FileId, ?CLUSTER_FUSE_ID, NewOffset, NewSize, NewFullFileName),
                    file_block_modified(ProtocolVersion, CacheName, Context, FileId, FuseId, SequenceNumber, Offset, Size, FullFileName, Timeout);
                {file_block_modified, NewContext, FileId, FuseId, ExpectedSequenceNumber, NewOffset, NewSize, NewFullFileName} ->
                    set_expected_sequence_number(CacheName, FileId, FuseId, ExpectedSequenceNumber + 1),
                    file_block_modified_internal(ProtocolVersion, CacheName, NewContext, FileId, FuseId, NewOffset, NewSize, NewFullFileName),
                    file_block_modified(ProtocolVersion, CacheName, Context, FileId, FuseId, SequenceNumber, Offset, Size, FullFileName, Timeout);
                {file_truncated, NewContext, FileId, ?CLUSTER_FUSE_ID, _, NewSize, NewFullFileName} ->
                    file_truncated_internal(ProtocolVersion, CacheName, NewContext, FileId, ?CLUSTER_FUSE_ID, NewSize, NewFullFileName),
                    file_block_modified(ProtocolVersion, CacheName, Context, FileId, FuseId, SequenceNumber, Offset, Size, FullFileName, Timeout);
                {file_truncated, NewContext, FileId, FuseId, ExpectedSequenceNumber, NewSize, NewFullFileName} ->
                    set_expected_sequence_number(CacheName, FileId, FuseId, ExpectedSequenceNumber + 1),
                    file_truncated_internal(ProtocolVersion, CacheName, NewContext, FileId, FuseId, NewSize, NewFullFileName),
                    file_block_modified(ProtocolVersion, CacheName, Context, FileId, FuseId, SequenceNumber, Offset, Size, FullFileName, Timeout)
            after Timeout ->
                set_expected_sequence_number(CacheName, FileId, FuseId, ExpectedSequenceNumber + 1),
                file_block_modified(ProtocolVersion, CacheName, Context, FileId, FuseId, SequenceNumber, Offset, Size, FullFileName, 0)
            end
    end.

file_truncated_internal(ProtocolVersion, CacheName, Context, FileId, FuseId, Size, FullFileName) ->
>>>>>>> fd96e617
    % prepare data
    fslogic_context:set_context(Context),
    {ok, RemoteLocationDocs} = list_all_available_blocks(ProtocolVersion, CacheName, FileId),
    ProviderId = cluster_manager_lib:get_provider_id(),
<<<<<<< HEAD
    [MyRemoteLocationDoc] = lists:filter(fun(#db_document{record = #available_blocks{provider_id = Id}}) -> Id == ProviderId end, RemoteLocationDocs),
=======
    [MyRemoteLocationDoc] = lists:filter(fun(#db_document{record = #available_blocks{provider_id = Id}}) ->
        Id == ProviderId end, RemoteLocationDocs),
>>>>>>> fd96e617

    % modify document(with size)
    NewDoc_ = fslogic_available_blocks:truncate({bytes, Size}, MyRemoteLocationDoc),
    NewDoc = #db_document{record = #available_blocks{file_parts = Ranges}} = update_size(NewDoc_, {fslogic_available_blocks:get_timestamp(), Size}),

    % notify cache, db and fuses
    case MyRemoteLocationDoc == NewDoc of
        true -> ok;
        false ->
<<<<<<< HEAD
            save_available_blocks(ProtocolVersion, CacheName, NewDoc),
=======
            save_available_blocks(ProtocolVersion, CacheName, NewDoc, FuseId),
>>>>>>> fd96e617
            fslogic_req_regular:update_file_block_map(FullFileName, fslogic_available_blocks:ranges_to_offset_tuples(Ranges), true)
    end,
    #atom{value = ?VOK}.

<<<<<<< HEAD
=======
file_truncated(ProtocolVersion, CacheName, Context, FileId, ?CLUSTER_FUSE_ID, _, Size, FullFileName, _) ->
    file_truncated_internal(ProtocolVersion, CacheName, Context, FileId, ?CLUSTER_FUSE_ID, Size, FullFileName);

file_truncated(ProtocolVersion, CacheName, Context, FileId, FuseId, SequenceNumber, Size, FullFileName, Timeout) when is_integer(SequenceNumber) ->
    ExpectedSequenceNumber = get_expected_sequence_number(CacheName, FileId, FuseId),
    case SequenceNumber =< ExpectedSequenceNumber of
        true ->
            set_expected_sequence_number(CacheName, FileId, FuseId, SequenceNumber + 1),
            file_truncated_internal(ProtocolVersion, CacheName, Context, FileId, FuseId, Size, FullFileName);
        _ ->
            receive
                {save_available_blocks, NewDoc} ->
                    cast({file_truncated, Context, FileId, FuseId, SequenceNumber, Size, FullFileName}),
                    save_available_blocks(ProtocolVersion, CacheName, NewDoc);
                {get_available_blocks, NewFileId} ->
                    cast({file_truncated, Context, FileId, FuseId, SequenceNumber, Size, FullFileName}),
                    get_available_blocks(ProtocolVersion, CacheName, NewFileId);
                {list_all_available_blocks, NewFileId} ->
                    cast({file_truncated, Context, FileId, FuseId, SequenceNumber, Size, FullFileName}),
                    list_all_available_blocks(ProtocolVersion, CacheName, NewFileId);
                {get_file_size, NewFileId} ->
                    cast({file_truncated, Context, FileId, FuseId, SequenceNumber, Size, FullFileName}),
                    get_file_size(ProtocolVersion, CacheName, NewFileId);
                {invalidate_blocks_cache, NewFileId} ->
                    cast({file_truncated, Context, FileId, FuseId, SequenceNumber, Size, FullFileName}),
                    invalidate_blocks_cache(ProtocolVersion, CacheName, NewFileId);
                {file_synchronized, NewContext, NewFileId, NewRanges, NewFullFileName} ->
                    cast({file_truncated, Context, FileId, FuseId, SequenceNumber, Size, FullFileName}),
                    file_synchronized(ProtocolVersion, CacheName, NewContext, NewFileId, NewRanges, NewFullFileName);
                {external_available_blocks_changed, NewContext, NewFileId, NewDocumentUuid} ->
                    cast({file_truncated, Context, FileId, FuseId, SequenceNumber, Size, FullFileName}),
                    external_available_blocks_changed(ProtocolVersion, CacheName, NewContext, NewFileId, NewDocumentUuid);
                {file_truncated, NewContext, FileId, ?CLUSTER_FUSE_ID, _, NewSize, NewFullFileName} ->
                    file_truncated_internal(ProtocolVersion, CacheName, NewContext, FileId, ?CLUSTER_FUSE_ID, NewSize, NewFullFileName),
                    file_truncated(ProtocolVersion, CacheName, Context, FileId, FuseId, SequenceNumber, Size, FullFileName, Timeout);
                {file_truncated, NewContext, FileId, FuseId, ExpectedSequenceNumber, NewSize, NewFullFileName} ->
                    set_expected_sequence_number(CacheName, FileId, FuseId, ExpectedSequenceNumber + 1),
                    file_truncated_internal(ProtocolVersion, CacheName, NewContext, FileId, FuseId, NewSize, NewFullFileName),
                    file_truncated(ProtocolVersion, CacheName, Context, FileId, FuseId, SequenceNumber, Size, FullFileName, Timeout);
                {file_block_modified, NewContext, FileId, ?CLUSTER_FUSE_ID, _, NewOffset, NewSize, NewFullFileName} ->
                    file_block_modified_internal(ProtocolVersion, CacheName, NewContext, FileId, ?CLUSTER_FUSE_ID, NewOffset, NewSize, NewFullFileName),
                    file_truncated(ProtocolVersion, CacheName, Context, FileId, FuseId, SequenceNumber, Size, FullFileName, Timeout);
                {file_block_modified, NewContext, FileId, FuseId, ExpectedSequenceNumber, NewOffset, NewSize, NewFullFileName} ->
                    set_expected_sequence_number(CacheName, FileId, FuseId, ExpectedSequenceNumber + 1),
                    file_block_modified_internal(ProtocolVersion, CacheName, NewContext, FileId, FuseId, NewOffset, NewSize, NewFullFileName),
                    file_truncated(ProtocolVersion, CacheName, Context, FileId, FuseId, SequenceNumber, Size, FullFileName, Timeout)
            after Timeout ->
                set_expected_sequence_number(CacheName, FileId, FuseId, ExpectedSequenceNumber + 1),
                file_truncated(ProtocolVersion, CacheName, Context, FileId, FuseId, SequenceNumber, Size, FullFileName, 0)
            end
    end.

>>>>>>> fd96e617
external_available_blocks_changed(ProtocolVersion, CacheName, Context, FileId, DocumentUuid) ->
    % prepare data
    fslogic_context:set_context(Context),
    MyProviderId = cluster_manager_lib:get_provider_id(),
    {ok, Docs} = dao_lib:apply(dao_vfs, available_blocks_by_file_id, [FileId], 1),
<<<<<<< HEAD
    MyDocs = lists:filter(fun(#db_document{record = #available_blocks{provider_id = Id_}}) -> Id_ == MyProviderId end, Docs),
=======
    MyDocs = lists:filter(fun(#db_document{record = #available_blocks{provider_id = Id_}}) ->
        Id_ == MyProviderId end, Docs),
>>>>>>> fd96e617

    % if my doc exists...
    case MyDocs of
        [MyDoc] ->
            % find changed doc
<<<<<<< HEAD
            [ChangedDoc] = lists:filter(fun(#db_document{uuid = Uuid_}) -> utils:ensure_list(Uuid_) == utils:ensure_list(DocumentUuid) end, Docs),
=======
            [ChangedDoc] = lists:filter(fun(#db_document{uuid = Uuid_}) ->
                utils:ensure_list(Uuid_) == utils:ensure_list(DocumentUuid) end, Docs),
>>>>>>> fd96e617

            % modify my doc (with size) according to changed doc
            NewDoc_ = fslogic_available_blocks:mark_other_provider_changes(MyDoc, ChangedDoc),
            NewDoc = #db_document{record = #available_blocks{file_parts = Ranges}} = update_size(NewDoc_, ChangedDoc#db_document.record#available_blocks.file_size), %todo probably don't need to update size every time

            % notify cache, db and fuses
            invalidate_blocks_cache(ProtocolVersion, CacheName, FileId),
            case NewDoc == MyDoc of
                true -> ok;
                _ ->
                    save_available_blocks(ProtocolVersion, CacheName, NewDoc),
                    {ok, FullFileName} = logical_files_manager:get_file_full_name_by_uuid(FileId),
                    {ok, _} = fslogic_req_regular:update_file_block_map(FullFileName, fslogic_available_blocks:ranges_to_offset_tuples(Ranges), true)
            end;
        _ -> ok
    end.

save_available_blocks(ProtocolVersion, CacheName, Doc) ->
<<<<<<< HEAD
=======
    save_available_blocks(ProtocolVersion, CacheName, Doc, undefined).

save_available_blocks(ProtocolVersion, CacheName, Doc, IgnoredFuse) ->
>>>>>>> fd96e617
    % save block to db
    {ok, Uuid} = dao_lib:apply(dao_vfs, save_available_blocks, [Doc], ProtocolVersion), % [Doc#db_document{force_update = true}]
    {ok, NewDoc = #db_document{record = #available_blocks{file_id = FileId, file_size = NewDocSize}}} =
        dao_lib:apply(dao_vfs, get_available_blocks, [Uuid], ProtocolVersion),

    % clear cache
    OldSizeQueryResult = clear_size_cache(CacheName, FileId),
    OldDocsQueryResult = clear_docs_cache(CacheName, FileId),

    % create cache again
    case {OldDocsQueryResult, OldSizeQueryResult} of
<<<<<<< HEAD
        {OldDocs, OldSize} when OldDocs =/= undefined andalso OldSize =/= undefined->
=======
        {OldDocs, OldSize} when OldDocs =/= undefined andalso OldSize =/= undefined ->
>>>>>>> fd96e617
            OtherDocs = [Document || Document = #db_document{uuid = DocId} <- OldDocs, DocId =/= Uuid],
            NewDocs = [NewDoc | OtherDocs],
            NewSize =
                case OldSize of
                    {TS, Val} when TS > element(1, NewDocSize) -> {TS, Val};
                    _ -> NewDocSize
                end,
            update_docs_cache(CacheName, FileId, NewDocs),
<<<<<<< HEAD
            update_size_cache(CacheName, FileId, NewSize);
=======
            update_size_cache(CacheName, FileId, NewSize, IgnoredFuse);
>>>>>>> fd96e617
        _ ->
            {ok, _} = list_all_available_blocks(ProtocolVersion, CacheName, FileId)
    end,
    {ok, Uuid}.

get_available_blocks(ProtocolVersion, _CacheName, FileId) ->
    % list all docs (uses cache)
    {ok, AllDocs} = list_all_available_blocks(ProtocolVersion, _CacheName, FileId),

    % fetch my document
    ProviderId = cluster_manager_lib:get_provider_id(),
<<<<<<< HEAD
    [MyDoc] = lists:filter(fun(#db_document{record = #available_blocks{provider_id = Id}}) -> Id == ProviderId end, AllDocs),
    {ok,MyDoc}.
=======
    [MyDoc] = lists:filter(fun(#db_document{record = #available_blocks{provider_id = Id}}) ->
        Id == ProviderId end, AllDocs),
    {ok, MyDoc}.
>>>>>>> fd96e617

list_all_available_blocks(ProtocolVersion, CacheName, FileId) ->
    % try fetch from cache
    case get_docs_from_cache(CacheName, FileId) of
<<<<<<< HEAD
        Docs when is_list(Docs)-> {ok, Docs};
=======
        Docs when is_list(Docs) -> {ok, Docs};
>>>>>>> fd96e617
        undefined ->
            % no cache - fetch all docs from db
            {ok, AllDocs} = dao_lib:apply(dao_vfs, available_blocks_by_file_id, [FileId], ProtocolVersion),

            % create doc for me, if it's not present
            ProviderId = cluster_manager_lib:get_provider_id(),
<<<<<<< HEAD
            CreatedDocs = case lists:filter(fun(#db_document{record = #available_blocks{provider_id = Id}}) -> Id == ProviderId end, AllDocs) of
=======
            CreatedDocs = case lists:filter(fun(#db_document{record = #available_blocks{provider_id = Id}}) ->
                Id == ProviderId end, AllDocs) of
>>>>>>> fd96e617
                              [] ->
                                  {ok, Uuid} = dao_lib:apply(dao_vfs, save_available_blocks, [#available_blocks{file_id = FileId, provider_id = ProviderId}], ProtocolVersion),
                                  {ok, Doc} = dao_lib:apply(dao_vfs, get_available_blocks, [Uuid], ProtocolVersion),
                                  [Doc];
                              _ -> []
                          end,

            %add created doc to result
            NewDocs = CreatedDocs ++ AllDocs,

            % find newest size
            Size = lists:foldl(fun(#db_document{record = #available_blocks{file_size = {S, V}}}, {BestS, BestV}) ->
                case S > BestS of true -> {S, V}; _ -> {BestS, BestV} end
<<<<<<< HEAD
            end, {0,0}, NewDocs),
=======
            end, {0, 0}, NewDocs),
>>>>>>> fd96e617

            % inset results to cache
            update_docs_cache(CacheName, FileId, NewDocs),
            update_size_cache(CacheName, FileId, Size),
            {ok, NewDocs}
    end.

get_file_size(ProtocolVersion, CacheName, FileId) ->
    case get_size_from_cache(CacheName, FileId) of
        undefined ->
            {ok, _} = list_all_available_blocks(ProtocolVersion, CacheName, FileId),
            Size_ = get_size_from_cache(CacheName, FileId),
            {ok, Size_};
        Size ->
            {ok, Size}
    end.

invalidate_blocks_cache(_ProtocolVersion, CacheName, FileId) ->
    clear_docs_cache(CacheName, FileId),
    clear_size_cache(CacheName, FileId).

%% ====================================================================
%% functions for available_blocks documents modification
%% ====================================================================

%% mark_as_modified/2
%% ====================================================================
%% @doc @equiv mark_as_modified(Range, Mydoc, get_timestamp())
%% @end
-spec mark_as_modified(Range :: #byte_range{} | #offset_range{} | #block_range{}, available_blocks_doc()) -> available_blocks_doc().
%% ====================================================================
mark_as_modified(Range, #db_document{} = Mydoc) ->
    mark_as_modified(Range, Mydoc, get_timestamp()).

%% mark_as_modified/3
%% ====================================================================
%% @doc Marks given block/byte range as modified.
%% It extends available block list if necessary, and returns updated doc
%% @end
-spec mark_as_modified(Range :: #byte_range{} | #offset_range{} | #block_range{}, available_blocks_doc(), Timestamp :: non_neg_integer()) -> available_blocks_doc().
%% ====================================================================
mark_as_modified(#byte_range{} = ByteRange, #db_document{} = Mydoc, Timestamp) ->
    mark_as_modified(byte_to_block_range(ByteRange), Mydoc, Timestamp);
mark_as_modified(#offset_range{} = OffsetRange, #db_document{} = Mydoc, Timestamp) ->
    mark_as_modified(offset_to_block_range(OffsetRange), Mydoc, Timestamp);
mark_as_modified(#block_range{from = From, to = To}, #db_document{record = #available_blocks{file_parts = Parts} = RemoteLocation} = MyDoc, Timestamp) ->
    NewRemoteParts = ranges_struct:minimize(ranges_struct:merge(Parts, [#range{from = From, to = To, timestamp = Timestamp}])),
    MyDoc#db_document{record = RemoteLocation#available_blocks{file_parts = NewRemoteParts}}.

%% truncate/2
%% ====================================================================
%% @doc @equiv truncate(Size, MyDoc, get_timestamp())
%% @end
-spec truncate(Range :: {bytes, integer()} | integer(), MyDoc :: available_blocks_doc()) -> available_blocks_doc().
%% ====================================================================
truncate(Size, #db_document{} = MyDoc) ->
    truncate(Size, MyDoc, get_timestamp()).

%% truncate/3
%% ====================================================================
%% @doc Truncates given list of ranges to given size
%% It extends available block list if necessary and returns updated document.
%% @end
-spec truncate(Range :: {bytes, integer()} | integer(), MyDoc :: available_blocks_doc(), Timestamp :: non_neg_integer()) -> available_blocks_doc().
%% ====================================================================
truncate({bytes, ByteSize}, #db_document{} = MyDoc, Timestamp) ->
    truncate(byte_to_block(ByteSize), MyDoc, Timestamp);
truncate(BlockSize, #db_document{record = #available_blocks{file_parts = Parts} = RemoteLocation} = MyDoc, Timestamp) ->
    NewRemoteParts = ranges_struct:minimize(ranges_struct:truncate(Parts, #range{to = BlockSize - 1, timestamp = Timestamp})),
    MyDoc#db_document{record = RemoteLocation#available_blocks{file_parts = NewRemoteParts}}.

%% mark_as_available/3
%% ====================================================================
%% @doc Marks given block range as available for provider.
%% It extends available block list if necessary, and returns updated document.
%% @end
-spec mark_as_available(Blocks :: [#range{}], MyDoc :: available_blocks_doc()) -> available_blocks_doc().
%% ====================================================================
mark_as_available(Blocks, #db_document{record = #available_blocks{file_parts = Parts} = RemoteLocation} = MyDoc) ->
    NewRemoteParts = ranges_struct:minimize(ranges_struct:merge(Parts, Blocks)),
    MyDoc#db_document{record = RemoteLocation#available_blocks{file_parts = NewRemoteParts}}.

%% check_if_synchronized/3
%% ====================================================================
%% @doc Checks if given range of bytes/blocks is in sync with other providers.
%% If so, the empty list is returned. If not, function returns list of unsynchronized parts.
%% Each range contains information about providers that have it up-to-date.
%% @end
-spec check_if_synchronized(Range :: #byte_range{} | #offset_range{} | #block_range{}, MyDoc :: available_blocks_doc(), OtherDocs :: [available_blocks_doc()]) ->
    [{ProviderId :: string(), AvailableBlocks :: [#range{}]}].
%% ====================================================================
check_if_synchronized(#byte_range{} = ByteRange, MyDoc, OtherDocs) ->
    check_if_synchronized(byte_to_block_range(ByteRange), MyDoc, OtherDocs);
check_if_synchronized(#offset_range{} = OffsetRange, MyDoc, OtherDocs) ->
    check_if_synchronized(offset_to_block_range(OffsetRange), MyDoc, OtherDocs);
check_if_synchronized(#block_range{from = From, to = To}, #db_document{record = #available_blocks{file_parts = Parts}}, OtherDocs) ->
    PartsOutOfSync = ranges_struct:minimize(ranges_struct:subtract([#range{from = From, to = To}], Parts)),
    lists:map(
        fun(#db_document{record = #available_blocks{file_parts = Parts_, provider_id = Id}}) ->
            {Id, ranges_struct:minimize(ranges_struct:intersection(PartsOutOfSync, Parts_))}
        end, OtherDocs).

%% mark_other_provider_changes/2
%% ====================================================================
%% @doc Deletes blocks changed by other provider, from local available_blocks map
%% @end
-spec mark_other_provider_changes(MyDoc :: available_blocks_doc(), OtherDoc :: available_blocks_doc()) -> available_blocks_doc().
%% ====================================================================
mark_other_provider_changes(MyDoc = #db_document{record = #available_blocks{file_parts = MyParts} = Location}, #db_document{record = #available_blocks{file_parts = OtherParts}}) ->
    NewParts = ranges_struct:minimize(ranges_struct:subtract_newer(MyParts, OtherParts)),
    MyDoc#db_document{record = Location#available_blocks{file_parts = NewParts}}.

update_size(MyDoc = #db_document{record = #available_blocks{file_size = {_, MySizeValue}}}, {_, OtherSizeValue}) when MySizeValue == OtherSizeValue ->
    MyDoc;
update_size(MyDoc = #db_document{record = #available_blocks{file_size = {MyStamp, _}}}, {OtherStamp, _}) when MyStamp >= OtherStamp ->
    MyDoc;
update_size(MyDoc = #db_document{record = AvailableBlocks}, OtherSize) ->
    MyDoc#db_document{record = AvailableBlocks#available_blocks{file_size = OtherSize}}.

%% ====================================================================
%% Utility functions
%% ====================================================================

ranges_to_offset_tuples([]) -> [];
ranges_to_offset_tuples([#range{} = H | T]) ->
    #offset_range{offset = Offset, size = Size} = byte_to_offset_range(block_to_byte_range(H)),
    [{Offset, Size} | ranges_to_offset_tuples(T)].

%% ====================================================================
%% Internal functions
%% ====================================================================

block_to_byte_range(#range{from = From, to = To}) ->
    block_to_byte_range(#block_range{from = From, to = To});
block_to_byte_range(#block_range{from = From, to = To}) ->
<<<<<<< HEAD
    #byte_range{from = From * ?remote_block_size, to = (To+1) * ?remote_block_size}.
=======
    #byte_range{from = From * ?remote_block_size, to = (To + 1) * ?remote_block_size}.
>>>>>>> fd96e617

%% block_to_byte_range/2
%% ====================================================================
%% @doc Converts block range to byte range, according to 'remote_block_size'
%% @end
-spec block_to_byte_range(#block_range{}, FileByteSize :: integer()) -> #byte_range{}.
%% ====================================================================
block_to_byte_range(#range{from = From, to = To}, FileByteSize) ->
    block_to_byte_range(#block_range{from = From, to = To}, FileByteSize);
block_to_byte_range(#block_range{from = From, to = To}, FileByteSize) when is_integer(FileByteSize) ->
<<<<<<< HEAD
    #byte_range{from = From * ?remote_block_size, to = min((To+1) * ?remote_block_size, FileByteSize-1)}.
=======
    #byte_range{from = From * ?remote_block_size, to = min((To + 1) * ?remote_block_size, FileByteSize - 1)}.
>>>>>>> fd96e617

%% byte_to_block_range/1
%% ====================================================================
%% @doc Converts byte range to block range, according to 'remote_block_size'
%% @end
-spec byte_to_block_range(#byte_range{}) -> #block_range{}.
%% ====================================================================
byte_to_block_range(#byte_range{from = From, to = To}) ->
    #block_range{from = From div ?remote_block_size, to = To div ?remote_block_size}.

byte_to_offset_range(#byte_range{from = From, to = To}) ->
<<<<<<< HEAD
    #offset_range{offset = From, size = To-From+1}.
=======
    #offset_range{offset = From, size = To - From + 1}.
>>>>>>> fd96e617

%% offset_to_block_range/1
%% ====================================================================
%% @doc Converts offset to block range, according to 'remote_block_size'
%% @end
-spec offset_to_block_range(#offset_range{}) -> #block_range{}.
%% ====================================================================
offset_to_block_range(#offset_range{offset = Offset, size = Size}) ->
    byte_to_block_range(#byte_range{from = Offset, to = Offset + Size - 1}).

%% byte_to_block/1
%% ====================================================================
%% @doc Converts bytes to blocks
%% @end
-spec byte_to_block(integer()) -> integer().
%% ====================================================================
byte_to_block(Byte) ->
    utils:ceil(Byte / ?remote_block_size).

%% get_timestamp/0
%% ====================================================================
%% @doc gets a timestamp in ms from the epoch
%% @end
-spec get_timestamp() -> non_neg_integer().
%% ====================================================================
get_timestamp() ->
<<<<<<< HEAD
    {Mega,Sec,Micro} = erlang:now(),
    (Mega*1000000+Sec)*1000000+Micro.
=======
    {Mega, Sec, Micro} = erlang:now(),
    (Mega * 1000000 + Sec) * 1000000 + Micro.
>>>>>>> fd96e617

%Internal ets cache wrapping functions

get_size_from_cache(CacheName, FileId) ->
    case ets:lookup(CacheName, {FileId, file_size}) of
<<<<<<< HEAD
        [{_, Size = {_,_}}] -> Size;
=======
        [{_, Size = {_, _}}] -> Size;
>>>>>>> fd96e617
        [] -> undefined
    end.

get_docs_from_cache(CacheName, FileId) ->
    case ets:lookup(CacheName, {FileId, all_docs}) of
        [{_, Docs}] when is_list(Docs) -> Docs;
        [] -> undefined
    end.

<<<<<<< HEAD
update_size_cache(CacheName, FileId, {_, NewSize} = NewSizeTuple) ->
    case ets:lookup(CacheName, {FileId, old_file_size}) of
        [] ->
            ets:delete(CacheName, {FileId, old_file_size}),
            ets:insert(CacheName, {{FileId, file_size}, NewSizeTuple}),
            fslogic_events:on_file_size_update(utils:ensure_list(FileId), 0, NewSize);
        [{_, {_, OldSize}}] when OldSize =/= NewSize ->
            ets:delete(CacheName, {FileId, old_file_size}),
            ets:insert(CacheName, {{FileId, file_size}, NewSizeTuple}),
            fslogic_events:on_file_size_update(utils:ensure_list(FileId), OldSize, NewSize);
        [_] ->
            ets:delete(CacheName, {FileId, old_file_size}),
=======
update_size_cache(CacheName, FileId, NewSizeTuple) ->
    update_size_cache(CacheName, FileId, NewSizeTuple, undefined).

update_size_cache(CacheName, FileId, {_, NewSize} = NewSizeTuple, IgnoredFuse) ->
    case ets:lookup(CacheName, {FileId, old_file_size}) of
        [] ->
            ets:delete(CacheName, {FileId, old_file_size}),
            ets:insert(CacheName, {{FileId, old_file_size}, NewSizeTuple}),
            ets:insert(CacheName, {{FileId, file_size}, NewSizeTuple}),
            fslogic_events:on_file_size_update(utils:ensure_list(FileId), 0, NewSize, IgnoredFuse);
        [{_, {_, OldSize}}] when OldSize =/= NewSize ->
            ets:delete(CacheName, {FileId, old_file_size}),
            ets:insert(CacheName, {{FileId, old_file_size}, NewSizeTuple}),
            ets:insert(CacheName, {{FileId, file_size}, NewSizeTuple}),
            fslogic_events:on_file_size_update(utils:ensure_list(FileId), OldSize, NewSize, IgnoredFuse);
        [_] ->
>>>>>>> fd96e617
            ets:insert(CacheName, {{FileId, file_size}, NewSizeTuple})
    end.

update_docs_cache(CacheName, FileId, Docs) when is_list(Docs) ->
    ets:insert(CacheName, {{FileId, all_docs}, Docs}).

clear_size_cache(CacheName, FileId) ->
    case ets:lookup(CacheName, {FileId, file_size}) of
<<<<<<< HEAD
        [{_, OldSize = {_,_}}] ->
=======
        [{_, OldSize = {_, _}}] ->
>>>>>>> fd96e617
            ets:insert(CacheName, {{FileId, old_file_size}, OldSize}),
            ets:delete(CacheName, {FileId, file_size}),
            OldSize;
        [] ->
<<<<<<< HEAD
            ets:delete(CacheName, {FileId, old_file_size}),
=======
>>>>>>> fd96e617
            ets:delete(CacheName, {FileId, file_size}),
            undefined
    end.

clear_docs_cache(CacheName, FileId) ->
    case ets:lookup(CacheName, {FileId, all_docs}) of
        [{_, OldDocs}] when is_list(OldDocs) ->
            ets:delete(CacheName, {FileId, all_docs}),
            OldDocs;
        [] ->
            ets:delete(CacheName, {FileId, all_docs}),
            undefined
<<<<<<< HEAD
    end.
=======
    end.

get_expected_sequence_number(CacheName, FileId, FuseId) ->
    case ets:lookup(CacheName, {FileId, FuseId, sequence_number}) of
        [] -> 0;
        [{{FileId, FuseId, sequence_number}, SequenceNumber}] -> SequenceNumber
    end.

set_expected_sequence_number(CacheName, FileId, FuseId, SequenceNumber) ->
    ets:insert(CacheName, {{FileId, FuseId, sequence_number}, SequenceNumber}).
>>>>>>> fd96e617
<|MERGE_RESOLUTION|>--- conflicted
+++ resolved
@@ -27,17 +27,10 @@
 -include("oneprovider_modules/rtransfer/rtransfer.hrl").
 
 % High level fslogic api
-<<<<<<< HEAD
--export([synchronize_file_block/3, file_block_modified/3, file_truncated/2, db_sync_hook/0]).
-% cache/dao_proxy api
--export([cast/1, call/1]).
--export([file_synchronized/6, file_block_modified/7, file_truncated/6, external_available_blocks_changed/5]).
-=======
 -export([synchronize_file_block/3, file_block_modified/5, file_truncated/4, db_sync_hook/0]).
 % cache/dao_proxy api
 -export([cast/1, call/1]).
 -export([file_synchronized/6, file_block_modified/10, file_truncated/9, external_available_blocks_changed/5]).
->>>>>>> fd96e617
 -export([registered_requests/0, save_available_blocks/3, get_available_blocks/3, list_all_available_blocks/3, get_file_size/3, invalidate_blocks_cache/3]).
 % Low level document modification api
 -export([mark_as_modified/2, mark_as_available/2, check_if_synchronized/3, truncate/2, mark_other_provider_changes/2]).
@@ -49,12 +42,9 @@
 -export([byte_to_block_range/1]).
 -endif.
 
-<<<<<<< HEAD
-=======
 %% Defines how long in miliseconds event processing unit will wait for event with missing sequence number
 -define(EVENT_SYNCH_TIMEOUT, 5000).
 
->>>>>>> fd96e617
 %% ====================================================================
 %% High level functions for handling available_blocks document changes
 %% ====================================================================
@@ -69,25 +59,16 @@
     #atom{} | no_return().
 %% ====================================================================
 synchronize_file_block(FullFileName, Offset, Size) ->
-<<<<<<< HEAD
-    ?debug("synchronize_file_block(~p,~p,~p)",[FullFileName, Offset, Size]),
-=======
     ?debug("synchronize_file_block(~p,~p,~p)", [FullFileName, Offset, Size]),
->>>>>>> fd96e617
 
     %prepare data
     {ok, #db_document{uuid = FileId}} = fslogic_objects:get_file(FullFileName), %todo cache this somehow
     {ok, RemoteLocationDocs} = call({list_all_available_blocks, FileId}),
     ProviderId = cluster_manager_lib:get_provider_id(),
-<<<<<<< HEAD
-    [MyRemoteLocationDoc] = lists:filter(fun(#db_document{record = #available_blocks{provider_id = Id}}) -> Id == ProviderId end, RemoteLocationDocs),
-    OtherRemoteLocationDocs = lists:filter(fun(#db_document{record = #available_blocks{provider_id = Id}}) -> Id =/= ProviderId end, RemoteLocationDocs),
-=======
     [MyRemoteLocationDoc] = lists:filter(fun(#db_document{record = #available_blocks{provider_id = Id}}) ->
         Id == ProviderId end, RemoteLocationDocs),
     OtherRemoteLocationDocs = lists:filter(fun(#db_document{record = #available_blocks{provider_id = Id}}) ->
         Id =/= ProviderId end, RemoteLocationDocs),
->>>>>>> fd96e617
 
     % synchronize file
     OutOfSyncList = fslogic_available_blocks:check_if_synchronized(#offset_range{offset = Offset, size = Size}, MyRemoteLocationDoc, OtherRemoteLocationDocs),
@@ -95,24 +76,15 @@
         fun({Id, Ranges}) ->
             lists:foreach(fun(Range = #range{from = From, to = To}) ->
                 ?info("Synchronizing blocks: ~p of file ~p", [Range, FullFileName]),
-<<<<<<< HEAD
-                O = From*?remote_block_size,
-                S = (To-From+1)*?remote_block_size,
-=======
                 O = From * ?remote_block_size,
                 S = (To - From + 1) * ?remote_block_size,
->>>>>>> fd96e617
                 gen_server:call(?Dispatcher_Name, {rtransfer, 1,
                     #request_transfer{file_id = FileId, offset = O, size = S, notify = self(), provider_id = Id}}),
 
                 {ok, _} =
                     receive
                         {transfer_complete, Read, {FileId, O, S}} -> {ok, Read};
-<<<<<<< HEAD
-                        {transfer_error, Reason,  {FileId, O, S}} -> {error, Reason}
-=======
                         {transfer_error, Reason, {FileId, O, S}} -> {error, Reason}
->>>>>>> fd96e617
                     after
                         timer:seconds(10) -> timeout
                     end
@@ -127,26 +99,11 @@
     call({file_synchronized, fslogic_context:get_context(), FileId, SyncedParts, FullFileName}).
 
 
-<<<<<<< HEAD
-%% file_block_modified/3
-=======
 %% file_block_modified/5
->>>>>>> fd96e617
 %% ====================================================================
 %% @doc Marks given file block as modified, so other provider would know
 %% that they need to synchronize their data
 %% @end
-<<<<<<< HEAD
--spec file_block_modified(FullFileName :: string(), Offset :: non_neg_integer(), Size :: non_neg_integer()) ->
-    #atom{} | no_return().
-%% ====================================================================
-file_block_modified(FullFileName, Offset, Size) ->
-    ?debug("file_block_modified(~p,~p,~p)",[FullFileName, Offset, Size]),
-    {ok, #db_document{uuid = FileId}} = fslogic_objects:get_file(FullFileName), %todo cache this somehow
-    #atom{value = ?VOK} = call({file_block_modified, fslogic_context:get_context(), FileId, Offset, Size, FullFileName}). % todo remove FullFileName arg
-
-%% file_truncated/2
-=======
 -spec file_block_modified(FullFileName :: string(), FuseId :: string(), SequenceNumber :: non_neg_integer(), Offset :: non_neg_integer(), Size :: non_neg_integer()) ->
     #atom{} | no_return().
 %% ====================================================================
@@ -156,20 +113,10 @@
     #atom{value = ?VOK} = call({file_block_modified, fslogic_context:get_context(), FileId, FuseId, SequenceNumber, Offset, Size, FullFileName}). % todo remove FullFileName arg
 
 %% file_truncated/4
->>>>>>> fd96e617
 %% ====================================================================
 %% @doc Deletes synchronization info of truncated blocks, so other provider would know
 %% that those blocks has been deleted
 %% @end
-<<<<<<< HEAD
--spec file_truncated(FullFileName :: string(), Size :: non_neg_integer()) ->
-    #atom{} | no_return().
-%% ====================================================================
-file_truncated(FullFileName, Size) ->
-    ?debug("file_truncated(~p,~p)",[FullFileName, Size]),
-    {ok, #db_document{uuid = FileId}} = fslogic_objects:get_file(FullFileName), %todo cache this somehow
-    #atom{value = ?VOK} = call({file_truncated, fslogic_context:get_context(), FileId, Size, FullFileName}). % todo remove FullFileName arg
-=======
 -spec file_truncated(FullFileName :: string(), FuseId :: string(), SequenceNumber :: non_neg_integer(), Size :: non_neg_integer()) ->
     #atom{} | no_return().
 %% ====================================================================
@@ -177,7 +124,6 @@
     ?debug("file_truncated(~p,~p,~p,~p)", [FullFileName, FuseId, SequenceNumber, Size]),
     {ok, #db_document{uuid = FileId}} = fslogic_objects:get_file(FullFileName), %todo cache this somehow
     #atom{value = ?VOK} = call({file_truncated, fslogic_context:get_context(), FileId, FuseId, SequenceNumber, Size, FullFileName}). % todo remove FullFileName arg
->>>>>>> fd96e617
 
 db_sync_hook() ->
     MyProviderId = cluster_manager_lib:get_provider_id(),
@@ -188,16 +134,6 @@
             fslogic_available_blocks:call({external_available_blocks_changed, fslogic_context:get_context(), utils:ensure_list(FileId), utils:ensure_list(Uuid)});
         (?FILES_DB_NAME, _, _, FileDoc = #db_document{uuid = FileId, record = #file{}, deleted = false}) ->
             {ok, FullFileName} = logical_files_manager:get_file_full_name_by_uuid(FileId),
-<<<<<<< HEAD
-            fslogic_file:ensure_file_location_exists(FullFileName, FileDoc)
-%%         (?FILES_DB_NAME, _, _, Doc = #db_document{record = #file{}}) ->
-%% %%             case dao_lib:apply(dao_vfs, exists_file, [{uuid, utils:ensure_list(FileId)}]) of
-%%                 {ok, false} ->
-%%                     {ok, {Storage_helper_info, FileId}} = logical_files_manager:getfilelocation({uuid, FileId}),
-%%                     ok = storage_files_manager:delete(Storage_helper_info, FileId);
-%%                 {ok, true} -> ok
-%%             end
-=======
             ok = fslogic_file:ensure_file_location_exists(FullFileName, FileDoc);
         (?FILES_DB_NAME, _, _, #db_document{uuid = FileUuid, record = #file{}, deleted = true}) ->
             {ok, Locations} = dao_lib:apply(dao_vfs, get_file_locations, [utils:ensure_list(FileUuid)], fslogic_context:get_protocol_version()),
@@ -208,7 +144,6 @@
                     ok = storage_files_manager:delete(SH, StorageFileId),
                     ok = dao_lib:apply(dao_vfs, remove_file_location, [Uuid], fslogic_context:get_protocol_version())
                 end, Locations)
->>>>>>> fd96e617
     end.
 
 %% ====================================================================
@@ -220,17 +155,6 @@
 
 registered_requests() ->
     fun
-<<<<<<< HEAD
-        (ProtocolVersion, {save_available_blocks, Doc}, CacheName) -> fslogic_available_blocks:save_available_blocks(ProtocolVersion, CacheName, Doc);
-        (ProtocolVersion, {get_available_blocks, FileId}, CacheName) -> fslogic_available_blocks:get_available_blocks(ProtocolVersion, CacheName, FileId);
-        (ProtocolVersion, {list_all_available_blocks, FileId}, CacheName) -> fslogic_available_blocks:list_all_available_blocks(ProtocolVersion, CacheName, FileId);
-        (ProtocolVersion, {get_file_size, FileId}, CacheName) -> fslogic_available_blocks:get_file_size(ProtocolVersion, CacheName, FileId);
-        (ProtocolVersion, {invalidate_blocks_cache, FileId}, CacheName) -> fslogic_available_blocks:invalidate_blocks_cache(ProtocolVersion, CacheName, FileId);
-        (ProtocolVersion, {file_block_modified, Context, FileId, Offset, Size, FullFileName}, CacheName) -> fslogic_available_blocks:file_block_modified(ProtocolVersion, CacheName, Context, FileId, Offset, Size, FullFileName);
-        (ProtocolVersion, {file_truncated, Context, FileId, Size, FullFileName}, CacheName) -> fslogic_available_blocks:file_truncated(ProtocolVersion, CacheName, Context, FileId, Size, FullFileName);
-        (ProtocolVersion, {file_synchronized, Context, FileId, Ranges, FullFileName}, CacheName) -> fslogic_available_blocks:file_synchronized(ProtocolVersion, CacheName, Context, FileId, Ranges, FullFileName);
-        (ProtocolVersion, {external_available_blocks_changed, Context, FileId, DocumentUuid}, CacheName) -> fslogic_available_blocks:external_available_blocks_changed(ProtocolVersion, CacheName, Context, FileId, DocumentUuid)
-=======
         (ProtocolVersion, {save_available_blocks, Doc}, CacheName) ->
             fslogic_available_blocks:save_available_blocks(ProtocolVersion, CacheName, Doc);
         (ProtocolVersion, {get_available_blocks, FileId}, CacheName) ->
@@ -249,7 +173,6 @@
             fslogic_available_blocks:file_synchronized(ProtocolVersion, CacheName, Context, FileId, Ranges, FullFileName);
         (ProtocolVersion, {external_available_blocks_changed, Context, FileId, DocumentUuid}, CacheName) ->
             fslogic_available_blocks:external_available_blocks_changed(ProtocolVersion, CacheName, Context, FileId, DocumentUuid)
->>>>>>> fd96e617
     end.
 
 cast(Req) ->
@@ -261,11 +184,7 @@
     receive
         {worker_answer, MsgId, Resp} -> Resp
     after ?CACHE_REQUEST_TIMEOUT ->
-<<<<<<< HEAD
-        ?error("Timeout in call to available_blocks process tree, req: ~p",[Req]),
-=======
         ?error("Timeout in call to available_blocks process tree, req: ~p", [Req]),
->>>>>>> fd96e617
         {error, timeout}
     end.
 
@@ -273,19 +192,12 @@
     fslogic_context:set_context(Context),
     {ok, RemoteLocationDocs} = list_all_available_blocks(ProtocolVersion, CacheName, FileId),
     ProviderId = cluster_manager_lib:get_provider_id(),
-<<<<<<< HEAD
-    [MyRemoteLocationDoc] = lists:filter(fun(#db_document{record = #available_blocks{provider_id = Id}}) -> Id == ProviderId end, RemoteLocationDocs),
-
-    %modify document
-    NewDoc = lists:foldl(fun(Ranges, Acc) -> fslogic_available_blocks:mark_as_available(Ranges, Acc) end, MyRemoteLocationDoc, SyncedParts),
-=======
     [MyRemoteLocationDoc] = lists:filter(fun(#db_document{record = #available_blocks{provider_id = Id}}) ->
         Id == ProviderId end, RemoteLocationDocs),
 
     %modify document
     NewDoc = lists:foldl(fun(Ranges, Acc) ->
         fslogic_available_blocks:mark_as_available(Ranges, Acc) end, MyRemoteLocationDoc, SyncedParts),
->>>>>>> fd96e617
 
     % notify cache, db and fuses
     case MyRemoteLocationDoc == NewDoc of
@@ -303,21 +215,13 @@
     end,
     #atom{value = ?VOK}.
 
-<<<<<<< HEAD
-file_block_modified(ProtocolVersion, CacheName, Context, FileId, Offset, Size, FullFileName) ->
-=======
 file_block_modified_internal(ProtocolVersion, CacheName, Context, FileId, FuseId, Offset, Size, FullFileName) ->
->>>>>>> fd96e617
     % prepare data
     fslogic_context:set_context(Context),
     {ok, RemoteLocationDocs} = list_all_available_blocks(ProtocolVersion, CacheName, FileId),
     ProviderId = cluster_manager_lib:get_provider_id(),
-<<<<<<< HEAD
-    [MyRemoteLocationDoc] = lists:filter(fun(#db_document{record = #available_blocks{provider_id = Id}}) -> Id == ProviderId end, RemoteLocationDocs),
-=======
     [MyRemoteLocationDoc] = lists:filter(fun(#db_document{record = #available_blocks{provider_id = Id}}) ->
         Id == ProviderId end, RemoteLocationDocs),
->>>>>>> fd96e617
     FileId = MyRemoteLocationDoc#db_document.record#available_blocks.file_id,
 
     % modify document
@@ -330,29 +234,18 @@
             %update size if this write extends file
             {ok, {Stamp, FileSize}} = get_file_size(ProtocolVersion, CacheName, FileId),
             NewFileSizeTuple = case FileSize < Offset + Size of
-<<<<<<< HEAD
-                                   true ->{fslogic_available_blocks:get_timestamp(), Offset + Size};
-=======
                                    true -> {fslogic_available_blocks:get_timestamp(), Offset + Size};
->>>>>>> fd96e617
                                    false -> {Stamp, FileSize}
                                end,
             FinalNewDoc = update_size(NewDoc, NewFileSizeTuple),
 
             %save available_blocks and notify fuses
-<<<<<<< HEAD
-            save_available_blocks(ProtocolVersion, CacheName, FinalNewDoc),
-=======
             save_available_blocks(ProtocolVersion, CacheName, FinalNewDoc, FuseId),
->>>>>>> fd96e617
 
             fslogic_req_regular:update_file_block_map(FullFileName, [{Offset, Size}], false)
     end,
     #atom{value = ?VOK}.
 
-<<<<<<< HEAD
-file_truncated(ProtocolVersion, CacheName, Context, FileId, Size, FullFileName) ->
-=======
 file_block_modified(ProtocolVersion, CacheName, Context, FileId, ?CLUSTER_FUSE_ID, _, Offset, Size, FullFileName, _) ->
     file_block_modified_internal(ProtocolVersion, CacheName, Context, FileId, ?CLUSTER_FUSE_ID, Offset, Size, FullFileName);
 
@@ -406,17 +299,12 @@
     end.
 
 file_truncated_internal(ProtocolVersion, CacheName, Context, FileId, FuseId, Size, FullFileName) ->
->>>>>>> fd96e617
     % prepare data
     fslogic_context:set_context(Context),
     {ok, RemoteLocationDocs} = list_all_available_blocks(ProtocolVersion, CacheName, FileId),
     ProviderId = cluster_manager_lib:get_provider_id(),
-<<<<<<< HEAD
-    [MyRemoteLocationDoc] = lists:filter(fun(#db_document{record = #available_blocks{provider_id = Id}}) -> Id == ProviderId end, RemoteLocationDocs),
-=======
     [MyRemoteLocationDoc] = lists:filter(fun(#db_document{record = #available_blocks{provider_id = Id}}) ->
         Id == ProviderId end, RemoteLocationDocs),
->>>>>>> fd96e617
 
     % modify document(with size)
     NewDoc_ = fslogic_available_blocks:truncate({bytes, Size}, MyRemoteLocationDoc),
@@ -426,17 +314,11 @@
     case MyRemoteLocationDoc == NewDoc of
         true -> ok;
         false ->
-<<<<<<< HEAD
-            save_available_blocks(ProtocolVersion, CacheName, NewDoc),
-=======
             save_available_blocks(ProtocolVersion, CacheName, NewDoc, FuseId),
->>>>>>> fd96e617
             fslogic_req_regular:update_file_block_map(FullFileName, fslogic_available_blocks:ranges_to_offset_tuples(Ranges), true)
     end,
     #atom{value = ?VOK}.
 
-<<<<<<< HEAD
-=======
 file_truncated(ProtocolVersion, CacheName, Context, FileId, ?CLUSTER_FUSE_ID, _, Size, FullFileName, _) ->
     file_truncated_internal(ProtocolVersion, CacheName, Context, FileId, ?CLUSTER_FUSE_ID, Size, FullFileName);
 
@@ -489,29 +371,20 @@
             end
     end.
 
->>>>>>> fd96e617
 external_available_blocks_changed(ProtocolVersion, CacheName, Context, FileId, DocumentUuid) ->
     % prepare data
     fslogic_context:set_context(Context),
     MyProviderId = cluster_manager_lib:get_provider_id(),
     {ok, Docs} = dao_lib:apply(dao_vfs, available_blocks_by_file_id, [FileId], 1),
-<<<<<<< HEAD
-    MyDocs = lists:filter(fun(#db_document{record = #available_blocks{provider_id = Id_}}) -> Id_ == MyProviderId end, Docs),
-=======
     MyDocs = lists:filter(fun(#db_document{record = #available_blocks{provider_id = Id_}}) ->
         Id_ == MyProviderId end, Docs),
->>>>>>> fd96e617
 
     % if my doc exists...
     case MyDocs of
         [MyDoc] ->
             % find changed doc
-<<<<<<< HEAD
-            [ChangedDoc] = lists:filter(fun(#db_document{uuid = Uuid_}) -> utils:ensure_list(Uuid_) == utils:ensure_list(DocumentUuid) end, Docs),
-=======
             [ChangedDoc] = lists:filter(fun(#db_document{uuid = Uuid_}) ->
                 utils:ensure_list(Uuid_) == utils:ensure_list(DocumentUuid) end, Docs),
->>>>>>> fd96e617
 
             % modify my doc (with size) according to changed doc
             NewDoc_ = fslogic_available_blocks:mark_other_provider_changes(MyDoc, ChangedDoc),
@@ -530,12 +403,9 @@
     end.
 
 save_available_blocks(ProtocolVersion, CacheName, Doc) ->
-<<<<<<< HEAD
-=======
     save_available_blocks(ProtocolVersion, CacheName, Doc, undefined).
 
 save_available_blocks(ProtocolVersion, CacheName, Doc, IgnoredFuse) ->
->>>>>>> fd96e617
     % save block to db
     {ok, Uuid} = dao_lib:apply(dao_vfs, save_available_blocks, [Doc], ProtocolVersion), % [Doc#db_document{force_update = true}]
     {ok, NewDoc = #db_document{record = #available_blocks{file_id = FileId, file_size = NewDocSize}}} =
@@ -547,11 +417,7 @@
 
     % create cache again
     case {OldDocsQueryResult, OldSizeQueryResult} of
-<<<<<<< HEAD
-        {OldDocs, OldSize} when OldDocs =/= undefined andalso OldSize =/= undefined->
-=======
         {OldDocs, OldSize} when OldDocs =/= undefined andalso OldSize =/= undefined ->
->>>>>>> fd96e617
             OtherDocs = [Document || Document = #db_document{uuid = DocId} <- OldDocs, DocId =/= Uuid],
             NewDocs = [NewDoc | OtherDocs],
             NewSize =
@@ -560,11 +426,7 @@
                     _ -> NewDocSize
                 end,
             update_docs_cache(CacheName, FileId, NewDocs),
-<<<<<<< HEAD
-            update_size_cache(CacheName, FileId, NewSize);
-=======
             update_size_cache(CacheName, FileId, NewSize, IgnoredFuse);
->>>>>>> fd96e617
         _ ->
             {ok, _} = list_all_available_blocks(ProtocolVersion, CacheName, FileId)
     end,
@@ -576,35 +438,22 @@
 
     % fetch my document
     ProviderId = cluster_manager_lib:get_provider_id(),
-<<<<<<< HEAD
-    [MyDoc] = lists:filter(fun(#db_document{record = #available_blocks{provider_id = Id}}) -> Id == ProviderId end, AllDocs),
-    {ok,MyDoc}.
-=======
     [MyDoc] = lists:filter(fun(#db_document{record = #available_blocks{provider_id = Id}}) ->
         Id == ProviderId end, AllDocs),
     {ok, MyDoc}.
->>>>>>> fd96e617
 
 list_all_available_blocks(ProtocolVersion, CacheName, FileId) ->
     % try fetch from cache
     case get_docs_from_cache(CacheName, FileId) of
-<<<<<<< HEAD
-        Docs when is_list(Docs)-> {ok, Docs};
-=======
         Docs when is_list(Docs) -> {ok, Docs};
->>>>>>> fd96e617
         undefined ->
             % no cache - fetch all docs from db
             {ok, AllDocs} = dao_lib:apply(dao_vfs, available_blocks_by_file_id, [FileId], ProtocolVersion),
 
             % create doc for me, if it's not present
             ProviderId = cluster_manager_lib:get_provider_id(),
-<<<<<<< HEAD
-            CreatedDocs = case lists:filter(fun(#db_document{record = #available_blocks{provider_id = Id}}) -> Id == ProviderId end, AllDocs) of
-=======
             CreatedDocs = case lists:filter(fun(#db_document{record = #available_blocks{provider_id = Id}}) ->
                 Id == ProviderId end, AllDocs) of
->>>>>>> fd96e617
                               [] ->
                                   {ok, Uuid} = dao_lib:apply(dao_vfs, save_available_blocks, [#available_blocks{file_id = FileId, provider_id = ProviderId}], ProtocolVersion),
                                   {ok, Doc} = dao_lib:apply(dao_vfs, get_available_blocks, [Uuid], ProtocolVersion),
@@ -618,11 +467,7 @@
             % find newest size
             Size = lists:foldl(fun(#db_document{record = #available_blocks{file_size = {S, V}}}, {BestS, BestV}) ->
                 case S > BestS of true -> {S, V}; _ -> {BestS, BestV} end
-<<<<<<< HEAD
-            end, {0,0}, NewDocs),
-=======
             end, {0, 0}, NewDocs),
->>>>>>> fd96e617
 
             % inset results to cache
             update_docs_cache(CacheName, FileId, NewDocs),
@@ -758,11 +603,7 @@
 block_to_byte_range(#range{from = From, to = To}) ->
     block_to_byte_range(#block_range{from = From, to = To});
 block_to_byte_range(#block_range{from = From, to = To}) ->
-<<<<<<< HEAD
-    #byte_range{from = From * ?remote_block_size, to = (To+1) * ?remote_block_size}.
-=======
     #byte_range{from = From * ?remote_block_size, to = (To + 1) * ?remote_block_size}.
->>>>>>> fd96e617
 
 %% block_to_byte_range/2
 %% ====================================================================
@@ -773,11 +614,7 @@
 block_to_byte_range(#range{from = From, to = To}, FileByteSize) ->
     block_to_byte_range(#block_range{from = From, to = To}, FileByteSize);
 block_to_byte_range(#block_range{from = From, to = To}, FileByteSize) when is_integer(FileByteSize) ->
-<<<<<<< HEAD
-    #byte_range{from = From * ?remote_block_size, to = min((To+1) * ?remote_block_size, FileByteSize-1)}.
-=======
     #byte_range{from = From * ?remote_block_size, to = min((To + 1) * ?remote_block_size, FileByteSize - 1)}.
->>>>>>> fd96e617
 
 %% byte_to_block_range/1
 %% ====================================================================
@@ -789,11 +626,7 @@
     #block_range{from = From div ?remote_block_size, to = To div ?remote_block_size}.
 
 byte_to_offset_range(#byte_range{from = From, to = To}) ->
-<<<<<<< HEAD
-    #offset_range{offset = From, size = To-From+1}.
-=======
     #offset_range{offset = From, size = To - From + 1}.
->>>>>>> fd96e617
 
 %% offset_to_block_range/1
 %% ====================================================================
@@ -820,23 +653,14 @@
 -spec get_timestamp() -> non_neg_integer().
 %% ====================================================================
 get_timestamp() ->
-<<<<<<< HEAD
-    {Mega,Sec,Micro} = erlang:now(),
-    (Mega*1000000+Sec)*1000000+Micro.
-=======
     {Mega, Sec, Micro} = erlang:now(),
     (Mega * 1000000 + Sec) * 1000000 + Micro.
->>>>>>> fd96e617
 
 %Internal ets cache wrapping functions
 
 get_size_from_cache(CacheName, FileId) ->
     case ets:lookup(CacheName, {FileId, file_size}) of
-<<<<<<< HEAD
-        [{_, Size = {_,_}}] -> Size;
-=======
         [{_, Size = {_, _}}] -> Size;
->>>>>>> fd96e617
         [] -> undefined
     end.
 
@@ -846,20 +670,6 @@
         [] -> undefined
     end.
 
-<<<<<<< HEAD
-update_size_cache(CacheName, FileId, {_, NewSize} = NewSizeTuple) ->
-    case ets:lookup(CacheName, {FileId, old_file_size}) of
-        [] ->
-            ets:delete(CacheName, {FileId, old_file_size}),
-            ets:insert(CacheName, {{FileId, file_size}, NewSizeTuple}),
-            fslogic_events:on_file_size_update(utils:ensure_list(FileId), 0, NewSize);
-        [{_, {_, OldSize}}] when OldSize =/= NewSize ->
-            ets:delete(CacheName, {FileId, old_file_size}),
-            ets:insert(CacheName, {{FileId, file_size}, NewSizeTuple}),
-            fslogic_events:on_file_size_update(utils:ensure_list(FileId), OldSize, NewSize);
-        [_] ->
-            ets:delete(CacheName, {FileId, old_file_size}),
-=======
 update_size_cache(CacheName, FileId, NewSizeTuple) ->
     update_size_cache(CacheName, FileId, NewSizeTuple, undefined).
 
@@ -876,7 +686,6 @@
             ets:insert(CacheName, {{FileId, file_size}, NewSizeTuple}),
             fslogic_events:on_file_size_update(utils:ensure_list(FileId), OldSize, NewSize, IgnoredFuse);
         [_] ->
->>>>>>> fd96e617
             ets:insert(CacheName, {{FileId, file_size}, NewSizeTuple})
     end.
 
@@ -885,19 +694,11 @@
 
 clear_size_cache(CacheName, FileId) ->
     case ets:lookup(CacheName, {FileId, file_size}) of
-<<<<<<< HEAD
-        [{_, OldSize = {_,_}}] ->
-=======
         [{_, OldSize = {_, _}}] ->
->>>>>>> fd96e617
             ets:insert(CacheName, {{FileId, old_file_size}, OldSize}),
             ets:delete(CacheName, {FileId, file_size}),
             OldSize;
         [] ->
-<<<<<<< HEAD
-            ets:delete(CacheName, {FileId, old_file_size}),
-=======
->>>>>>> fd96e617
             ets:delete(CacheName, {FileId, file_size}),
             undefined
     end.
@@ -910,9 +711,6 @@
         [] ->
             ets:delete(CacheName, {FileId, all_docs}),
             undefined
-<<<<<<< HEAD
-    end.
-=======
     end.
 
 get_expected_sequence_number(CacheName, FileId, FuseId) ->
@@ -922,5 +720,4 @@
     end.
 
 set_expected_sequence_number(CacheName, FileId, FuseId, SequenceNumber) ->
-    ets:insert(CacheName, {{FileId, FuseId, sequence_number}, SequenceNumber}).
->>>>>>> fd96e617
+    ets:insert(CacheName, {{FileId, FuseId, sequence_number}, SequenceNumber}).