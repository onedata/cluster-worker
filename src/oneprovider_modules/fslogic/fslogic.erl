%% ===================================================================
%% @author Michal Wrzeszcz
%% @copyright (C): 2013 ACK CYFRONET AGH
%% This software is released under the MIT license
%% cited in 'LICENSE.txt'.
%% @end
%% ===================================================================
%% @doc: This module implements worker_plugin_behaviour to provide
%% functionality of file system logic.
%% This module shall provide only entry-points for file system logic implementation.
%% @end
%% ===================================================================

-module(fslogic).
-behaviour(worker_plugin_behaviour).

-include("oneprovider_modules/dao/dao.hrl").
-include("oneprovider_modules/fslogic/fslogic.hrl").
-include("fuse_messages_pb.hrl").
-include("communication_protocol_pb.hrl").
-include("registered_names.hrl").
-include("cluster_elements/request_dispatcher/gsi_handler.hrl").
-include_lib("ctool/include/logging.hrl").

%% ====================================================================
%% API
%% ====================================================================
-export([init/1, handle/2, cleanup/0, fslogic_runner/4, handle_fuse_message/1]).
-export([extract_logical_path/1]).

%% ====================================================================
%% API functions
%% ====================================================================

%% init/1
%% ====================================================================
%% @doc {@link worker_plugin_behaviour} callback init/1
-spec init(Args :: term()) -> list().
%% ====================================================================
init(_Args) ->
    Pid = self(),
    {ok, CleaningInterval} = application:get_env(?APP_Name, fslogic_cleaning_period),
    erlang:send_after(CleaningInterval * 1000, Pid, {timer, {asynch, 1, {delete_old_descriptors, Pid}}}),
    {ok, FilesSizeUpdateInterval} = application:get_env(?APP_Name, user_files_size_view_update_period),
    erlang:send_after(FilesSizeUpdateInterval * 1000, Pid, {timer, {asynch, 1, {update_user_files_size_view, Pid}}}),

    % Create acl permission cache
    PermissionCacheProcFun = fun
        (_ProtocolVersion, {grant_permission, StorageFileName, GRUID, Permission}, CacheName) ->
            ets:insert(CacheName, {{fslogic_path:ensure_path_begins_with_slash(StorageFileName), GRUID, Permission}, true}),
            ok;
        (_ProtocolVersion, {has_permission, StorageFileName, GRUID, Permission}, CacheName) ->
            case ets:lookup(CacheName, {fslogic_path:ensure_path_begins_with_slash(StorageFileName), GRUID, Permission}) of
                [{_,true}] -> {ok, true};
                _ -> {ok, false}
            end;
        (_ProtocolVersion, {invalidate_cache, StorageFileName}, CacheName) ->
            ets:match_delete(CacheName,{{fslogic_path:ensure_path_begins_with_slash(StorageFileName), '_', '_'}, '_'})
    end,
    PermissionCacheMapFun = fun
        ({_, StorageFileName, _, _}) ->
            lists:foldl(fun(Char, Sum) -> 10 * Sum + Char end, 0, StorageFileName);
        ({_, StorageFileName}) ->
            lists:foldl(fun(Char, Sum) -> 10 * Sum + Char end, 0, StorageFileName)
    end,

    % Create avilable blocks cache & dao proxy
    RemoteLocationProxyProcFun = fslogic_available_blocks:registered_requests(),
    RemoteLocationProxyMapFun = fun
        ({save_available_blocks, #db_document{record = #available_blocks{file_id = FileId}}}) ->
            lists:foldl(fun(Char, Sum) -> 10 * Sum + Char end, 0, FileId);
        ({save_available_blocks, #available_blocks{file_id = FileId}}) ->
            lists:foldl(fun(Char, Sum) -> 10 * Sum + Char end, 0, FileId);
<<<<<<< HEAD
        ({file_truncated, _, FileId, _, _}) ->
=======
        ({file_truncated, _, FileId, _, _, _, _}) ->
>>>>>>> fd96e617
            lists:foldl(fun(Char, Sum) -> 10 * Sum + Char end, 0, FileId);
        ({file_synchronized, _, FileId, _, _}) ->
            lists:foldl(fun(Char, Sum) -> 10 * Sum + Char end, 0, FileId);
        ({external_available_blocks_changed, _, FileId, _}) ->
            lists:foldl(fun(Char, Sum) -> 10 * Sum + Char end, 0, FileId);
<<<<<<< HEAD
        ({file_block_modified, _, FileId, _, _, _}) ->
=======
        ({file_block_modified, _, FileId, _, _, _, _, _}) ->
>>>>>>> fd96e617
            lists:foldl(fun(Char, Sum) -> 10 * Sum + Char end, 0, FileId);
        ({_, FileId}) ->
            lists:foldl(fun(Char, Sum) -> 10 * Sum + Char end, 0, FileId)
    end,

    % generate process lists
    SubProcList = worker_host:generate_sub_proc_list([
        {pemission_cache, ?CACHE_TREE_MAX_DEPTH, ?CACHE_TREE_MAX_WIDTH, PermissionCacheProcFun, PermissionCacheMapFun, simple},
        {available_blocks_dao_proxy, ?CACHE_TREE_MAX_DEPTH, ?CACHE_TREE_MAX_WIDTH, RemoteLocationProxyProcFun, RemoteLocationProxyMapFun, simple}
    ]),

    % register map functions for process trees
    RequestMap = fun
        ({grant_permission, _, _, _}) -> pemission_cache;
        ({has_permission, _, _, _}) -> pemission_cache;
        ({invalidate_cache, _}) -> pemission_cache;
        ({save_available_blocks, _}) -> available_blocks_dao_proxy;
        ({list_all_available_blocks, _}) -> available_blocks_dao_proxy;
        ({get_file_size, _}) -> available_blocks_dao_proxy;
        ({get_available_blocks, _}) -> available_blocks_dao_proxy;
        ({invalidate_blocks_cache, _}) -> available_blocks_dao_proxy;
<<<<<<< HEAD
        ({file_truncated, _, _, _, _}) -> available_blocks_dao_proxy;
        ({file_synchronized, _, _, _, _}) -> available_blocks_dao_proxy;
        ({external_available_blocks_changed, _, _, _}) -> available_blocks_dao_proxy;
        ({file_block_modified, _, _, _, _, _}) -> available_blocks_dao_proxy;
=======
        ({file_truncated, _, _, _, _, _, _}) -> available_blocks_dao_proxy;
        ({file_synchronized, _, _, _, _}) -> available_blocks_dao_proxy;
        ({external_available_blocks_changed, _, _, _}) -> available_blocks_dao_proxy;
        ({file_block_modified, _, _, _, _, _, _, _}) -> available_blocks_dao_proxy;
>>>>>>> fd96e617
        (_) -> non
    end,
    DispMapFun = fun
        ({save_available_blocks, #db_document{record = #available_blocks{file_id = FileId}}}) ->
            lists:foldl(fun(Char, Sum) -> 2 * Sum + Char end, 0, FileId);
        ({save_available_blocks, #available_blocks{file_id = FileId}}) ->
            lists:foldl(fun(Char, Sum) -> 2 * Sum + Char end, 0, FileId);
        ({get_available_blocks, FileId}) ->
            lists:foldl(fun(Char, Sum) -> 2 * Sum + Char end, 0, FileId);
        ({list_all_available_blocks, FileId}) ->
            lists:foldl(fun(Char, Sum) -> 2 * Sum + Char end, 0, FileId);
        ({invalidate_blocks_cache, FileId}) ->
            lists:foldl(fun(Char, Sum) -> 2 * Sum + Char end, 0, FileId);
<<<<<<< HEAD
        ({file_truncated, _, FileId, _, _}) ->
=======
        ({file_truncated, _, FileId, _, _, _, _}) ->
>>>>>>> fd96e617
            lists:foldl(fun(Char, Sum) -> 2 * Sum + Char end, 0, FileId);
        ({file_synchronized, _, FileId, _, _}) ->
            lists:foldl(fun(Char, Sum) -> 2 * Sum + Char end, 0, FileId);
        ({external_available_blocks_changed, _, FileId, _}) ->
            lists:foldl(fun(Char, Sum) -> 2 * Sum + Char end, 0, FileId);
<<<<<<< HEAD
        ({file_block_modified, _, FileId, _, _, _}) ->
=======
        ({file_block_modified, _, FileId, _, _, _, _, _}) ->
>>>>>>> fd96e617
            lists:foldl(fun(Char, Sum) -> 2 * Sum + Char end, 0, FileId);
        ({get_file_size, FileId}) ->
            lists:foldl(fun(Char, Sum) -> 2 * Sum + Char end, 0, FileId);
        ({invalidate_cache, StorageFileName}) ->
            lists:foldl(fun(Char, Sum) -> 2 * Sum + Char end, 0, StorageFileName);
        ({_, StorageFileName, _, _}) ->
            lists:foldl(fun(Char, Sum) -> 2 * Sum + Char end, 0, StorageFileName);
        (_) -> non
    end,

    ets:new(?fslogic_attr_events_state, [public, named_table, set]),

    #initial_host_description{request_map = RequestMap, dispatcher_request_map = DispMapFun, sub_procs = SubProcList, plug_in_state = ok}.

%% handle/2
%% ====================================================================
%% @doc {@link worker_plugin_behaviour} callback handle/1. <br/>
%% Processes standard worker requests (e.g. ping) and requests from FUSE.
%% @end
-spec handle(ProtocolVersion :: term(), Request :: term()) -> Result when
  Result :: term().
%% ====================================================================
handle(_ProtocolVersion, ping) ->
  pong;

handle(_ProtocolVersion, healthcheck) ->
    ok;

handle(_ProtocolVersion, get_version) ->
    node_manager:check_vsn();

handle(_ProtocolVersion, {internal_event, EventType, EventArgs}) ->
    fslogic_events:handle_event(EventType, EventArgs);

handle(_ProtocolVersion, {internal_event_handle, Method, Args}) ->
    erlang:apply(fslogic_events, Method, Args);

%% this handler is intended to be called by newly connected clients
%% TODO: create generic mechanism for getting configuration on client startup
handle(ProtocolVersion, is_write_enabled) ->
  try
    case fslogic_objects:get_user() of
      {ok, UserDoc} ->
        case user_logic:get_quota(UserDoc) of
          {ok, #quota{exceeded = Exceeded}} when is_boolean(Exceeded) ->
            %% we can simply return not(Exceeded) but if quota had been exceeded then user deleted file and for some reason
            %% there was no event handler for rm_event then it would need manual trigger to enable writing
            %% in most cases Exceeded == true so in most cases we will not call user_logic:quota_exceeded
            case Exceeded of
              true -> not(user_logic:quota_exceeded(UserDoc, ProtocolVersion));
              _ -> true
            end;
          Error ->
            ?warning("cannot get quota doc for user with dn: ~p, Error: ~p", [fslogic_context:get_user_id(), Error]),
            false
        end;
      Error ->
        ?warning("cannot get user with dn: ~p, Error: ~p", [fslogic_context:get_user_id(), Error]),
        false
    end
  catch
    E1:E2 ->
      ?warning("Error in is_write_enabled handler, Error: ~p:~p", [E1, E2]),
      false
  end;


%% For tests
handle(ProtocolVersion, {delete_old_descriptors_test, Time}) ->
  handle_test(ProtocolVersion, {delete_old_descriptors_test, Time});

handle(ProtocolVersion, {update_user_files_size_view, Pid}) ->
  ?debug("Updating user file sizes for pid: ~p", [Pid]),
  fslogic_meta:update_user_files_size_view(ProtocolVersion),
  {ok, Interval} = application:get_env(?APP_Name, user_files_size_view_update_period),
  erlang:send_after(Interval * 1000, Pid, {timer, {asynch, 1, {update_user_files_size_view, Pid}}}),
  ok;

handle(_ProtocolVersion, {answer_test_message, FuseID, Message}) ->
  request_dispatcher:send_to_fuse(FuseID, #testchannelanswer{message = Message}, "fuse_messages"),
  ok;

handle(ProtocolVersion, {delete_old_descriptors, Pid}) ->
  {Megaseconds,Seconds, _Microseconds} = os:timestamp(),
  Time = 1000000*Megaseconds + Seconds - 15,
  fslogic_objects:delete_old_descriptors(ProtocolVersion, Time),
  {ok, Interval} = application:get_env(?APP_Name, fslogic_cleaning_period),
  erlang:send_after(Interval * 1000, Pid, {timer, {asynch, ProtocolVersion, {delete_old_descriptors, Pid}}}),
  ok;

handle(ProtocolVersion, {getfilelocation_uuid, UUID}) ->
  fslogic_context:set_fuse_id(?CLUSTER_FUSE_ID),
  fslogic_context:set_protocol_version(ProtocolVersion),
  fslogic_runner(fun handle_custom_request/1, getfilelocation_by_uuid, {getfilelocation, UUID});

handle(ProtocolVersion, {getfileattr, UUID}) ->
  fslogic_context:set_protocol_version(ProtocolVersion),
  fslogic_runner(fun handle_custom_request/1, getfileattr_by_uuid, {getfileattr, UUID});


handle(ProtocolVersion, Record) when is_record(Record, fusemessage) ->
    RequestBody = Record#fusemessage.input,
    RequestType = element(1, RequestBody),

    %% Setup context
    fslogic_context:set_fuse_id(get(fuse_id)),
    fslogic_context:set_protocol_version(ProtocolVersion),

    fslogic_runner(fun maybe_handle_fuse_message/1, RequestType, RequestBody);

handle(ProtocolVersion, {internal_call, Record}) ->
    fslogic_context:set_fuse_id(?CLUSTER_FUSE_ID),
    handle(ProtocolVersion, #fusemessage{input = Record, message_type = atom_to_list(utils:record_type(Record))});

handle(_ProtocolVersion, Record) when is_record(Record, callback) ->
  ?debug("Callback request handled: ~p", [Record]),
  Answer = case Record#callback.action of
    channelregistration ->
      try
        gen_server:call({global, ?CCM}, {addCallback, Record#callback.fuse, Record#callback.node, Record#callback.pid}, 1000)
      catch
        E1:E2 ->
          ?error("Callback request ~p error: ~p", [Record, {E1, E2}]),
          error
      end;
    channelclose ->
      try
        gen_server:call({global, ?CCM}, {delete_callback, Record#callback.fuse, Record#callback.node, Record#callback.pid}, 1000)
      catch
        E3:E4 ->
          ?error("Callback request ~p error: ~p", [Record, {E3, E4}]),
          error
      end
  end,
  #atom{value = atom_to_list(Answer)};

%% Handle requests that have wrong structure.
handle(_ProtocolVersion, _Msg) ->
  ?warning("Wrong request: ~p", [_Msg]),
  wrong_request.


%% maybe_handle_fuse_message/1
%% ====================================================================
%% @doc Tries to handle fuse message locally (i.e. handle_fuse_message/1) or delegate request to 'provider_proxy' module.
%% @end
-spec maybe_handle_fuse_message(RequestBody :: tuple()) -> Result :: term().
%% ====================================================================
maybe_handle_fuse_message(RequestBody) ->
    PathCtx = extract_logical_path(RequestBody),
    {ok, AbsolutePathCtx} = fslogic_path:get_full_file_name(PathCtx, utils:record_type(RequestBody)),
    {ok, #space_info{name = SpaceName, providers = Providers} = SpaceInfo} = fslogic_utils:get_space_info_for_path(AbsolutePathCtx),

    Self = cluster_manager_lib:get_provider_id(),

    ?debug("Space for request: ~p, providers: ~p (current ~p). AccessToken: ~p, ~p, FullName: ~p / ~p",
        [SpaceName, Providers, Self, fslogic_context:get_gr_auth(), RequestBody, PathCtx, AbsolutePathCtx]),

    case lists:member(Self, Providers) of
        true ->
            handle_fuse_message(RequestBody);
        false ->
            PrePostProcessResponse = try
                case fslogic_remote:prerouting(SpaceInfo, RequestBody, Providers) of
                    {ok, {reroute, Self, RequestBody1}} ->  %% Request should be handled locally for some reason
                        {ok, handle_fuse_message(RequestBody1)};
                    {ok, {reroute, RerouteToProvider, RequestBody1}} ->
                        RemoteResponse = provider_proxy:reroute_pull_message(RerouteToProvider, fslogic_context:get_gr_auth(),
                            fslogic_context:get_fuse_id(), #fusemessage{input = RequestBody1, message_type = atom_to_list(element(1, RequestBody))}),
                        {ok, RemoteResponse};
                    {ok, {response, Response}} -> %% Do not handle this request and return custom response
                        {ok, Response};
                    {error, PreRouteError} ->
                        ?error("Cannot initialize reouting for request ~p due to error in prerouting handler: ~p", [RequestBody, PreRouteError]),
                        throw({unable_to_reroute_message, {prerouting_error, PreRouteError}})
                end
            catch
                Type:Reason ->
                    ?error_stacktrace("Unable to process remote fslogic request due to: ~p", [{Type, Reason}]),
                    {error, {Type, Reason}}
            end,
            case fslogic_remote:postrouting(SpaceInfo, PrePostProcessResponse, RequestBody) of
                undefined -> throw({unable_to_reroute_message, PrePostProcessResponse});
                LocalResponse -> LocalResponse
            end
    end.

%% handle_test/2
%% ====================================================================
%% @doc Handles calls used during tests
-spec handle_test(ProtocolVersion :: term(), Request :: term()) -> Result when
  Result :: atom().
%% ====================================================================
-ifdef(TEST).
handle_test(ProtocolVersion, {delete_old_descriptors_test, Time}) ->
  fslogic_objects:delete_old_descriptors(ProtocolVersion, Time),
  ok.
-else.
handle_test(_ProtocolVersion, _Request) ->
  not_supported_in_normal_mode.
-endif.

%% cleanup/0
%% ====================================================================
%% @doc {@link worker_plugin_behaviour} callback cleanup/0
-spec cleanup() -> ok.
%% ====================================================================
cleanup() ->
  ok.

%% ====================================================================
%% Internal functions
%% ====================================================================


%% fslogic_runner/3
%% ====================================================================
%% @doc Runs Method(RequestBody) while catching errors and translating them with
%%      fslogic_errors module.
-spec fslogic_runner(Method :: function(), RequestType :: atom(), RequestBody :: term()) -> Response :: term().
%% ====================================================================
fslogic_runner(Method, RequestType, RequestBody) when is_function(Method) ->
    fslogic_runner(Method, RequestType, RequestBody, fslogic_errors).

%% fslogic_runner/4
%% ====================================================================
%% @doc Runs Method(RequestBody) while catching errors and translating them with
%%      given ErrorHandler module. ErrorHandler module has to export at least gen_error_message/2 (see fslogic_errors:gen_error_message/1).
-spec fslogic_runner(Method :: function(), RequestType :: atom(), RequestBody :: term(), ErrorHandler :: atom()) -> Response :: term().
%% ====================================================================
fslogic_runner(Method, RequestType, RequestBody, ErrorHandler) when is_function(Method) ->
    try
        ?debug("Processing request (type ~p): ~p", [RequestType, RequestBody]),
        Method(RequestBody)
    catch
        Reason ->
            {ErrorCode, ErrorDetails} = fslogic_errors:gen_error_code(Reason),
            %% Manually thrown error, normal interrupt case.
            ?debug_stacktrace("Cannot process request ~p due to error: ~p (code: ~p)", [RequestBody, ErrorDetails, ErrorCode]),
            ErrorHandler:gen_error_message(RequestType, fslogic_errors:normalize_error_code(ErrorCode));
        error:{badmatch, Reason} ->
            {ErrorCode, ErrorDetails} = fslogic_errors:gen_error_code(Reason),
            %% Bad Match assertion - something went wrong, but it could be expected.
            ?warning_stacktrace("Cannot process request ~p due to error: ~p (code: ~p)", [RequestBody, ErrorDetails, ErrorCode]),
            ErrorHandler:gen_error_message(RequestType, fslogic_errors:normalize_error_code(ErrorCode));
        error:{case_clause, Reason} ->
            {ErrorCode, ErrorDetails} = fslogic_errors:gen_error_code(Reason),
            %% Bad Match assertion - something went seriously wrong and we should know about it.
            ?error_stacktrace("Cannot process request ~p due to error: ~p (code: ~p)", [RequestBody, ErrorDetails, ErrorCode]),
            ErrorHandler:gen_error_message(RequestType, fslogic_errors:normalize_error_code(ErrorCode));
        error:UnkError ->
            {ErrorCode, ErrorDetails} = {?VEREMOTEIO, UnkError},
            %% Bad Match assertion - something went horribly wrong. This should not happen.
            ?error_stacktrace("Cannot process request ~p due to unknown error: ~p (code: ~p)", [RequestBody, ErrorDetails, ErrorCode]),
            ErrorHandler:gen_error_message(RequestType, fslogic_errors:normalize_error_code(ErrorCode))
    end.

%% handle_fuse_message/1
%% ====================================================================
%% @doc Processes requests from FUSE.
%% @end
-spec handle_fuse_message(Record :: tuple()) -> Result when
  Result :: term().
%% ====================================================================
handle_fuse_message(Req = #updatetimes{file_logic_name = FName, atime = ATime, mtime = MTime, ctime = CTime}) ->
    {ok, FullFileName} = fslogic_path:get_full_file_name(FName, utils:record_type(Req)),
    fslogic_req_generic:update_times(FullFileName, ATime, MTime, CTime);

handle_fuse_message(Req = #changefileowner{file_logic_name = FName, uid = UID}) ->
    {ok, FullFileName} = fslogic_path:get_full_file_name(FName, utils:record_type(Req)),
    fslogic_req_generic:change_file_owner(FullFileName, UID);

handle_fuse_message(Req = #changefilegroup{file_logic_name = FName, gid = GID, gname = GName}) ->
    {ok, FullFileName} = fslogic_path:get_full_file_name(FName, utils:record_type(Req)),
    fslogic_req_generic:change_file_group(FullFileName, GID, GName);

handle_fuse_message(Req = #changefileperms{file_logic_name = FName, perms = Perms}) ->
    {ok, FullFileName} = fslogic_path:get_full_file_name(FName, utils:record_type(Req)),
    fslogic_req_generic:change_file_perms(FullFileName, Perms);

handle_fuse_message(Req = #checkfileperms{file_logic_name = FName, type = Type}) ->
    {ok, FullFileName} = fslogic_path:get_full_file_name(FName, utils:record_type(Req)),
    fslogic_req_generic:check_file_perms(FullFileName, Type);

handle_fuse_message(Req = #getfileattr{file_logic_name = FName}) ->
    {ok, FullFileName} = fslogic_path:get_full_file_name(FName, utils:record_type(Req)),
    fslogic_req_generic:get_file_attr(FullFileName);

handle_fuse_message(Req = #getxattr{file_logic_name = FName, name = Name}) ->
    {ok, FullFileName} = fslogic_path:get_full_file_name(FName, utils:record_type(Req)),
    fslogic_req_generic:get_xattr(FullFileName, Name);

handle_fuse_message(Req = #setxattr{file_logic_name = FName, name = Name, value = Value, flags = Flags}) ->
    {ok, FullFileName} = fslogic_path:get_full_file_name(FName, utils:record_type(Req)),
    fslogic_req_generic:set_xattr(FullFileName, Name, Value, Flags);

handle_fuse_message(Req = #removexattr{file_logic_name = FName, name = Name}) ->
    {ok, FullFileName} = fslogic_path:get_full_file_name(FName, utils:record_type(Req)),
    fslogic_req_generic:remove_xattr(FullFileName,Name);

handle_fuse_message(Req = #listxattr{file_logic_name = FName}) ->
    {ok, FullFileName} = fslogic_path:get_full_file_name(FName, utils:record_type(Req)),
    fslogic_req_generic:list_xattr(FullFileName);

handle_fuse_message(Req = #getacl{file_logic_name = FName}) ->
    {ok, FullFileName} = fslogic_path:get_full_file_name(FName, utils:record_type(Req)),
    fslogic_req_generic:get_acl(FullFileName);

handle_fuse_message(Req = #setacl{file_logic_name = FName, entities = Entities}) ->
    {ok, FullFileName} = fslogic_path:get_full_file_name(FName, utils:record_type(Req)),
    fslogic_req_generic:set_acl(FullFileName, Entities);

handle_fuse_message(Req = #getfileuuid{file_logic_name = FName}) ->
    {ok, FullFileName} = fslogic_path:get_full_file_name(FName, utils:record_type(Req)),
    fslogic_req_utility:get_file_uuid(FullFileName);

handle_fuse_message(Req = #getfilelocation{file_logic_name = FName, open_mode = OpenMode, force_cluster_proxy = ForceClusterProxy}) ->
    {ok, FullFileName} = fslogic_path:get_full_file_name(FName, utils:record_type(Req)),
    fslogic_req_regular:get_file_location(FullFileName, OpenMode, ForceClusterProxy);

handle_fuse_message(Req = #getnewfilelocation{file_logic_name = FName, mode = Mode, force_cluster_proxy = ForceClusterProxy}) ->
    {ok, FullFileName} = fslogic_path:get_full_file_name(FName, utils:record_type(Req)),
    fslogic_req_regular:get_new_file_location(FullFileName, Mode, ForceClusterProxy);

handle_fuse_message(Req = #synchronizefileblock{logical_name = FName, offset = Offset, size = Size}) ->
    {ok, FullFileName} = fslogic_path:get_full_file_name(FName, utils:record_type(Req)),
    fslogic_available_blocks:synchronize_file_block(FullFileName, Offset, Size);
<<<<<<< HEAD
=======

% @todo Remove FUSE ID from protocol and get it from context
handle_fuse_message(Req = #fileblockmodified{logical_name = FName, fuse_id = FuseId, sequence_number = SequenceNumber, offset = Offset, size = Size}) ->
    {ok, FullFileName} = fslogic_path:get_full_file_name(FName, utils:record_type(Req)),
    fslogic_available_blocks:file_block_modified(FullFileName, FuseId, SequenceNumber, Offset, Size);
>>>>>>> fd96e617

% @todo Remove FUSE ID from protocol and get it from context
handle_fuse_message(Req = #filetruncated{logical_name = FName, fuse_id = FuseId, sequence_number = SequenceNumber, size = Size}) ->
    {ok, FullFileName} = fslogic_path:get_full_file_name(FName, utils:record_type(Req)),
<<<<<<< HEAD
    fslogic_available_blocks:file_block_modified(FullFileName, Offset, Size);
=======
    fslogic_available_blocks:file_truncated(FullFileName, FuseId, SequenceNumber, Size);
>>>>>>> fd96e617

handle_fuse_message(Req = #getfileblockmap{logical_name = FName}) ->
    {ok, FullFileName} = fslogic_path:get_full_file_name(FName, utils:record_type(Req)),
<<<<<<< HEAD
    fslogic_available_blocks:file_truncated(FullFileName, Size);

handle_fuse_message(Req = #getfileblockmap{logical_name = FName}) ->
    {ok, FullFileName} = fslogic_path:get_full_file_name(FName, utils:record_type(Req)),
    fslogic_req_generic:get_file_block_map(FullFileName);

=======
    fslogic_req_generic:get_file_block_map(FullFileName);

>>>>>>> fd96e617
handle_fuse_message(Req = #requestfileblock{logical_name = FName, offset = Offset, size = Size}) ->
    {ok, FullFileName} = fslogic_path:get_full_file_name(FName, utils:record_type(Req)),
    fslogic_available_blocks:synchronize_file_block(FullFileName, Offset, Size);

handle_fuse_message(Req = #createfileack{file_logic_name = FName}) ->
    {ok, FullFileName} = fslogic_path:get_full_file_name(FName, utils:record_type(Req)),
    fslogic_req_regular:create_file_ack(FullFileName);

handle_fuse_message(Req = #filenotused{file_logic_name = FName}) ->
    {ok, FullFileName} = fslogic_path:get_full_file_name(FName, utils:record_type(Req)),
    fslogic_req_regular:file_not_used(FullFileName);

handle_fuse_message(Req = #renewfilelocation{file_logic_name = FName}) ->
    {ok, FullFileName} = fslogic_path:get_full_file_name(FName, utils:record_type(Req)),
    fslogic_req_regular:renew_file_location(FullFileName);

handle_fuse_message(Req = #createdir{dir_logic_name = FName, mode = Mode}) ->
    {ok, FullFileName} = fslogic_path:get_full_file_name(FName, utils:record_type(Req)),
    fslogic_req_special:create_dir(FullFileName, Mode);

handle_fuse_message(Req = #getfilechildren{dir_logic_name = FName, offset = Offset, children_num = Count}) ->
    {ok, FullFileName} = fslogic_path:get_full_file_name(FName, utils:record_type(Req)),
    {ok, UserPathTokens} = fslogic_path:verify_file_name(FName),
    fslogic_req_special:get_file_children(FullFileName, UserPathTokens, Offset, Count);

handle_fuse_message(Req = #getfilechildrencount{dir_logic_name = FName}) ->
    {ok, FullFileName} = fslogic_path:get_full_file_name(FName, utils:record_type(Req)),
    fslogic_req_special:get_file_children_count(FullFileName);

handle_fuse_message(Req = #deletefile{file_logic_name = FName}) ->
    {ok, FullFileName} = fslogic_path:get_full_file_name(FName, utils:record_type(Req)),
    fslogic_req_generic:delete_file(FullFileName);

handle_fuse_message(Req = #renamefile{from_file_logic_name = FromFName, to_file_logic_name = ToFName}) ->
  {ok, FullFileName} = fslogic_path:get_full_file_name(FromFName, utils:record_type(Req)),
  {ok, FullNewFileName} = fslogic_path:get_full_file_name(ToFName, utils:record_type(Req)),
  fslogic_req_generic:rename_file(FullFileName, FullNewFileName);

%% Symbolic link creation. From - link name, To - path pointed by new link
handle_fuse_message(Req = #createlink{from_file_logic_name = FName, to_file_logic_name = LinkValue}) ->
    {ok, FullFileName} = fslogic_path:get_full_file_name(FName, utils:record_type(Req)),
    fslogic_req_special:create_link(FullFileName, LinkValue);

%% Fetch link data (target path)
handle_fuse_message(Req = #getlink{file_logic_name = FName}) ->
    {ok, FullFileName} = fslogic_path:get_full_file_name(FName, utils:record_type(Req)),
    fslogic_req_special:get_link(FullFileName);

handle_fuse_message(_Req = #getstatfs{}) ->
    fslogic_req_generic:get_statfs();

%% Storage requests
handle_fuse_message(_Req = #createstoragetestfilerequest{storage_id = StorageId}) ->
    fslogic_req_storage:create_storage_test_file(StorageId);

handle_fuse_message(_Req = #storagetestfilemodifiedrequest{storage_id = StorageId, relative_path = RelPath, text = Text}) ->
    fslogic_req_storage:storage_test_file_modified(StorageId, RelPath, Text);

handle_fuse_message(_Req = #clientstorageinfo{storage_info = SInfo}) ->
    fslogic_req_storage:client_storage_info(SInfo);

handle_fuse_message(#attrunsubscribe{file_uuid = FileUUID}) ->
    fslogic_req_generic:attr_unsubscribe(FileUUID);

%% Test message
handle_fuse_message(_Req = #testchannel{answer_delay_in_ms = Interval, answer_message = Answer}) ->
    timer:apply_after(Interval, gen_server, cast, [?MODULE, {asynch, fslogic_context:get_protocol_version(), {answer_test_message, fslogic_context:get_fuse_id(), Answer}}]),
    #atom{value = "ok"}.

%% Custom internal request handlers
handle_custom_request({getfileattr, UUID}) ->
    {ok, FileDoc} = fslogic_objects:get_file({uuid, UUID}),
    fslogic_req_generic:get_file_attr(FileDoc);

handle_custom_request({getfilelocation, UUID}) ->
    {ok, FileDoc} = dao_lib:apply(dao_vfs, get_file, [{uuid, UUID}], fslogic_context:get_protocol_version()),
    fslogic_req_regular:get_file_location(FileDoc, ?UNSPECIFIED_MODE).


%% %% extract_logical_path/1
%% %% ====================================================================
%% %% @doc Convinience method that returns logical file path for the operation.
%% %% @end
%% -spec extract_logical_path(Record :: tuple()) -> string() | no_return().
%% %% ====================================================================
extract_logical_path(#getfileattr{file_logic_name = Path}) ->
    Path;
extract_logical_path(#getfileuuid{file_logic_name = Path}) ->
    Path;
extract_logical_path(#getxattr{file_logic_name = Path}) ->
    Path;
extract_logical_path(#setxattr{file_logic_name = Path}) ->
    Path;
extract_logical_path(#removexattr{file_logic_name = Path}) ->
    Path;
extract_logical_path(#listxattr{file_logic_name = Path}) ->
    Path;
extract_logical_path(#getacl{file_logic_name = Path}) ->
    Path;
extract_logical_path(#setacl{file_logic_name = Path}) ->
    Path;
extract_logical_path(#getfilelocation{file_logic_name = Path}) ->
    Path;
extract_logical_path(#deletefile{file_logic_name = Path}) ->
    Path;
extract_logical_path(#renamefile{from_file_logic_name = Path}) ->
    Path;
extract_logical_path(#getnewfilelocation{file_logic_name = Path}) ->
    Path;
extract_logical_path(#requestfileblock{logical_name = Path}) ->
    Path;
extract_logical_path(#synchronizefileblock{logical_name = Path}) ->
    Path;
extract_logical_path(#fileblockmodified{logical_name = Path}) ->
    Path;
extract_logical_path(#filetruncated{logical_name = Path}) ->
    Path;
extract_logical_path(#getfileblockmap{logical_name = Path}) ->
    Path;
extract_logical_path(#filenotused{file_logic_name = Path}) ->
    Path;
extract_logical_path(#renewfilelocation{file_logic_name = Path}) ->
    Path;
extract_logical_path(#getfilechildrencount{dir_logic_name = Path}) ->
    Path;
extract_logical_path(#getfilechildren{dir_logic_name = Path}) ->
    Path;
extract_logical_path(#createdir{dir_logic_name = Path}) ->
    Path;
extract_logical_path(#getlink{file_logic_name = Path}) ->
    Path;
extract_logical_path(#createlink{from_file_logic_name = Path}) ->
    Path;
extract_logical_path(#changefileowner{file_logic_name = Path}) ->
    Path;
extract_logical_path(#changefilegroup{file_logic_name = Path}) ->
    Path;
extract_logical_path(#changefileperms{file_logic_name = Path}) ->
    Path;
extract_logical_path(#checkfileperms{file_logic_name = Path}) ->
    Path;
extract_logical_path(#updatetimes{file_logic_name = Path}) ->
    Path;
extract_logical_path(#createfileack{file_logic_name = Path}) ->
    Path;
extract_logical_path(#attrunsubscribe{file_uuid = UUID}) ->
    {ok, Path} = logical_files_manager:get_file_full_name_by_uuid(UUID),
    Path;
extract_logical_path(_) ->
    "/".<|MERGE_RESOLUTION|>--- conflicted
+++ resolved
@@ -71,21 +71,13 @@
             lists:foldl(fun(Char, Sum) -> 10 * Sum + Char end, 0, FileId);
         ({save_available_blocks, #available_blocks{file_id = FileId}}) ->
             lists:foldl(fun(Char, Sum) -> 10 * Sum + Char end, 0, FileId);
-<<<<<<< HEAD
-        ({file_truncated, _, FileId, _, _}) ->
-=======
         ({file_truncated, _, FileId, _, _, _, _}) ->
->>>>>>> fd96e617
             lists:foldl(fun(Char, Sum) -> 10 * Sum + Char end, 0, FileId);
         ({file_synchronized, _, FileId, _, _}) ->
             lists:foldl(fun(Char, Sum) -> 10 * Sum + Char end, 0, FileId);
         ({external_available_blocks_changed, _, FileId, _}) ->
             lists:foldl(fun(Char, Sum) -> 10 * Sum + Char end, 0, FileId);
-<<<<<<< HEAD
-        ({file_block_modified, _, FileId, _, _, _}) ->
-=======
         ({file_block_modified, _, FileId, _, _, _, _, _}) ->
->>>>>>> fd96e617
             lists:foldl(fun(Char, Sum) -> 10 * Sum + Char end, 0, FileId);
         ({_, FileId}) ->
             lists:foldl(fun(Char, Sum) -> 10 * Sum + Char end, 0, FileId)
@@ -107,17 +99,10 @@
         ({get_file_size, _}) -> available_blocks_dao_proxy;
         ({get_available_blocks, _}) -> available_blocks_dao_proxy;
         ({invalidate_blocks_cache, _}) -> available_blocks_dao_proxy;
-<<<<<<< HEAD
-        ({file_truncated, _, _, _, _}) -> available_blocks_dao_proxy;
-        ({file_synchronized, _, _, _, _}) -> available_blocks_dao_proxy;
-        ({external_available_blocks_changed, _, _, _}) -> available_blocks_dao_proxy;
-        ({file_block_modified, _, _, _, _, _}) -> available_blocks_dao_proxy;
-=======
         ({file_truncated, _, _, _, _, _, _}) -> available_blocks_dao_proxy;
         ({file_synchronized, _, _, _, _}) -> available_blocks_dao_proxy;
         ({external_available_blocks_changed, _, _, _}) -> available_blocks_dao_proxy;
         ({file_block_modified, _, _, _, _, _, _, _}) -> available_blocks_dao_proxy;
->>>>>>> fd96e617
         (_) -> non
     end,
     DispMapFun = fun
@@ -131,21 +116,13 @@
             lists:foldl(fun(Char, Sum) -> 2 * Sum + Char end, 0, FileId);
         ({invalidate_blocks_cache, FileId}) ->
             lists:foldl(fun(Char, Sum) -> 2 * Sum + Char end, 0, FileId);
-<<<<<<< HEAD
-        ({file_truncated, _, FileId, _, _}) ->
-=======
         ({file_truncated, _, FileId, _, _, _, _}) ->
->>>>>>> fd96e617
             lists:foldl(fun(Char, Sum) -> 2 * Sum + Char end, 0, FileId);
         ({file_synchronized, _, FileId, _, _}) ->
             lists:foldl(fun(Char, Sum) -> 2 * Sum + Char end, 0, FileId);
         ({external_available_blocks_changed, _, FileId, _}) ->
             lists:foldl(fun(Char, Sum) -> 2 * Sum + Char end, 0, FileId);
-<<<<<<< HEAD
-        ({file_block_modified, _, FileId, _, _, _}) ->
-=======
         ({file_block_modified, _, FileId, _, _, _, _, _}) ->
->>>>>>> fd96e617
             lists:foldl(fun(Char, Sum) -> 2 * Sum + Char end, 0, FileId);
         ({get_file_size, FileId}) ->
             lists:foldl(fun(Char, Sum) -> 2 * Sum + Char end, 0, FileId);
@@ -473,37 +450,21 @@
 handle_fuse_message(Req = #synchronizefileblock{logical_name = FName, offset = Offset, size = Size}) ->
     {ok, FullFileName} = fslogic_path:get_full_file_name(FName, utils:record_type(Req)),
     fslogic_available_blocks:synchronize_file_block(FullFileName, Offset, Size);
-<<<<<<< HEAD
-=======
 
 % @todo Remove FUSE ID from protocol and get it from context
 handle_fuse_message(Req = #fileblockmodified{logical_name = FName, fuse_id = FuseId, sequence_number = SequenceNumber, offset = Offset, size = Size}) ->
     {ok, FullFileName} = fslogic_path:get_full_file_name(FName, utils:record_type(Req)),
     fslogic_available_blocks:file_block_modified(FullFileName, FuseId, SequenceNumber, Offset, Size);
->>>>>>> fd96e617
 
 % @todo Remove FUSE ID from protocol and get it from context
 handle_fuse_message(Req = #filetruncated{logical_name = FName, fuse_id = FuseId, sequence_number = SequenceNumber, size = Size}) ->
     {ok, FullFileName} = fslogic_path:get_full_file_name(FName, utils:record_type(Req)),
-<<<<<<< HEAD
-    fslogic_available_blocks:file_block_modified(FullFileName, Offset, Size);
-=======
     fslogic_available_blocks:file_truncated(FullFileName, FuseId, SequenceNumber, Size);
->>>>>>> fd96e617
 
 handle_fuse_message(Req = #getfileblockmap{logical_name = FName}) ->
     {ok, FullFileName} = fslogic_path:get_full_file_name(FName, utils:record_type(Req)),
-<<<<<<< HEAD
-    fslogic_available_blocks:file_truncated(FullFileName, Size);
-
-handle_fuse_message(Req = #getfileblockmap{logical_name = FName}) ->
-    {ok, FullFileName} = fslogic_path:get_full_file_name(FName, utils:record_type(Req)),
     fslogic_req_generic:get_file_block_map(FullFileName);
 
-=======
-    fslogic_req_generic:get_file_block_map(FullFileName);
-
->>>>>>> fd96e617
 handle_fuse_message(Req = #requestfileblock{logical_name = FName, offset = Offset, size = Size}) ->
     {ok, FullFileName} = fslogic_path:get_full_file_name(FName, utils:record_type(Req)),
     fslogic_available_blocks:synchronize_file_block(FullFileName, Offset, Size);
