%% ===================================================================
%% @author Rafal Slota
%% @copyright (C): 2014, ACK CYFRONET AGH
%% This software is released under the MIT license
%% cited in 'LICENSE.txt'.
%% @end
%% ===================================================================
%% @doc: fslogic events handlers and callbacks
%% @end
%% ===================================================================
-module(fslogic_events).
-author("Rafal Slota").

-include("oneprovider_modules/dao/dao.hrl").
-include("oneprovider_modules/dao/dao_types.hrl").
-include("fuse_messages_pb.hrl").
-include("registered_names.hrl").
-include("oneprovider_modules/fslogic/fslogic.hrl").
-include_lib("ctool/include/logging.hrl").

%% API
-export([on_file_size_update/4, on_file_meta_update/2]).
-export([handle_event/2]).
-export([push_new_attrs/3]).

%% ===================================================================
%% Triggers
%% ===================================================================

%% on_file_size_update/4
%% ====================================================================
%% @doc Shall be called whenever size of the file has changed.
-spec on_file_size_update(FileUUID :: uuid(), OldFileSize :: non_neg_integer(),
    NewFileSize :: non_neg_integer(), IgnoredFuse :: string()) -> ok.
%% ====================================================================
on_file_size_update(FileUUID, OldFileSize, NewFileSize, IgnoredFuse) ->
    gen_server:call(?Dispatcher_Name, {fslogic, 1, {internal_event, on_file_size_update, {FileUUID, OldFileSize, NewFileSize, IgnoredFuse}}}, timer:seconds(5)).


%% on_file_meta_update/2
%% ====================================================================
%% @doc Shall be called whenever file_meta document of the file has changed.
-spec on_file_meta_update(FileUUID :: uuid(), Doc :: db_doc()) -> ok.
%% ====================================================================
on_file_meta_update(FileUUID, Doc) ->
    gen_server:call(?Dispatcher_Name, {fslogic, 1, {internal_event, on_file_meta_update, {FileUUID, Doc}}}, timer:seconds(5)).

%% ===================================================================
%% Handlers
%% ===================================================================

%% handle_event/2
%% ====================================================================
%% @doc Handles events in fslogic worker context
-spec handle_event(EventType :: atom(), Args :: term()) -> ok.
%% ====================================================================
handle_event(on_file_size_update, {FileUUID, _OldFileSize, _NewFileSize, IgnoredFuse}) ->
    delayed_push_attrs(FileUUID, IgnoredFuse, file_size_updated);
handle_event(on_file_meta_update, {FileUUID, _Doc}) ->
    delayed_push_attrs(FileUUID, undefined, file_meta_updated);
handle_event(EventType, _Args) ->
    ?warning("Unknown event with type: ~p", [EventType]),
    ok.


%% delayed_push_attrs/2
%% ====================================================================
%% @doc Mark the file's attributes to be updated in fuse clients within
%% next second, except for 'IgnoredFuse' client.
-spec delayed_push_attrs(FileUUID :: uuid(), IgnoredFuse :: string(), Reason :: atom()) -> ok.
%% ====================================================================
delayed_push_attrs(FileUUID, IgnoredFuse, Reason) ->
    ETSKey = {utils:ensure_binary(FileUUID), utils:ensure_binary(IgnoredFuse), Reason},
    case ets:lookup(?fslogic_attr_events_state, ETSKey) of
        [{_, _TRef}] -> ok;
        [] ->
            TRef = erlang:send_after(500, ?Dispatcher_Name, {timer, {fslogic, 1, {internal_event_handle, push_new_attrs, [FileUUID, IgnoredFuse, Reason]}}}),
            ets:insert(?fslogic_attr_events_state, {ETSKey, TRef}),
            ok
    end.


%% push_new_attrs/2
%% ====================================================================
%% @doc Pushes current file's attributes to all fuses, except for
%% 'IgnoredFuse' client, that are currently using this file.
-spec push_new_attrs(FileUUID :: uuid(), IgnoredFuse :: string(), Reason :: atom()) ->
    [Result :: ok | {error, Reason :: any()}].
%% ====================================================================
<<<<<<< HEAD
push_new_attrs(FileUUID) ->
   lists:flatten(push_new_attrs3(FileUUID, 0, 100)).
push_new_attrs3(FileUUID, Offset, Count) ->
    ets:delete(?fslogic_attr_events_state, utils:ensure_binary(FileUUID)),
    {ok, FDs} = dao_lib:apply(dao_vfs, list_descriptors, [{by_uuid_n_owner, {utils:ensure_list(FileUUID), ""}}, Count, Offset], 1),
=======
push_new_attrs(FileUUID, IgnoredFuse, Reason) ->
    lists:flatten([push_new_attrs7(list_descriptors, fun(#file_descriptor{fuse_id = FID}) -> FID end,
                                    FileUUID, IgnoredFuse, Reason, 0, 100) | 
                    push_new_attrs7(list_attr_watchers, fun(#file_attr_watcher{fuse_id = FID}) -> FID end,
                                    FileUUID, IgnoredFuse, Reason, 0, 100)]).
push_new_attrs7(ListMethod, RecToFuseId, FileUUID, IgnoredFuse, Reason, Offset, Count) ->
    ETSKey = {utils:ensure_binary(FileUUID), utils:ensure_binary(IgnoredFuse), Reason},
    ets:delete(?fslogic_attr_events_state, ETSKey),
    {ok, FDs} = dao_lib:apply(dao_vfs, ListMethod, [{by_uuid_n_owner, {utils:ensure_list(FileUUID), ""}}, Count, Offset], 1),
>>>>>>> fd96e617
    Fuses0 = lists:map(
        fun(#db_document{record = Record}) ->
            RecToFuseId(Record)
        end, FDs),
    Fuses1 = lists:delete(IgnoredFuse, lists:usort(Fuses0)),

    case Fuses1 of
        [] -> [];
        FuseIDs ->
            {ok, #db_document{} = FileDoc} = fslogic_objects:get_file({uuid, FileUUID}),
            Attrs = #fileattr{} = fslogic_req_generic:get_file_attr(FileDoc),
            Attrs1 =
                case Reason of
                    file_meta_updated ->
                        Attrs#fileattr{size = -1};
                    _ ->
                        Attrs
                end,

            ?debug("Pushing new attributes for file ~p to fuses ~p. Reason: ~p, Attrs: ~p", [FileUUID, Fuses1, Reason, Attrs1]),

            Results = lists:map(
                fun(FuseID) ->
                    request_dispatcher:send_to_fuse(FuseID, Attrs1, "fuse_messages")
                end, FuseIDs),
            [push_new_attrs7(ListMethod, RecToFuseId, FileUUID, IgnoredFuse, Reason, Offset + Count, 100) | Results]
    end.<|MERGE_RESOLUTION|>--- conflicted
+++ resolved
@@ -87,13 +87,6 @@
 -spec push_new_attrs(FileUUID :: uuid(), IgnoredFuse :: string(), Reason :: atom()) ->
     [Result :: ok | {error, Reason :: any()}].
 %% ====================================================================
-<<<<<<< HEAD
-push_new_attrs(FileUUID) ->
-   lists:flatten(push_new_attrs3(FileUUID, 0, 100)).
-push_new_attrs3(FileUUID, Offset, Count) ->
-    ets:delete(?fslogic_attr_events_state, utils:ensure_binary(FileUUID)),
-    {ok, FDs} = dao_lib:apply(dao_vfs, list_descriptors, [{by_uuid_n_owner, {utils:ensure_list(FileUUID), ""}}, Count, Offset], 1),
-=======
 push_new_attrs(FileUUID, IgnoredFuse, Reason) ->
     lists:flatten([push_new_attrs7(list_descriptors, fun(#file_descriptor{fuse_id = FID}) -> FID end,
                                     FileUUID, IgnoredFuse, Reason, 0, 100) | 
@@ -103,7 +96,6 @@
     ETSKey = {utils:ensure_binary(FileUUID), utils:ensure_binary(IgnoredFuse), Reason},
     ets:delete(?fslogic_attr_events_state, ETSKey),
     {ok, FDs} = dao_lib:apply(dao_vfs, ListMethod, [{by_uuid_n_owner, {utils:ensure_list(FileUUID), ""}}, Count, Offset], 1),
->>>>>>> fd96e617
     Fuses0 = lists:map(
         fun(#db_document{record = Record}) ->
             RecToFuseId(Record)
