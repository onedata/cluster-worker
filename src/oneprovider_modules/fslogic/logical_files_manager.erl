%% ===================================================================
%% @author Michal Wrzeszcz
%% @copyright (C): 2013 ACK CYFRONET AGH
%% This software is released under the MIT license
%% cited in 'LICENSE.txt'.
%% @end
%% ===================================================================
%% @doc: This module provides high level file system operations that
%% use logical names of files.
%% @end
%% ===================================================================

-module(logical_files_manager).

-include("registered_names.hrl").
-include("communication_protocol_pb.hrl").
-include("fuse_messages_pb.hrl").
-include("oneprovider_modules/fslogic/fslogic.hrl").
-include("oneprovider_modules/fslogic/fslogic_available_blocks.hrl").
-include("oneprovider_modules/dao/dao_vfs.hrl").
-include("oneprovider_modules/dao/dao_share.hrl").
-include("cluster_elements/request_dispatcher/gsi_handler.hrl").
-include_lib("oneprovider_modules/dao/dao_types.hrl").
-include_lib("ctool/include/logging.hrl").

%% ====================================================================
%% API
%% ====================================================================
%% Logical file organization management (only db is used)

-export([mkdir/1, rmdir/1, mv/2, chown/2, ls/3, ls_chunked/1, ls_chunked/3,
    getfileattr/1, get_xattr/2, set_xattr/3, remove_xattr/2, list_xattr/1, get_acl/1, set_acl/2,
    rmlink/1, read_link/1, create_symlink/2]).
%% File access (db and helper are used)
-export([rmdir_recursive/1, cp/2, read/4, read/3, write/4, write/3, write_file_chunk/2, create/1, truncate/2, delete/1, exists/1, error_to_string/1]).
-export([change_file_perm/3, check_file_perm/2]).
-export([get_file_children_count/1]).

%% Block synchronization
<<<<<<< HEAD
-export([synchronize/3, mark_as_modified/3, mark_as_truncated/2]).
=======
-export([synchronize/3, mark_as_modified/5, mark_as_truncated/4]).
>>>>>>> fd96e617
-export([get_file_block_map/1]).

%% File sharing
-export([get_file_by_uuid/1, get_file_uuid/1, get_file_full_name_by_uuid/1, get_file_name_by_uuid/1, get_file_user_dependent_name_by_uuid/1]).
-export([create_standard_share/1, create_share/2, get_share/1, remove_share/1]).

-export([sync_from_remote/2]).

%% ====================================================================
%% Test API
%% ====================================================================
-ifdef(TEST).
%% eunit
-export([cache_size/2]).
%% ct
-export([getfilelocation/1]).
-export([doUploadTest/4]).
-endif.

%% ====================================================================
%% API functions
%% ====================================================================

%% ====================================================================
%% Logical file organization management (only db is used)
%% ====================================================================

sync_from_remote(Path, ProviderId) ->
    FullFileName = fslogic_path:get_full_file_name(Path),
    {ok, #fileattributes{size = Size}} = getfileattr(FullFileName),
    SyncReq = #synchronizefileblock{logical_name = FullFileName, offset = 0, size = Size},
    Request = #fusemessage{message_type = "synchronizefileblock", input = fuse_messages_pb:encode_synchronizefileblock(SyncReq)},
    {GRUID, AccessToken} = fslogic_context:get_gr_auth(),
    #atom{value = Value} = provider_proxy:reroute_pull_message(ProviderId, {GRUID, AccessToken}, ?CLUSTER_FUSE_ID, Request),
    Value.

%% read_link/1
%% ====================================================================
%% @doc Reads symbolic link from DB.
%% @end
-spec read_link(Path :: path()) -> {ok, LinkValue :: string()} | {error | logical_file_system_error, Reason :: any()}.
%% ====================================================================
read_link(Path) ->
    Record = #getlink{file_logic_name = Path},
    {Status, TmpAns} = contact_fslogic(Record),
    case Status of
        ok ->
            Response = TmpAns#linkinfo.answer,
            case Response of
                ?VOK ->
                    {ok, TmpAns#linkinfo.file_logic_name};
                _ ->
                    {logical_file_system_error, Response}
            end;
        _ ->
            {Status, TmpAns}
    end.


%% create_symlink/2
%% ====================================================================
%% @doc Creates symbolic link in DB.
%% @end
-spec create_symlink(LinkValue :: string(), LinkFilePath :: path()) -> ok | {error | logical_file_system_error, Reason :: any()}.
%% ====================================================================
create_symlink(LinkValue, LinkFile) ->
    Record = #createlink{from_file_logic_name = LinkFile, to_file_logic_name = LinkValue},
    {Status, TmpAns} = contact_fslogic(Record),
    case Status of
        ok ->
            Response = TmpAns#atom.value,
            case Response of
                ?VOK -> ok;
                _ ->
                    {logical_file_system_error, Response}
            end;
        _ ->
            {Status, TmpAns}
    end.


%% mkdir/1
%% ====================================================================
%% @doc Creates directory (in db)
%% @end
-spec mkdir(DirName :: string()) -> Result when
    Result :: ok | {ErrorGeneral, ErrorDetail},
    ErrorGeneral :: atom(),
    ErrorDetail :: term().
%% ====================================================================
mkdir(DirName) ->
    {ModeStatus, NewFileLogicMode} = get_mode(DirName),
    case ModeStatus of
        ok ->
            Record = #createdir{dir_logic_name = DirName, mode = NewFileLogicMode},
            {Status, TmpAns} = contact_fslogic(Record),
            case Status of
                ok ->
                    Response = TmpAns#atom.value,
                    case Response of
                        ?VOK -> ok;
                        ?VEEXIST -> {error, dir_exists};
                        _ -> {logical_file_system_error, Response}
                    end;
                _ -> {Status, TmpAns}
            end;
        _ -> {error, cannot_get_file_mode}
    end.

%% rmlink/1
%% ====================================================================
%% @doc Deletes link (in db)
%% @end
-spec rmlink(LnkName :: string()) -> Result when
    Result :: ok | {ErrorGeneral, ErrorDetail},
    ErrorGeneral :: atom(),
    ErrorDetail :: term().
%% ====================================================================
rmlink(LnkName) ->
    delete_special(LnkName).

%% rmdir/1
%% ====================================================================
%% @doc Deletes directory (in db)
%% @end
-spec rmdir(DirName :: string()) -> Result when
    Result :: ok | {ErrorGeneral, ErrorDetail},
    ErrorGeneral :: atom(),
    ErrorDetail :: term().
%% ====================================================================
rmdir(DirName) ->
    delete_special(DirName).

%% mv/2
%% ====================================================================
%% @doc Moves directory (in db)
%% @end
-spec mv(From :: string(), To :: string()) -> Result when
    Result :: ok | {ErrorGeneral, ErrorDetail},
    ErrorGeneral :: atom(),
    ErrorDetail :: term().
%% ====================================================================
mv(From, To) ->
    Record = #renamefile{from_file_logic_name = From, to_file_logic_name = To},
    {Status, TmpAns} = contact_fslogic(Record),
    case Status of
        ok ->
            Response = TmpAns#atom.value,
            case Response of
                ?VOK -> clear_cache(From);
                _ ->
                    clear_cache(From),
                    {logical_file_system_error, Response}
            end;
        _ ->
            clear_cache(From),
            {Status, TmpAns}
    end.

%% ls_chunked/1
%% ====================================================================
%% @doc @equiv ls_chunked(Path, 0, 10, all, [])
%% @end
-spec ls_chunked(string()) -> Result when
    Result :: {ok, [#dir_entry{}]} | {ErrorGeneral, ErrorDetail},
    ErrorGeneral :: atom(),
    ErrorDetail :: term().
%% ====================================================================
ls_chunked(Path) ->
    ls_chunked(Path, 0, 10, all, []).

%% ls_chunked/3
%% ====================================================================
%% @doc @equiv ls_chunked(Path, From, 10, To - From + 1, [])
%% @end
-spec ls_chunked(string(), integer(), integer()) -> Result when
    Result :: {ok, [#dir_entry{}]} | {ErrorGeneral, ErrorDetail},
    ErrorGeneral :: atom(),
    ErrorDetail :: term().
%% ====================================================================
ls_chunked(Path, From, To) ->
    ls_chunked(Path, From, 10, To - From + 1, []).

%% chown/2
%% ====================================================================
%% @doc Changes owner of file (in db)
%% @end
-spec chown(FileName :: string(), Uid :: non_neg_integer()) -> Result when
    Result :: ok | {ErrorGeneral, ErrorDetail},
    ErrorGeneral :: atom(),
    ErrorDetail :: term().
%% ====================================================================
chown(FileName, Uid) ->
    Record = #changefileowner{file_logic_name = FileName, uid = Uid},
    {Status, TmpAns} = contact_fslogic(Record),
    case Status of
        ok ->
            Response = TmpAns#atom.value,
            case Response of
                ?VOK -> ok;
                _ -> {logical_file_system_error, Response}
            end;
        _ -> {Status, TmpAns}
    end.

%% ls/3
%% ====================================================================
%% @doc Lists directory (uses data from db)
%% @end
-spec ls(DirName :: string(), ChildrenNum :: integer(), Offset :: integer()) -> Result when
    Result :: {ok, FilesList} | {ErrorGeneral, ErrorDetail},
    FilesList :: list(),
    ErrorGeneral :: atom(),
    ErrorDetail :: term().
%% ====================================================================
ls(DirName, ChildrenNum, Offset) ->
    Record = #getfilechildren{dir_logic_name = DirName, children_num = ChildrenNum, offset = Offset},
    {Status, TmpAns} = contact_fslogic(Record),
    case Status of
        ok ->
            Response = TmpAns#filechildren.answer,
            case Response of
                ?VOK ->
                    DirEnt = lists:map(
                        fun(#filechildren_direntry{name = Name, type = Type}) ->
                            #dir_entry{name = Name, type = Type}
                        end, TmpAns#filechildren.entry),
                    {ok, DirEnt};
                _ -> {logical_file_system_error, Response}
            end;
        _ -> {Status, TmpAns}
    end.

%% getfileattr/1
%% ====================================================================
%% @doc Returns file attributes
%% @end
-spec getfileattr(FileName :: string()) -> Result when
    Result :: {ok, Attributes} | {ErrorGeneral, ErrorDetail},
    Attributes :: term(),
    ErrorGeneral :: atom(),
    ErrorDetail :: term().
%% ====================================================================
getfileattr({uuid, UUID}) ->
    getfileattr(getfileattr, UUID);

getfileattr(FileName) ->
    Record = #getfileattr{file_logic_name = FileName},
    getfileattr(internal_call, Record).

%% getfileattr/2
%% ====================================================================
%% @doc Returns file attributes
%% @end
-spec getfileattr(Message :: atom(), Value :: term()) -> Result when
    Result :: {ok, Attributes} | {ErrorGeneral, ErrorDetail},
    Attributes :: term(),
    ErrorGeneral :: atom(),
    ErrorDetail :: term().
%% ====================================================================
getfileattr(Message, Value) ->
    {Status, TmpAns} = contact_fslogic(Message, Value),
    case Status of
        ok ->
            ?debug("getfileattr: ~p", [TmpAns]),
            Response = TmpAns#fileattr.answer,
            case Response of
                ?VOK -> {ok, #fileattributes{
                    mode = TmpAns#fileattr.mode,
                    uid = TmpAns#fileattr.uid,
                    gid = TmpAns#fileattr.gid,
                    atime = TmpAns#fileattr.atime,
                    mtime = TmpAns#fileattr.mtime,
                    ctime = TmpAns#fileattr.ctime,
                    type = TmpAns#fileattr.type,
                    size = TmpAns#fileattr.size,
                    uname = TmpAns#fileattr.uname,
                    gname = TmpAns#fileattr.gname,
                    links = TmpAns#fileattr.links,
                    has_acl = TmpAns#fileattr.has_acl
                }};
                _ -> {logical_file_system_error, Response}
            end;
        _ -> {Status, TmpAns}
    end.

%% get_xattr/2
%% ====================================================================
%% @doc Gets file's extended attribute by name.
%% @end
-spec get_xattr(FullFileName :: string(), Name :: binary()) ->
    {ok, binary()} | {ErrorGeneral :: atom(), ErrorDetail :: term()}.
%% ====================================================================
get_xattr(FullFileName, Name) ->
    {Status, TmpAns} = contact_fslogic(#getxattr{file_logic_name = FullFileName, name = Name}),
    case Status of
        ok ->
            case TmpAns#xattr.answer of
                ?VOK -> {ok, TmpAns#xattr.value};
                Error -> {logical_file_system_error, Error}
            end;
        _ -> {Status, TmpAns}
    end.

%% set_xattr/3
%% ====================================================================
%% @doc Sets file's extended attribute as {Name, Value}.
%% @end
-spec set_xattr(FullFileName :: string(), Name :: binary(), Value :: binary()) ->
    ok | {ErrorGeneral :: atom(), ErrorDetail :: term()}.
%% ====================================================================
set_xattr(FullFileName, Name, Value) ->
    {Status, TmpAns} = contact_fslogic(#setxattr{file_logic_name = FullFileName, name = Name, value = Value}),
    case Status of
        ok ->
            case TmpAns#atom.value of
                ?VOK -> ok;
                Error -> {logical_file_system_error, Error}
            end;
        _ -> {Status, TmpAns}
    end.

%% remove_xattr/2
%% ====================================================================
%% @doc Removes file's extended attribute with given Name.
%% @end
-spec remove_xattr(FullFileName :: string(), Name :: binary()) ->
    ok | {ErrorGeneral :: atom(), ErrorDetail :: term()}.
%% ====================================================================
remove_xattr(FullFileName, Name) ->
    {Status, TmpAns} = contact_fslogic(#removexattr{file_logic_name = FullFileName, name = Name}),
    case Status of
        ok ->
            case TmpAns#atom.value of
                ?VOK -> ok;
                Error -> {logical_file_system_error, Error}
            end;
        _ -> {Status, TmpAns}
    end.

%% list_xattr/1
%% ====================================================================
%% @doc Gets file's extended attribute list.
%% @end
-spec list_xattr(FullFileName :: string()) ->
    {ok, list()} | {ErrorGeneral :: atom(), ErrorDetail :: term()}.
%% ====================================================================
list_xattr(FullFileName) ->
    {Status, TmpAns} = contact_fslogic(#listxattr{file_logic_name = FullFileName}),
    case Status of
        ok ->
            case TmpAns#xattrlist.answer of
                ?VOK ->
                    {ok, [{Name, Value} || #xattrlist_xattrentry{name = Name, value = Value} <- TmpAns#xattrlist.attrs]};
                Error -> {logical_file_system_error, Error}
            end;
        _ -> {Status, TmpAns}
    end.

%% get_acl/1
%% ====================================================================
%% @doc Gets file's access controll list.
%% @end
-spec get_acl(FullFileName :: string()) ->
    {ok, list(#accesscontrolentity{})} | {ErrorGeneral :: atom(), ErrorDetail :: term()}.
%% ====================================================================
get_acl(FullFileName) ->
    {Status, TmpAns} = contact_fslogic(#getacl{file_logic_name = FullFileName}),
    case Status of
        ok ->
            case TmpAns#acl.answer of
                ?VOK -> {ok, TmpAns#acl.entities};
                Error -> {logical_file_system_error, Error}
            end;
        _ -> {Status, TmpAns}
    end.

%% set_acl/2
%% ====================================================================
%% @doc Sets file's access controll list.
%% @end
-spec set_acl(FullFileName :: string(), EntitiyList :: list(#accesscontrolentity{})) ->
    ok | {ErrorGeneral :: atom(), ErrorDetail :: term()}.
%% ====================================================================
set_acl(FullFileName, EntitiyList) ->
    {Status, TmpAns} = contact_fslogic(#setacl{file_logic_name = FullFileName, entities = EntitiyList}),
    case Status of
        ok ->
            case TmpAns#atom.value of
                ?VOK -> ok;
                Error -> {logical_file_system_error, Error}
            end;
        _ -> {Status, TmpAns}
    end.

%% ====================================================================
%% File access (db and helper are used)
%% ====================================================================

%% rmdir_recursive/1
%% ====================================================================
%% @doc Removes given dir with all files and subdirectories.
%% @end
-spec rmdir_recursive(DirPath :: string()) -> Result when
    Result :: ok | {ErrorGeneral :: atom(), ErrorDetail :: term()}.
%% ====================================================================
rmdir_recursive(DirPath) ->
    case fslogic_path:is_space_dir(DirPath) of
        true -> {logical_file_system_error, ?VEACCES};
        false ->
            case ls_chunked(DirPath) of
                {ok, Childs} ->
                    lists:foreach(
                        fun(#dir_entry{name = Name, type = ?REG_TYPE_PROT}) ->
                            logical_files_manager:delete(filename:join(DirPath, Name));
                            (#dir_entry{name = Name, type = ?DIR_TYPE_PROT}) ->
                                rmdir_recursive(filename:join(DirPath, Name))
                        end,
                        Childs),
                    logical_files_manager:rmdir(DirPath);
                Error -> Error
            end
    end.

%% cp/2
%% ====================================================================
%% @doc Copies file or directory
%% @end
-spec cp(From :: string(), To :: string()) -> Result when
    Result :: ok | {ErrorGeneral, ErrorDetail},
    ErrorGeneral :: atom(),
    ErrorDetail :: term().
%% ====================================================================
cp(From, To) ->
    {ok, #fileattributes{type = Type, has_acl = HasAcl}} = getfileattr(From),
    case Type of
        ?DIR_TYPE_PROT ->
            case mkdir(To) of
                ok ->
                    case {case HasAcl of true -> copy_file_acl(From, To); false -> ok end, copy_file_xattr(From, To)} of
                        {ok, ok} ->
                            case ls_chunked(From) of
                                {ok, ChildList} ->
                                    AnswerList = lists:map(fun(#dir_entry{name = Name}) ->
                                        cp(filename:join(From, Name), filename:join(To, Name)) end, ChildList),
                                    case lists:filter(fun(ok) -> false; (_) -> true end, AnswerList) of
                                        [] -> ok;
                                        [Error | _] ->
                                            rmdir_recursive(To),
                                            Error
                                    end;
                                Error ->
                                    rmdir(To),
                                    Error
                            end;
                        {ok, Error} ->
                            rmdir_recursive(To),
                            Error;
                        {Error, _} ->
                            rmdir_recursive(To),
                            Error
                    end;
                Error ->
                    Error
            end;
        ?REG_TYPE_PROT ->
            case create(To) of
                ok ->
                    case copy_file_content(From, To, 0, ?default_copy_buffer_size) of
                        ok ->
                            Ans = {case HasAcl of true -> copy_file_acl(From, To); false ->
                                ok end, copy_file_xattr(From, To)},
                            case Ans of
                                {ok, ok} -> ok;
                                {ok, Error} ->
                                    delete(To),
                                    Error;
                                {Error, _} ->
                                    delete(To),
                                    Error
                            end;
                        Error ->
                            delete(To),
                            Error
                    end;
                Error -> Error
            end;
        ?LNK_TYPE_PROT ->
            case read_link(From) of
                {ok, Value} -> create_symlink(Value, To);
                Error -> Error
            end
    end.

%% read/3
%% ====================================================================
%% @equiv read(File, Offset, Size, generate_events)
-spec read(File :: term(), Offset :: integer(), Size :: integer()) -> Result when
    Result :: {ok, Bytes} | {ErrorGeneral, ErrorDetail},
    Bytes :: binary(),
    ErrorGeneral :: atom(),
    ErrorDetail :: term().
%% ====================================================================
read(File, Offset, Size) ->
    read(File, Offset, Size, generate_events).


%% read/4
%% ====================================================================
%% @doc Reads file (uses logical name of file). First it gets information
%% about storage helper and file id at helper. Next it uses storage helper
%% to read data from file.
%% File can be string (path) or {uuid, UUID}.
%% @end
-spec read(File :: term(), Offset :: integer(), Size :: integer(),
    EventPolicy :: generate_events | no_events) -> Result when
    Result :: {ok, Bytes} | {ErrorGeneral, ErrorDetail},
    Bytes :: binary(),
    ErrorGeneral :: atom(),
    ErrorDetail :: term().
%% ====================================================================
read(File, Offset, Size, EventPolicy) ->
    {Response, Response2} = getfilelocation(File),
    synchronize(File, Offset, Size),
    case Response of
        ok ->
            {Storage_helper_info, FileId} = Response2,
            Res = storage_files_manager:read(Storage_helper_info, FileId, Offset, Size),
            case Res of
                {ok, Bytes} ->
                    case {event_production_enabled("read_event"), EventPolicy} of
                        {true, generate_events} ->
                            % TODO: add filePath
                            ReadEvent = [{"type", "read_event"}, {"user_dn", fslogic_context:get_user_dn()},
                                {"bytes", byte_size(Bytes)}, {"blocks", [{Offset, byte_size(Bytes)}]}],
                            gen_server:call(?Dispatcher_Name, {cluster_rengine, 1, {event_arrived, ReadEvent}});
                        _ ->
                            ok
                    end;
                _ ->
                    ok
            end,
            Res;
        _ -> {Response, Response2}
    end.


%% write_file_chunk/2
%% ====================================================================
%% @doc Write file chunk beggining at offset 0, consecutive calls cache
%% file size and appends data at the end
%% First it gets information about storage helper and file id at helper.
%% Next it uses storage helper to write data to file.
%% @end
-spec write_file_chunk(File :: term(), Buf :: binary()) -> Result when
    Result :: BytesWritten | {ErrorGeneral, ErrorDetail},
    BytesWritten :: integer(),
    ErrorGeneral :: atom(),
    ErrorDetail :: term().
%% ====================================================================
write_file_chunk({uuid, Uuid}, Buf) ->
    case get_file_path_from_cache({uuid, Uuid}) of
        {ok, FullFilePath} -> write_file_chunk(FullFilePath, Buf);
        Error -> Error
    end;
write_file_chunk(FilePath, Buf) ->
    case write_enabled(fslogic_context:get_user_dn()) of
        true ->
            case getfilelocation(FilePath) of
                {ok, {Storage_helper_info, FileId}} ->
                    Offset = cache_size(FilePath, byte_size(Buf)),
                    Res = storage_files_manager:write(Storage_helper_info, FileId, Offset, Buf),
                    case {is_integer(Res), event_production_enabled("write_event")} of
                        {true, true} ->
                            {ok, FullFileName} = get_file_path_from_cache(FilePath),
                            WriteEvent = [{"type", "write_event"}, {"user_dn", fslogic_context:get_user_dn()},
                                {"bytes", Res}, {"blocks", [{Offset, Res}]}, {"filePath", FullFileName}],
                            gen_server:call(?Dispatcher_Name, {cluster_rengine, 1, {event_arrived, WriteEvent}}),
                            WriteEventStats = [{"type", "write_for_stats"}, {"user_dn", fslogic_context:get_user_dn()},
                                {"bytes", Res}, {"blocks", [{Offset, Res}]}, {"filePath", FullFileName}],
                            gen_server:call(?Dispatcher_Name, {cluster_rengine, 1, {event_arrived, WriteEventStats}}),
                            WriteEventAvailableBlocks = [{"type", "write_for_available_blocks"}, {"user_dn", fslogic_context:get_user_dn()},
<<<<<<< HEAD
=======
                                {"fuse_id", ?CLUSTER_FUSE_ID}, {"sequence_number", 0},
>>>>>>> fd96e617
                                {"bytes", Res}, {"blocks", [{Offset, Res}]}, {"filePath", FullFileName}],
                            gen_server:call(?Dispatcher_Name, {cluster_rengine, 1, {event_arrived, WriteEventAvailableBlocks}});
                        _ ->
                            ok
                    end,
                    Res;
                Err -> Err
            end;
        _ ->
            {error, quota_exceeded}
    end.

%% write/3
%% ====================================================================
%% @equiv write(File, Offset, Buf, generate_events)
-spec write(File :: term(), Offset :: integer(), Buf :: binary()) -> Result when
    Result :: BytesWritten | {ErrorGeneral, ErrorDetail},
    BytesWritten :: integer(),
    ErrorGeneral :: atom(),
    ErrorDetail :: term().
%% ====================================================================
write(File, Offset, Buf) ->
    write(File, Offset, Buf, generate_events).

%% write/4
%% ====================================================================
%% @doc Writes data to file (uses logical name of file). First it gets
%% information about storage helper and file id at helper. Next it uses
%% storage helper to write data to file.
%% @end
-spec write(File :: term(), Offset :: integer(), Buf :: binary(),
    EventPolicy :: generate_events | no_events) -> Result when
    Result :: BytesWritten | {ErrorGeneral, ErrorDetail},
    BytesWritten :: integer(),
    ErrorGeneral :: atom(),
    ErrorDetail :: term().
%% ====================================================================
write({uuid, Uuid}, Offset, Buf, EventPolicy) ->
    case get_file_path_from_cache({uuid, Uuid}) of
        {ok, FullFilePath} -> write(FullFilePath, Offset, Buf, EventPolicy);
        Error -> Error
    end;
write(FilePath, Offset, Buf, EventPolicy) ->
    case write_enabled(fslogic_context:get_user_dn()) of
        true ->
            case getfilelocation(FilePath) of
                {ok, {Storage_helper_info, FileId}} ->
                    Res = storage_files_manager:write(Storage_helper_info, FileId, Offset, Buf),

                    case {is_integer(Res), event_production_enabled("write_event"), EventPolicy} of
                        {true, true, generate_events} ->
                            {ok, FullFileName} = get_file_path_from_cache(FilePath),
                            WriteEvent = [{"type", "write_event"}, {"user_dn", fslogic_context:get_user_dn()},
                                {"count", Res}, {"blocks", [{Offset, Res}]}, {"filePath", FullFileName}],
                            gen_server:call(?Dispatcher_Name, {cluster_rengine, 1, {event_arrived, WriteEvent}}),
                            WriteEventStats = [{"type", "write_for_stats"}, {"user_dn", fslogic_context:get_user_dn()},
                                {"bytes", Res}, {"blocks", [{Offset, Res}]}, {"filePath", FullFileName}],
                            gen_server:call(?Dispatcher_Name, {cluster_rengine, 1, {event_arrived, WriteEventStats}}),
                            WriteEventAvailableBlocks = [{"type", "write_for_available_blocks"}, {"user_dn", fslogic_context:get_user_dn()},
<<<<<<< HEAD
=======
                                {"fuse_id", ?CLUSTER_FUSE_ID}, {"sequence_number", 0},
>>>>>>> fd96e617
                                {"bytes", Res}, {"blocks", [{Offset, Res}]}, {"filePath", FullFileName}],
                            gen_server:call(?Dispatcher_Name, {cluster_rengine, 1, {event_arrived, WriteEventAvailableBlocks}});
                        _ ->
                            ok
                    end,
                    Res;
                Err -> Err
            end;
        _ ->
            {error, quota_exceeded}
    end.

%% create/1
%% ====================================================================
%% @doc Creates file (uses logical name of file). First it creates file
%% in db and gets information about storage helper and file id at helper.
%% Next it uses storage helper to create file on storage.
%% @end
-spec create(File :: string()) -> Result when
    Result :: ok | {ErrorGeneral, ErrorDetail},
    ErrorGeneral :: atom(),
    ErrorDetail :: term().
%% ====================================================================
create(File) ->
    {ModeStatus, NewFileLogicMode} = get_mode(File),
    case ModeStatus of
        ok ->
            Record = #getnewfilelocation{file_logic_name = File, mode = NewFileLogicMode},
            {Status, TmpAns} = contact_fslogic(Record),
            case Status of
                ok ->
                    Response = TmpAns#filelocation.answer,
                    case Response of
                        ?VOK ->
                            Storage_helper_info = #storage_helper_info{name = TmpAns#filelocation.storage_helper_name, init_args = TmpAns#filelocation.storage_helper_args},
                            case storage_files_manager:create(Storage_helper_info, TmpAns#filelocation.file_id) of
                                ok ->
                                    Record2 = #createfileack{file_logic_name = File},
                                    {Status2, TmpAns2} = contact_fslogic(Record2),
                                    case Status of
                                        ok ->
                                            Response2 = TmpAns2#atom.value,
                                            case Response2 of
                                                ?VOK ->
                                                    ok;
                                                _ ->
                                                    {logical_file_system_error, {cannot_confirm_file_creation, Response2}}
                                            end;
                                        _ -> {Status2, TmpAns2}
                                    end;
                                {wrong_mknod_return_code, -17} ->
                                    {error, file_exists};
                                StorageBadAns ->
                                    StorageBadAns
                            end;
                        ?VEEXIST -> {error, file_exists};
                        _ -> {logical_file_system_error, Response}
                    end;
                _ -> {Status, TmpAns}
            end;
        _ -> {error, cannot_get_file_mode}
    end.

%% truncate/2
%% ====================================================================
%% @doc Truncates file (uses logical name of file). First it gets
%% information about storage helper and file id at helper.
%% Next it uses storage helper to truncate file on storage.
%% @end
-spec truncate(File :: string(), Size :: integer()) -> Result when
    Result :: ok | {ErrorGeneral, ErrorDetail},
    ErrorGeneral :: atom(),
    ErrorDetail :: term().
%% ====================================================================
truncate({uuid, Uuid}, Size) ->
    case get_file_path_from_cache({uuid, Uuid}) of
        {ok, FullFilePath} -> truncate(FullFilePath, Size);
        Error -> Error
    end;
truncate(FilePath, Size) ->
    case getfilelocation(FilePath) of
        {ok, {Storage_helper_info, FileId}} ->
            Res = storage_files_manager:truncate(Storage_helper_info, FileId, Size),
            case {Res, event_production_enabled("truncate_event")} of
                {ok, true} ->
                    {ok, FullFileName} = get_file_path_from_cache(FilePath),
                    TruncateEvent = [{"type", "truncate_event"}, {"user_dn", fslogic_context:get_user_dn()}, {"filePath", FullFileName}],
                    gen_server:call(?Dispatcher_Name, {cluster_rengine, 1, {event_arrived, TruncateEvent}}),
<<<<<<< HEAD
                    TruncateEventAvailableBlocks = [{"type", "truncate_for_available_blocks"}, {"user_dn", fslogic_context:get_user_dn()}, {"filePath", FullFileName},
                        {"newSize", Size}],
=======
                    TruncateEventAvailableBlocks = [{"type", "truncate_for_available_blocks"}, {"user_dn", fslogic_context:get_user_dn()},
                        {"fuse_id", ?CLUSTER_FUSE_ID}, {"sequence_number", 0}, {"filePath", FullFileName}, {"newSize", Size}],
>>>>>>> fd96e617
                    gen_server:call(?Dispatcher_Name, {cluster_rengine, 1, {event_arrived, TruncateEventAvailableBlocks}});
                _ ->
                    ok
            end,
            Res;
        Err -> Err
    end.

%% delete/1
%% ====================================================================
%% @doc Deletes file (uses logical name of file). First it gets
%% information about storage helper and file id at helper. Next it uses
%% storage helper to delete file from storage. Afterwards it deletes
%% information about file from db.
%% @end
-spec delete(File :: string()) -> Result when
    Result :: ok | {ErrorGeneral, ErrorDetail},
    ErrorGeneral :: atom(),
    ErrorDetail :: term().
%% ====================================================================
delete(File) ->
    {Response, Response2} = getfilelocation(File),
    case Response of
        ok ->
            {Storage_helper_info, FileId} = Response2,
            TmpAns2 = storage_files_manager:delete(Storage_helper_info, FileId),

            TmpAns2_2 = case TmpAns2 of
                            {wrong_getatt_return_code, -2} -> ok;
                            _ -> TmpAns2
                        end,

            case TmpAns2_2 of
                ok ->
                    Record2 = #deletefile{file_logic_name = File},
                    {Status3, TmpAns3} = contact_fslogic(Record2),
                    case Status3 of
                        ok ->
                            Response3 = TmpAns3#atom.value,
                            case Response3 of
                                ?VOK ->
                                    case event_production_enabled("rm_event") of
                                        true ->
                                            RmEvent = [{"type", "rm_event"}, {"user_dn", fslogic_context:get_user_dn()}],
                                            gen_server:call(?Dispatcher_Name, {cluster_rengine, 1, {event_arrived, RmEvent}});
                                        _ ->
                                            ok
                                    end,
                                    clear_cache(File);
                                _ ->
                                    clear_cache(File),
                                    {logical_file_system_error, Response3}
                            end;
                        _ ->
                            clear_cache(File),
                            {Status3, TmpAns3}
                    end;
                _ ->
                    clear_cache(File),
                    TmpAns2_2
            end;
        _ ->
            clear_cache(File),
            {Response, Response2}
    end.

%% change_file_perm/3
%% ====================================================================
%% @doc Changes file's permissions in db and at storage (if the file is regular).
%% @end
-spec change_file_perm(FileName :: string(), NewPerms :: integer(), IsRegular :: boolean()) -> Result when
    Result :: ok | {ErrorGeneral, ErrorDetail},
    ErrorGeneral :: atom(),
    ErrorDetail :: term().
%% ====================================================================
change_file_perm(FileName, NewPerms, IsRegular) ->
    Record = #changefileperms{file_logic_name = FileName, perms = NewPerms},
    {Status, TmpAns} = contact_fslogic(Record),
    case Status of
        ok ->
            Response = TmpAns#atom.value,
            case Response of
                ?VOK ->
                    case IsRegular of
                        false ->
                            ok;
                        true ->
                            {LocStatus, Response2} = getfilelocation(FileName),
                            case LocStatus of
                                ok ->
                                    {Storage_helper_info, FileId} = Response2,
                                    storage_files_manager:chmod(Storage_helper_info, FileId, NewPerms);
                                _ -> {LocStatus, Response2}
                            end
                    end;
                _ -> {logical_file_system_error, Response}
            end;
        _ -> {Status, TmpAns}
    end.

%% check_file_perms/2
%% ====================================================================
%% @doc Checks permissions to open the file in chosen mode.
%% @end
-spec check_file_perm(FileName :: string(), Type :: root | owner | delete | read | write | execute | rdwr | '') -> Result when
    Result :: boolean() | {ErrorGeneral, ErrorDetail},
    ErrorGeneral :: atom(),
    ErrorDetail :: term().
%% ====================================================================
check_file_perm(FileName, Type) ->
    Record = #checkfileperms{file_logic_name = FileName, type = atom_to_list(Type)},
    {Status, TmpAns} = contact_fslogic(Record),
    case Status of
        ok ->
            Response = TmpAns#atom.value,
            case Response of
                ?VOK -> true;
                _ -> false
            end;
        _ -> {Status, TmpAns}
    end.

%% exists/1
%% ====================================================================
%% @doc Checks if file exists.
%% @end
-spec exists(File :: string()) -> Result when
    Result :: boolean() | {ErrorGeneral, ErrorDetail},
    ErrorGeneral :: atom(),
    ErrorDetail :: term().
%% ====================================================================
exists(FileName) ->
    {FileNameFindingAns, File} = fslogic_path:get_full_file_name(FileName),
    case FileNameFindingAns of
        ok ->
            {Status, TmpAns} = fslogic_objects:get_file(1, File, ?CLUSTER_FUSE_ID),
            case {Status, TmpAns} of
                {ok, _} -> true;
                {error, file_not_found} -> false;
                _ -> {Status, TmpAns}
            end;
        _ -> {full_name_finding_error, File}
    end.

%% get_file_children_count/1
%% ====================================================================
%% @doc Counts first level childrens of directory.
%% @end
-spec get_file_children_count(DirName :: string()) -> Result when
    Result :: {ok, non_neg_integer()} | {ErrorGeneral, ErrorDetail},
    ErrorGeneral :: atom(),
    ErrorDetail :: term().
%% ====================================================================
get_file_children_count(DirName) ->
    {Status, TmpAns} = contact_fslogic(#getfilechildrencount{dir_logic_name = DirName}),
    case Status of
        ok ->
            case TmpAns#filechildrencount.answer of
                ?VOK -> {ok, TmpAns#filechildrencount.count};
                Error -> {logical_file_system_error, Error}
            end;
        _ -> {Status, TmpAns}
    end.

%% ====================================================================
%% Internal functions
%% ====================================================================

%% contact_fslogic/1
%% ====================================================================
%% @doc Sends request to and receives answer from fslogic
%% @end
-spec contact_fslogic(Record :: record()) -> Result when
    Result :: {ok, FSLogicAns} | {ErrorGeneral, ErrorDetail},
    FSLogicAns :: record(),
    ErrorGeneral :: atom(),
    ErrorDetail :: term().
%% ====================================================================
contact_fslogic(Record) ->
    contact_fslogic(internal_call, Record).

%% contact_fslogic/2
%% ====================================================================
%% @doc Sends request to and receives answer from fslogic
%% @end
-spec contact_fslogic(Message :: atom(), Value :: term()) -> Result when
    Result :: {ok, FSLogicAns} | {ErrorGeneral, ErrorDetail},
    FSLogicAns :: record(),
    ErrorGeneral :: atom(),
    ErrorDetail :: term().
%% ====================================================================
contact_fslogic(Message, Value) ->
    MsgId = case get(files_manager_msg_id) of
                ID when is_integer(ID) ->
                    put(files_manager_msg_id, ID + 1);
                _ -> put(files_manager_msg_id, 0)
            end,

    Timeout = case Value of
                  #renamefile{} ->
                      timer:minutes(10);
                  _ ->
                      timer:seconds(7)
              end,

    try
        CallAns = case Message of
                      internal_call ->
                          gen_server:call(?Dispatcher_Name, {fslogic, 1, self(), MsgId,
                              #worker_request{access_token = fslogic_context:get_gr_auth(), subject = fslogic_context:get_user_dn(),
                                  request = {internal_call, Value}}});
                      _ -> gen_server:call(?Dispatcher_Name, {fslogic, 1, self(), MsgId, {Message, Value}})
                  end,

        case CallAns of
            ok ->
                receive
                    {worker_answer, MsgId, Resp} -> {ok, Resp}
                after Timeout ->
                    ?error("Logical files manager: error during contact with fslogic, timeout"),
                    {error, timeout}
                end;
            _ ->
                ?error("Logical files manager: error during contact with fslogic, call ans: ~p", [CallAns]),
                {error, CallAns}
        end
    catch
        E1:E2 ->
            ?error("Logical files manager: error during contact with fslogic: ~p:~p", [E1, E2]),
            {error, dispatcher_error}
    end.

%% get_file_by_uuid/1
%% ====================================================================
%% @doc Gets file record on the basis of uuid.
%% @end
-spec get_file_by_uuid(UUID :: string()) -> Result when
    Result :: {ok, File} | {ErrorGeneral, ErrorDetail},
    File :: term(),
    ErrorGeneral :: atom(),
    ErrorDetail :: term().
%% ====================================================================
get_file_by_uuid(UUID) ->
    dao_lib:apply(dao_vfs, get_file, [{uuid, UUID}], 1).

%% get_file_uuid/1
%% ====================================================================
%% @doc Gets uuid on the basis of filepath.
%% @end
-spec get_file_uuid(Filepath :: string()) -> Result when
    Result :: {ok, Uuid} | {ErrorGeneral, ErrorDetail},
    Uuid :: uuid(),
    ErrorGeneral :: atom(),
    ErrorDetail :: term().
%% ====================================================================
get_file_uuid(FileName) ->
    {Status, TmpAns} = contact_fslogic(#getfileuuid{file_logic_name = FileName}),
    case Status of
        ok ->
            case TmpAns#fileuuid.answer of
                ?VOK -> {ok, TmpAns#fileuuid.uuid};
                Error -> {logical_file_system_error, Error}
            end;
        _ -> {Status, TmpAns}
    end.

%% get_file_user_dependent_name_by_uuid/1
%% ====================================================================
%% @doc Gets file full name relative to user's dir on the basis of uuid.
%% @end
-spec get_file_user_dependent_name_by_uuid(UUID :: string()) -> Result when
    Result :: {ok, FullPath} | {ErrorGeneral, ErrorDetail},
    FullPath :: string(),
    ErrorGeneral :: atom(),
    ErrorDetail :: term().
%% ====================================================================
get_file_user_dependent_name_by_uuid(UUID) ->
    case get_file_full_name_by_uuid(UUID) of
        {ok, FullPath} ->
            case fslogic_objects:get_user() of
                {ok, UserDoc} ->
                    Login = user_logic:get_login(UserDoc),
                    case string:str(FullPath, Login ++ "/") of
                        1 -> {ok, string:sub_string(FullPath, length(Login ++ "/") + 1)};
                        _ -> {ok, FullPath}
                    end;
                {ErrorGeneral, ErrorDetail} ->
                    {ErrorGeneral, ErrorDetail}
            end;
        {ErrorGeneral, ErrorDetail} ->
            {ErrorGeneral, ErrorDetail}
    end.

%% get_file_name_by_uuid/1
%% ====================================================================
%% @doc Gets file name on the basis of uuid.
%% @end
-spec get_file_name_by_uuid(UUID :: string()) -> Result when
    Result :: {ok, Name} | {ErrorGeneral, ErrorDetail},
    Name :: term(),
    ErrorGeneral :: atom(),
    ErrorDetail :: term().
%% ====================================================================
get_file_name_by_uuid(UUID) ->
    case get_file_by_uuid(UUID) of
        {ok, #db_document{record = FileRec}} -> {ok, FileRec#file.name};
        _ -> {error, {get_file_by_uuid, UUID}}
    end.

%% get_file_full_name_by_uuid/1
%% ====================================================================
%% @doc Gets file full name (with root of the user's system) on the basis of uuid.
%% @end
-spec get_file_full_name_by_uuid(UUID :: string()) -> Result when
    Result :: {ok, FullPath} | {ErrorGeneral, ErrorDetail},
    FullPath :: string(),
    ErrorGeneral :: atom(),
    ErrorDetail :: term().
%% ====================================================================
get_file_full_name_by_uuid(UUID) ->
    get_full_path(UUID, "").

%% get_full_path/1
%% ====================================================================
%% @doc Gets file full path (with root of the user's system) on the basis of uuid.
%% @end
-spec get_full_path(UUID :: string(), TmpPath :: string()) -> Result when
    Result :: {ok, FullPath} | {ErrorGeneral, ErrorDetail},
    FullPath :: string(),
    ErrorGeneral :: atom(),
    ErrorDetail :: term().
%% ====================================================================
get_full_path("", TmpPath) ->
    {ok, TmpPath};

get_full_path(UUID, TmpPath) ->
    case get_file_by_uuid(UUID) of
        {ok, #db_document{record = FileRec}} ->
            case TmpPath of
                "" -> get_full_path(FileRec#file.parent, FileRec#file.name);
                _ -> get_full_path(FileRec#file.parent, FileRec#file.name ++ "/" ++ TmpPath)
            end;
        _ -> {error, {get_file_by_uuid, UUID}}
    end.

%% create_standard_share/1
%% ====================================================================
%% @doc Creates standard share info (share with all) for file (file path is
%% an argument).
%% @end
-spec create_standard_share(File :: string()) -> Result when
    Result :: {ok, Share_info} | {ErrorGeneral, ErrorDetail},
    Share_info :: term(),
    ErrorGeneral :: atom(),
    ErrorDetail :: term().
%% ====================================================================
create_standard_share(File) ->
    create_share(File, all).

%% create_share/2
%% ====================================================================
%% @doc Creates share info for file (file path is an argument).
%% @end
-spec create_share(File :: string(), Share_With :: term()) -> Result when
    Result :: {ok, Share_info} | {ErrorGeneral, ErrorDetail},
    Share_info :: term(),
    ErrorGeneral :: atom(),
    ErrorDetail :: term().
%% ====================================================================
create_share(File, Share_With) ->
    {Status, FullName} = fslogic_path:get_full_file_name(File),
    {Status2, UID} = fslogic_context:get_user_id(),
    case {Status, Status2} of
        {ok, ok} ->
            case fslogic_objects:get_file(1, FullName, ?CLUSTER_FUSE_ID) of
                {ok, #db_document{uuid = FUuid}} ->
                    Share_info = #share_desc{file = FUuid, user = UID, share_with = Share_With},
                    add_share(Share_info);
                Other -> Other
            end;
        {_, error} ->
            {Status2, UID};
        _ ->
            {Status, FullName}
    end.

%% add_share/1
%% ====================================================================
%% @doc Adds info about share to db.
%% @end
-spec add_share(Share_info :: term()) -> Result when
    Result :: {ok, Share_uuid} | {ErrorGeneral, ErrorDetail},
    Share_uuid :: term(),
    ErrorGeneral :: atom(),
    ErrorDetail :: term().
%% ====================================================================
add_share(Share_info) ->
    {Status, Ans} = get_share({file_uuid, Share_info#share_desc.file}),
    Found = case {Status, Ans} of
                {error, share_not_found} -> false;
                {ok, OneAns} when is_record(OneAns, db_document) ->
                    Sh_Inf = OneAns#db_document.record,
                    case Share_info#share_desc.share_with =:= Sh_Inf#share_desc.share_with of
                        true -> {true, OneAns};
                        _ -> false
                    end;
                {ok, _} ->
                    Check = fun(Sh_doc, TmpAns) ->
                        case TmpAns of
                            false ->
                                Sh_Inf = Sh_doc#db_document.record,
                                case Share_info#share_desc.share_with =:= Sh_Inf#share_desc.share_with of
                                    true -> {true, Sh_doc};
                                    _ -> false
                                end;
                            true -> TmpAns
                        end
                    end,
                    lists:foldl(Check, false, Ans);
                _ -> error
            end,
    case Found of
        {true, ExistingShare} -> {exists, ExistingShare};
        false ->
            dao_lib:apply(dao_share, save_file_share, [Share_info], 1);
        _ -> {Status, Ans}
    end.

%% get_share/1
%% ====================================================================
%% @doc Gets info about share from db.
%% @end
-spec get_share(Key :: {file, File :: uuid()} |
{user, User :: uuid()} |
{uuid, UUID :: uuid()}) -> Result when
    Result :: {ok, Share_doc} | {ErrorGeneral, ErrorDetail},
    Share_doc :: term(),
    ErrorGeneral :: atom(),
    ErrorDetail :: term().
%% ====================================================================
get_share({file, File}) ->
    {Status, FullName} = fslogic_path:get_full_file_name(File),
    case Status of
        ok ->
            case fslogic_objects:get_file(1, FullName, ?CLUSTER_FUSE_ID) of
                {ok, #db_document{uuid = FUuid}} ->
                    GetAns = get_share({file_uuid, FUuid}),
                    GetAns;
                Other ->
                    Other
            end;
        _ ->
            {Status, FullName}
    end;

get_share({file_uuid, File}) ->
    dao_lib:apply(dao_share, get_file_share, [{file, File}], 1);

get_share(Key) ->
    dao_lib:apply(dao_share, get_file_share, [Key], 1).

%% remove_share/1
%% ====================================================================
%% @doc Removes info about share from db.
%% @end
-spec remove_share(Key :: {file, File :: uuid()} |
{user, User :: uuid()} |
{uuid, UUID :: uuid()}) -> Result when
    Result :: ok | {ErrorGeneral, ErrorDetail},
    ErrorGeneral :: atom(),
    ErrorDetail :: term().
%% ====================================================================
remove_share({file, File}) ->
    {Status, FullName} = fslogic_path:get_full_file_name(File),
    case Status of
        ok ->
            case fslogic_objects:get_file(1, FullName, ?CLUSTER_FUSE_ID) of
                {ok, #db_document{uuid = FUuid}} ->
                    dao_lib:apply(dao_share, remove_file_share, [{file, FUuid}], 1);
                Other -> Other
            end;
        _ ->
            {Status, FullName}
    end;

remove_share(Key) ->
    dao_lib:apply(dao_share, remove_file_share, [Key], 1).

%% getfilelocation/1
%% ====================================================================
%% @doc Gets file location from fslogic or from cache.
%% File can be string (path) or {uuid, UUID}.
%% @end
-spec getfilelocation(File :: term()) -> Result when
    Result :: {ok, {Helper, Id}} | {ErrorGeneral, ErrorDetail},
    Helper :: term(),
    Id :: term(),
    ErrorGeneral :: atom(),
    ErrorDetail :: term().
%% ====================================================================
getfilelocation(File) ->
    CachedLocation =
        case get(File) of
            {Location, ValidTo} ->
                {Megaseconds, Seconds, _Microseconds} = os:timestamp(),
                Time = 1000000 * Megaseconds + Seconds,
                case Time < ValidTo of
                    true -> Location;
                    false -> []
                end;
            _ -> undefined
        end,
    case CachedLocation of
        undefined ->
            {Status, TmpAns} = case File of
                                   {uuid, UUID} -> contact_fslogic(getfilelocation_uuid, UUID);
                                   _ -> contact_fslogic(#getfilelocation{file_logic_name = File})
                               end,
            case Status of
                ok ->
                    Response = TmpAns#filelocation.answer,
                    case Response of
                        ?VOK ->
                            Storage_helper_info = #storage_helper_info{name = TmpAns#filelocation.storage_helper_name, init_args = TmpAns#filelocation.storage_helper_args},
                            {Megaseconds2, Seconds2, _Microseconds2} = os:timestamp(),
                            Time2 = 1000000 * Megaseconds2 + Seconds2,
                            put(File, {{Storage_helper_info, TmpAns#filelocation.file_id}, Time2 + TmpAns#filelocation.validity}),
                            {ok, {Storage_helper_info, TmpAns#filelocation.file_id}};
                        _ -> {logical_file_system_error, Response}
                    end;
                _ -> {Status, TmpAns}
            end;
        _ ->
            ?debug("Reading file location from cache: ~p", [CachedLocation]),
            {ok, CachedLocation}
    end.

%% synchronize/3
%% ====================================================================
%% @doc Synchronize given byte range with other providers
%% @end
-spec synchronize(File :: file(), Offset :: non_neg_integer(), Size :: non_neg_integer()) ->
    ok | {ErrorGeneral :: atom(), ErrorDetail :: term()}.
%% ====================================================================
synchronize(File, Offset, Size) ->
    {Status, TmpAns} =
        case File of
            {uuid, Uuid} ->
                case logical_files_manager:get_file_full_name_by_uuid(Uuid) of %todo cache this value somehow
                    {ok, Name} ->
                        contact_fslogic(#synchronizefileblock{logical_name = Name, offset = Offset, size = Size});
                    Error_ -> Error_
                end;
            _ -> contact_fslogic(#synchronizefileblock{logical_name = File, offset = Offset, size = Size})
        end,
    case Status of
        ok ->
            case TmpAns#atom.value of
                ?VOK -> ok;
                Error -> {logical_file_system_error, Error}
            end;
        _ -> {Status, TmpAns}
    end.

%% mark_as_modified/5
%% ====================================================================
%% @doc Mark given byte range as modified, so other providers would know that they need to synchronize their data
%% @end
-spec mark_as_modified(FullFileName :: string(), FuseId :: string(), SequenceNumber :: non_neg_integer(),
    Offset :: non_neg_integer(), Size :: non_neg_integer()) -> ok | {ErrorGeneral :: atom(), ErrorDetail :: term()}.
%% ====================================================================
mark_as_modified(_, undefined, _, _, _) ->
    ok;
mark_as_modified(_, _, undefined, _, _) ->
    ok;
mark_as_modified(FullFileName, FuseId, SequenceNumber, Offset, Size) ->
    {Status, TmpAns} = contact_fslogic(#fileblockmodified{logical_name = FullFileName, fuse_id = FuseId,
        sequence_number = SequenceNumber, offset = Offset, size = Size}),
    case Status of
        ok ->
            case TmpAns#atom.value of
                ?VOK -> ok;
                Error -> {logical_file_system_error, Error}
            end;
        _ -> {Status, TmpAns}
    end.

%% mark_as_truncated/4
%% ====================================================================
%% @doc truncate given byte range in remote location, so other providers would know that they need to synchronize their data.
%% @end
-spec mark_as_truncated(FullFileName :: string(), FuseId :: string(), SequenceNumber :: non_neg_integer(),
    Size :: non_neg_integer()) ->  ok | {ErrorGeneral :: atom(), ErrorDetail :: term()}.
%% ====================================================================
mark_as_truncated(_, undefined, _, _) ->
    ok;
mark_as_truncated(_, _, undefined, _) ->
    ok;
mark_as_truncated(FullFileName, FuseId, SequenceNumber, Size) ->
    {Status, TmpAns} = contact_fslogic(#filetruncated{logical_name = FullFileName, fuse_id = FuseId,
        sequence_number = SequenceNumber, size = Size}),
    case Status of
        ok ->
            case TmpAns#atom.value of
                ?VOK -> ok;
                Error -> {logical_file_system_error, Error}
            end;
        _ -> {Status, TmpAns}
    end.


%% get_file_block_map/1
%% ====================================================================
%% @doc Gets list of available_blocks for each provider supporting space.
%% The result is a proplist [{ProviderId, BlockList}]
%% @end
-spec get_file_block_map(FullFileName :: string()) ->
    {ok, [{ProviderId :: binary(), BlockList :: [#block_range{}]}]} | {ErrorGeneral :: atom(), ErrorDetail :: term()}.
%% ====================================================================
get_file_block_map(FullFileName) ->
    {Status, TmpAns} = contact_fslogic(#getfileblockmap{logical_name = FullFileName}),
    case Status of
        ok ->
            case TmpAns#fileblockmap.answer of
                ?VOK ->
                    BlockMap = TmpAns#fileblockmap.block_map,
                    ProtobufProplist = lists:map(
                        fun(#fileblockmap_blockmapentity{provider_id = Id, ranges = Ranges}) ->
                            {Id, Ranges}
                        end, BlockMap),
                    FinalProplist = lists:map(
                        fun({Id, RangeList}) ->
<<<<<<< HEAD
                            {Id, [#block_range{from = From, to = To} || #fileblockmap_blockmapentity_blockrange{from = From, to = To} <- RangeList]}
=======
                            {utils:ensure_binary(Id), [#block_range{from = From, to = To} || #fileblockmap_blockmapentity_blockrange{from = From, to = To} <- RangeList]}
>>>>>>> fd96e617
                        end, ProtobufProplist),
                    {ok, FinalProplist};
                Error -> {logical_file_system_error, Error}
            end;
        _ -> {Status, TmpAns}
    end.


%% cache_size/2
%% ====================================================================
%% @doc Gets and updates size of file.
%% @end
-spec cache_size(File :: string(), BuffSize :: integer()) -> Result when
    Result :: integer().
%% ====================================================================
cache_size(File, BuffSize) ->
    OldSize =
        case get({File, size}) of
            Size when is_integer(Size) ->
                ?debug("Reading file size from cache, size: ~p", [Size]),
                Size;
            _ -> 0
        end,
    put({File, size}, OldSize + BuffSize),
    OldSize.

%% error_to_string/1
%% ====================================================================
%% @doc Translates error to text message.
%% @end
-spec error_to_string(Error :: term()) -> Result when
    Result :: string().
%% ====================================================================
error_to_string(Error) ->
    case Error of
        {logical_file_system_error, _} -> "Cannot get data from db";
        {error, timeout} -> "Conection between cluster machines error (timeout)";
        {error, worker_not_found} -> "File management module is down";
        {error, file_not_found} -> "File not found in DB";
        {error, file_exists} -> "Cannot create file - file already exists";
        {error, invalid_data} -> "DB invalid response";
        {error, share_not_found} -> "File sharing info not found in DB";
        {error, remove_file_share_error} -> "File sharing info cacnot be removed from DB";
        {error, unsupported_record} -> "Data cannot be stored in DB";
        {error, {get_file_by_uuid, _}} -> "Cannot find information about file in DB";
        {error, 'NIF_not_loaded'} -> "Data access library not loaded";
        {error, not_regular_file} -> "Cannot access to file at storage (not a regular file)";
        {wrong_unlink_return_code, _} -> "Error during file operation at storage system";
        {wrong_read_return_code, _} -> "Error during file operation at storage system";
        {wrong_write_return_code, _} -> "Error during file operation at storage system";
        {wrong_release_return_code, _} -> "Error during file operation at storage system";
        {wrong_open_return_code, _} -> "Error during file operation at storage system";
        {wrong_truncate_return_code, _} -> "Error during file operation at storage system";
        {wrong_mknod_return_code, _} -> "Error during file operation at storage system";
        {full_name_finding_error, _} -> "Error during translation of file name to DB internal form";
        {error, cannot_get_file_mode} -> "Cannot get file mode for new file/dir";
        _ -> "Unknown error"
    end.

-ifdef(TEST).
%% doUploadTest/4
%% ====================================================================
%% @doc Tests upload speed
%% @end
-spec doUploadTest(File :: string(), WriteFunNum :: integer(), Size :: integer(), Times :: integer()) -> Result when
    Result :: {BytesWritten, WriteTime},
    BytesWritten :: integer(),
    WriteTime :: integer().
%% ====================================================================
doUploadTest(File, WriteFunNum, Size, Times) ->
    Write = fun(Buf, TmpAns) ->
        write_file_chunk(File, Buf) + TmpAns
    end,

    Write2 = fun(Buf, TmpAns) ->
        write_file_chunk(File, Buf) + TmpAns
    end,

    WriteFun = case WriteFunNum of
                   1 -> Write;
                   _ -> Write2
               end,

    Bufs = generateData(Times, Size),
    ok = create(File),

    {Megaseconds, Seconds, Microseconds} = erlang:now(),
    BytesWritten = lists:foldl(WriteFun, 0, Bufs),
    {Megaseconds2, Seconds2, Microseconds2} = erlang:now(),
    WriteTime = 1000000 * 1000000 * (Megaseconds2 - Megaseconds) + 1000000 * (Seconds2 - Seconds) + Microseconds2 - Microseconds,
    {BytesWritten, WriteTime}.

%% generateData/2
%% ====================================================================
%% @doc Generates data for upload test
%% @end
-spec generateData(Size :: integer(), BufSize :: integer()) -> Result when
    Result :: list().
%% ====================================================================
generateData(1, BufSize) -> [list_to_binary(generateRandomData(BufSize))];
generateData(Size, BufSize) -> [list_to_binary(generateRandomData(BufSize)) | generateData(Size - 1, BufSize)].

%% generateRandomData/1
%% ====================================================================
%% @doc Generates list of random bytes
%% @end
-spec generateRandomData(Size :: integer()) -> Result when
    Result :: list().
%% ====================================================================
generateRandomData(1) -> [random:uniform(255)];
generateRandomData(Size) -> [random:uniform(255) | generateRandomData(Size - 1)].
-endif.

%% get_mode/1
%% ====================================================================
%% @doc Gets mode for a newly created file.
%% @end
-spec get_mode(FileName :: string()) -> Result when
    Result :: {ok, integer()} | {error, undefined}.
%% ====================================================================
get_mode(FileName) ->
    TmpAns = case string:tokens(FileName, "/") of
                 [?SPACES_BASE_DIR_NAME | _] ->
                     application:get_env(?APP_Name, new_group_file_logic_mode);
                 _ ->
                     application:get_env(?APP_Name, new_file_logic_mode)
             end,
    case TmpAns of
        undefined -> {error, undefined};
        _ -> TmpAns
    end.

%% event_production_enabled/1
%% ====================================================================
%% @doc Returns true if event of type EventName should be produced.
%% @end
-spec event_production_enabled(EventName :: string()) -> boolean().
%% ====================================================================
event_production_enabled(EventName) ->
    case ets:lookup(?LFM_EVENT_PRODUCTION_ENABLED_ETS, EventName) of
        [{_Key, _Value}] -> true;
        _ -> false
    end.

%% write_enabled/1
%% ====================================================================
%% @doc Returns true if quota for user of given dn has not been exceeded and therefore writing is enabled.
%% @end
-spec write_enabled(UserDn :: string()) -> boolean().
write_enabled(UserDn) ->
    case ets:lookup(?WRITE_DISABLED_USERS, UserDn) of
        [{_Key, _Value}] -> false;
        _ -> true
    end.

%% clear_cache/1
%% ====================================================================
%% @doc Clears caches connected with file.
%% @end
-spec clear_cache(File :: string()) -> ok.
clear_cache(File) ->
    erase(File),
    erase({File, size}),
    ok.


%% delete_special/1
%% ====================================================================
%% @doc Removes special (not regular) file from DB.
%% @end
-spec delete_special(Path :: path()) -> ok | {error | logical_file_system_error, Reason :: any()}.
%% ====================================================================
delete_special(Path) ->
    Record = #deletefile{file_logic_name = Path},
    {Status, TmpAns} = contact_fslogic(Record),
    case Status of
        ok ->
            Response = TmpAns#atom.value,
            case Response of
                ?VOK -> ok;
                _ -> {logical_file_system_error, Response}
            end;
        _ -> {Status, TmpAns}
    end.

%% ls_chunked/5
%% ====================================================================
%% @doc List the given directory, calling itself recursively if there is more to fetch.
%% The arguments are dir path, child offset, chunk size for db queries, number of childs to read and actual Reslt list
%% @end
-spec ls_chunked(Path :: string(), Offset :: integer(), ChunkSize :: integer(), HowManyChilds :: all | integer(), Result :: list()) -> Result when
    Result :: [#dir_entry{}] | {ErrorGeneral, ErrorDetail},
    ErrorGeneral :: atom(),
    ErrorDetail :: term().
%% ====================================================================
ls_chunked(Path, Offset, ChunkSize, all, Result) ->
    case logical_files_manager:ls(Path, ChunkSize, Offset) of
        {ok, FileList} ->
            case length(FileList) of
                ChunkSize -> ls_chunked(Path, Offset + ChunkSize, ChunkSize * 10, all, Result ++ FileList);
                _ -> {ok, Result ++ FileList}
            end;
        Error -> Error
    end;
ls_chunked(_Path, _Offset, _ChunkSize, HowManyChilds, Result) when HowManyChilds =< 0 ->
    {ok, Result};
ls_chunked(Path, Offset, ChunkSize, HowManyChilds, Result) ->
    case logical_files_manager:ls(Path, min(HowManyChilds, ChunkSize), Offset) of
        {ok, FileList} ->
            case length(FileList) of
                ChunkSize ->
                    ls_chunked(Path, Offset + ChunkSize, ChunkSize * 10, HowManyChilds - ChunkSize, Result ++ FileList);
                _ -> {ok, Result ++ FileList}
            end;
        Error -> Error
    end.

%% copy_file_content/4
%% ====================================================================
%% @doc Copies file content beginning at offset, with given buffer size
%% @end
-spec copy_file_content(From :: string(), To :: string(), Offset :: integer(), BufferSize :: integer()) -> Result when
    Result :: ok | {ErrorGeneral, ErrorDetail},
    ErrorGeneral :: atom(),
    ErrorDetail :: term().
%% ====================================================================
copy_file_content(From, To, Offset, BufferSize) ->
    case read(From, Offset, BufferSize) of
        {ok, Data} ->
            case byte_size(Data) < BufferSize of
                true ->
                    case write_file_chunk(To, Data) of
                        Written when is_integer(Written) -> ok;
                        Error -> Error
                    end;
                false ->
                    case write_file_chunk(To, Data) of
                        Written when is_integer(Written) ->
                            copy_file_content(From, To, Offset + Written, BufferSize);
                        Error -> Error
                    end
            end;
        Error -> Error
    end.

%% copy_file_acl/2
%% ====================================================================
%% @doc Copies file access contol list
%% @end
-spec copy_file_acl(From :: string(), To :: string()) -> Result when
    Result :: ok | {ErrorGeneral, ErrorDetail},
    ErrorGeneral :: atom(),
    ErrorDetail :: term().
%% ====================================================================
copy_file_acl(From, To) ->
    case get_acl(From) of
        {ok, Acl} ->
            set_acl(To, Acl);
        Error -> Error
    end.

%% copy_file_xattr/4
%% ====================================================================
%% @doc Copies file extended attributes
%% @end
-spec copy_file_xattr(From :: string(), To :: string()) -> Result when
    Result :: ok | {ErrorGeneral, ErrorDetail},
    ErrorGeneral :: atom(),
    ErrorDetail :: term().
%% ====================================================================
copy_file_xattr(From, To) ->
    case list_xattr(From) of
        {ok, XattrList} ->
            lists:foreach(fun({Key, Value}) -> set_xattr(To, Key, Value) end, XattrList),
            ok;
        Error -> Error
    end.

get_file_path_from_cache({uuid, Uuid}) ->
    case get({path_of, Uuid}) of
        undefined ->
            case logical_files_manager:get_file_full_name_by_uuid(Uuid) of
                {ok, FullFilePath} ->
                    put({path_of, Uuid}, FullFilePath),
                    {ok, FullFilePath};
                Error -> Error
            end;
        FullFilePath -> {ok, FullFilePath}
    end;
get_file_path_from_cache(FileShortName) ->
    case string:tokens(FileShortName, "/") of
        [?SPACES_BASE_DIR_NAME | _] -> {ok, FileShortName};
        _ ->
            case get({path_of, FileShortName}) of
                undefined ->
                    case fslogic_path:get_full_file_name(FileShortName) of
                        {ok, FullFileName} ->
                            put({path_of, FileShortName}, FullFileName),
                            {ok, FullFileName};
                        Error -> Error
                    end;
                FullFileName -> {ok, FullFileName}
            end
    end.<|MERGE_RESOLUTION|>--- conflicted
+++ resolved
@@ -37,11 +37,7 @@
 -export([get_file_children_count/1]).
 
 %% Block synchronization
-<<<<<<< HEAD
--export([synchronize/3, mark_as_modified/3, mark_as_truncated/2]).
-=======
 -export([synchronize/3, mark_as_modified/5, mark_as_truncated/4]).
->>>>>>> fd96e617
 -export([get_file_block_map/1]).
 
 %% File sharing
@@ -624,10 +620,7 @@
                                 {"bytes", Res}, {"blocks", [{Offset, Res}]}, {"filePath", FullFileName}],
                             gen_server:call(?Dispatcher_Name, {cluster_rengine, 1, {event_arrived, WriteEventStats}}),
                             WriteEventAvailableBlocks = [{"type", "write_for_available_blocks"}, {"user_dn", fslogic_context:get_user_dn()},
-<<<<<<< HEAD
-=======
                                 {"fuse_id", ?CLUSTER_FUSE_ID}, {"sequence_number", 0},
->>>>>>> fd96e617
                                 {"bytes", Res}, {"blocks", [{Offset, Res}]}, {"filePath", FullFileName}],
                             gen_server:call(?Dispatcher_Name, {cluster_rengine, 1, {event_arrived, WriteEventAvailableBlocks}});
                         _ ->
@@ -687,10 +680,7 @@
                                 {"bytes", Res}, {"blocks", [{Offset, Res}]}, {"filePath", FullFileName}],
                             gen_server:call(?Dispatcher_Name, {cluster_rengine, 1, {event_arrived, WriteEventStats}}),
                             WriteEventAvailableBlocks = [{"type", "write_for_available_blocks"}, {"user_dn", fslogic_context:get_user_dn()},
-<<<<<<< HEAD
-=======
                                 {"fuse_id", ?CLUSTER_FUSE_ID}, {"sequence_number", 0},
->>>>>>> fd96e617
                                 {"bytes", Res}, {"blocks", [{Offset, Res}]}, {"filePath", FullFileName}],
                             gen_server:call(?Dispatcher_Name, {cluster_rengine, 1, {event_arrived, WriteEventAvailableBlocks}});
                         _ ->
@@ -779,13 +769,8 @@
                     {ok, FullFileName} = get_file_path_from_cache(FilePath),
                     TruncateEvent = [{"type", "truncate_event"}, {"user_dn", fslogic_context:get_user_dn()}, {"filePath", FullFileName}],
                     gen_server:call(?Dispatcher_Name, {cluster_rengine, 1, {event_arrived, TruncateEvent}}),
-<<<<<<< HEAD
-                    TruncateEventAvailableBlocks = [{"type", "truncate_for_available_blocks"}, {"user_dn", fslogic_context:get_user_dn()}, {"filePath", FullFileName},
-                        {"newSize", Size}],
-=======
                     TruncateEventAvailableBlocks = [{"type", "truncate_for_available_blocks"}, {"user_dn", fslogic_context:get_user_dn()},
                         {"fuse_id", ?CLUSTER_FUSE_ID}, {"sequence_number", 0}, {"filePath", FullFileName}, {"newSize", Size}],
->>>>>>> fd96e617
                     gen_server:call(?Dispatcher_Name, {cluster_rengine, 1, {event_arrived, TruncateEventAvailableBlocks}});
                 _ ->
                     ok
@@ -1418,11 +1403,7 @@
                         end, BlockMap),
                     FinalProplist = lists:map(
                         fun({Id, RangeList}) ->
-<<<<<<< HEAD
-                            {Id, [#block_range{from = From, to = To} || #fileblockmap_blockmapentity_blockrange{from = From, to = To} <- RangeList]}
-=======
                             {utils:ensure_binary(Id), [#block_range{from = From, to = To} || #fileblockmap_blockmapentity_blockrange{from = From, to = To} <- RangeList]}
->>>>>>> fd96e617
                         end, ProtobufProplist),
                     {ok, FinalProplist};
                 Error -> {logical_file_system_error, Error}
