%% ===================================================================
%% @author Michal Wrzeszcz
%% @copyright (C): 2013 ACK CYFRONET AGH
%% This software is released under the MIT license
%% cited in 'LICENSE.txt'.
%% @end
%% ===================================================================
%% @doc: This module provides high level file system operations that
%% use logical names of files.
%% @end
%% ===================================================================

-module(logical_files_manager).

-include("registered_names.hrl").
-include("communication_protocol_pb.hrl").
-include("fuse_messages_pb.hrl").
-include("oneprovider_modules/fslogic/fslogic.hrl").
-include("oneprovider_modules/fslogic/fslogic_available_blocks.hrl").
-include("oneprovider_modules/dao/dao_vfs.hrl").
-include("oneprovider_modules/dao/dao_share.hrl").
-include("cluster_elements/request_dispatcher/gsi_handler.hrl").
-include_lib("oneprovider_modules/dao/dao_types.hrl").
-include_lib("ctool/include/logging.hrl").

%% ====================================================================
%% API
%% ====================================================================
%% Logical file organization management (only db is used)

-export([mkdir/1, rmdir/1, mv/2, chown/2, ls/3, ls_chunked/1, ls_chunked/3,
    getfileattr/1, get_xattr/2, set_xattr/3, remove_xattr/2, list_xattr/1, get_acl/1, set_acl/2,
    rmlink/1, read_link/1, create_symlink/2]).
%% File access (db and helper are used)
-export([rmdir_recursive/1, cp/2, read/4, read/3, write/4, write/3, write_file_chunk/2, create/1, truncate/2, delete/1, exists/1, error_to_string/1]).
-export([change_file_perm/3, check_file_perm/2]).
-export([get_file_children_count/1]).

%% Block synchronization
<<<<<<< HEAD
-export([synchronize/3, mark_as_modified/3, mark_as_truncated/2, list_all_available_blocks/1]).
=======
-export([synchronize/3, mark_as_modified/3, mark_as_truncated/2]).
-export([get_file_block_map/1]).
>>>>>>> 745d8230

%% File sharing
-export([get_file_by_uuid/1, get_file_uuid/1, get_file_full_name_by_uuid/1, get_file_name_by_uuid/1, get_file_user_dependent_name_by_uuid/1]).
-export([create_standard_share/1, create_share/2, get_share/1, remove_share/1]).

%% ====================================================================
%% Test API
%% ====================================================================
-ifdef(TEST).
%% eunit
-export([cache_size/2]).
%% ct
-export([getfilelocation/1]).
-export([doUploadTest/4]).
-endif.

%% ====================================================================
%% API functions
%% ====================================================================

%% ====================================================================
%% Logical file organization management (only db is used)
%% ====================================================================


%% read_link/1
%% ====================================================================
%% @doc Reads symbolic link from DB.
%% @end
-spec read_link(Path :: path()) -> {ok, LinkValue :: string()} | {error | logical_file_system_error, Reason :: any()}.
%% ====================================================================
read_link(Path) ->
    Record = #getlink{file_logic_name = Path},
    {Status, TmpAns} = contact_fslogic(Record),
    case Status of
        ok ->
            Response = TmpAns#linkinfo.answer,
            case Response of
                ?VOK ->
                    {ok, TmpAns#linkinfo.file_logic_name};
                _ ->
                    {logical_file_system_error, Response}
            end;
        _ ->
            {Status, TmpAns}
    end.


%% create_symlink/2
%% ====================================================================
%% @doc Creates symbolic link in DB.
%% @end
-spec create_symlink(LinkValue :: string(), LinkFilePath :: path()) -> ok | {error | logical_file_system_error, Reason :: any()}.
%% ====================================================================
create_symlink(LinkValue, LinkFile) ->
    Record = #createlink{from_file_logic_name = LinkFile, to_file_logic_name = LinkValue},
    {Status, TmpAns} = contact_fslogic(Record),
    case Status of
        ok ->
            Response = TmpAns#atom.value,
            case Response of
                ?VOK -> ok;
                _ ->
                    {logical_file_system_error, Response}
            end;
        _ ->
            {Status, TmpAns}
    end.


%% mkdir/1
%% ====================================================================
%% @doc Creates directory (in db)
%% @end
-spec mkdir(DirName :: string()) -> Result when
    Result :: ok | {ErrorGeneral, ErrorDetail},
    ErrorGeneral :: atom(),
    ErrorDetail :: term().
%% ====================================================================
mkdir(DirName) ->
    {ModeStatus, NewFileLogicMode} = get_mode(DirName),
    case ModeStatus of
        ok ->
            Record = #createdir{dir_logic_name = DirName, mode = NewFileLogicMode},
            {Status, TmpAns} = contact_fslogic(Record),
            case Status of
                ok ->
                    Response = TmpAns#atom.value,
                    case Response of
                        ?VOK -> ok;
                        ?VEEXIST -> {error, dir_exists};
                        _ -> {logical_file_system_error, Response}
                    end;
                _ -> {Status, TmpAns}
            end;
        _ -> {error, cannot_get_file_mode}
    end.

%% rmlink/1
%% ====================================================================
%% @doc Deletes link (in db)
%% @end
-spec rmlink(LnkName :: string()) -> Result when
    Result :: ok | {ErrorGeneral, ErrorDetail},
    ErrorGeneral :: atom(),
    ErrorDetail :: term().
%% ====================================================================
rmlink(LnkName) ->
    delete_special(LnkName).

%% rmdir/1
%% ====================================================================
%% @doc Deletes directory (in db)
%% @end
-spec rmdir(DirName :: string()) -> Result when
    Result :: ok | {ErrorGeneral, ErrorDetail},
    ErrorGeneral :: atom(),
    ErrorDetail :: term().
%% ====================================================================
rmdir(DirName) ->
    delete_special(DirName).

%% mv/2
%% ====================================================================
%% @doc Moves directory (in db)
%% @end
-spec mv(From :: string(), To :: string()) -> Result when
    Result :: ok | {ErrorGeneral, ErrorDetail},
    ErrorGeneral :: atom(),
    ErrorDetail :: term().
%% ====================================================================
mv(From, To) ->
    Record = #renamefile{from_file_logic_name = From, to_file_logic_name = To},
    {Status, TmpAns} = contact_fslogic(Record),
    case Status of
        ok ->
            Response = TmpAns#atom.value,
            case Response of
                ?VOK -> clear_cache(From);
                _ ->
                    clear_cache(From),
                    {logical_file_system_error, Response}
            end;
        _ ->
            clear_cache(From),
            {Status, TmpAns}
    end.

%% ls_chunked/1
%% ====================================================================
%% @doc @equiv ls_chunked(Path, 0, 10, all, [])
%% @end
-spec ls_chunked(string()) -> Result when
    Result :: {ok, [#dir_entry{}]} | {ErrorGeneral, ErrorDetail},
    ErrorGeneral :: atom(),
    ErrorDetail :: term().
%% ====================================================================
ls_chunked(Path) ->
    ls_chunked(Path, 0, 10, all, []).

%% ls_chunked/3
%% ====================================================================
%% @doc @equiv ls_chunked(Path, From, 10, To - From + 1, [])
%% @end
-spec ls_chunked(string(), integer(), integer()) -> Result when
    Result :: {ok, [#dir_entry{}]} | {ErrorGeneral, ErrorDetail},
    ErrorGeneral :: atom(),
    ErrorDetail :: term().
%% ====================================================================
ls_chunked(Path, From, To) ->
    ls_chunked(Path, From, 10, To - From + 1, []).

%% chown/2
%% ====================================================================
%% @doc Changes owner of file (in db)
%% @end
-spec chown(FileName :: string(), Uid :: non_neg_integer()) -> Result when
    Result :: ok | {ErrorGeneral, ErrorDetail},
    ErrorGeneral :: atom(),
    ErrorDetail :: term().
%% ====================================================================
chown(FileName, Uid) ->
    Record = #changefileowner{file_logic_name = FileName, uid = Uid},
    {Status, TmpAns} = contact_fslogic(Record),
    case Status of
        ok ->
            Response = TmpAns#atom.value,
            case Response of
                ?VOK -> ok;
                _ -> {logical_file_system_error, Response}
            end;
        _ -> {Status, TmpAns}
    end.

%% ls/3
%% ====================================================================
%% @doc Lists directory (uses data from db)
%% @end
-spec ls(DirName :: string(), ChildrenNum :: integer(), Offset :: integer()) -> Result when
    Result :: {ok, FilesList} | {ErrorGeneral, ErrorDetail},
    FilesList :: list(),
    ErrorGeneral :: atom(),
    ErrorDetail :: term().
%% ====================================================================
ls(DirName, ChildrenNum, Offset) ->
    Record = #getfilechildren{dir_logic_name = DirName, children_num = ChildrenNum, offset = Offset},
    {Status, TmpAns} = contact_fslogic(Record),
    case Status of
        ok ->
            Response = TmpAns#filechildren.answer,
            case Response of
                ?VOK ->
                    DirEnt = lists:map(
                        fun(#filechildren_direntry{name = Name, type = Type}) ->
                            #dir_entry{name = Name, type = Type}
                        end, TmpAns#filechildren.entry),
                    {ok, DirEnt};
                _ -> {logical_file_system_error, Response}
            end;
        _ -> {Status, TmpAns}
    end.

%% getfileattr/1
%% ====================================================================
%% @doc Returns file attributes
%% @end
-spec getfileattr(FileName :: string()) -> Result when
    Result :: {ok, Attributes} | {ErrorGeneral, ErrorDetail},
    Attributes :: term(),
    ErrorGeneral :: atom(),
    ErrorDetail :: term().
%% ====================================================================
getfileattr({uuid, UUID}) ->
    getfileattr(getfileattr, UUID);

getfileattr(FileName) ->
    Record = #getfileattr{file_logic_name = FileName},
    getfileattr(internal_call, Record).

%% getfileattr/2
%% ====================================================================
%% @doc Returns file attributes
%% @end
-spec getfileattr(Message :: atom(), Value :: term()) -> Result when
    Result :: {ok, Attributes} | {ErrorGeneral, ErrorDetail},
    Attributes :: term(),
    ErrorGeneral :: atom(),
    ErrorDetail :: term().
%% ====================================================================
getfileattr(Message, Value) ->
    {Status, TmpAns} = contact_fslogic(Message, Value),
    case Status of
        ok ->
            ?debug("getfileattr: ~p", [TmpAns]),
            Response = TmpAns#fileattr.answer,
            case Response of
                ?VOK -> {ok, #fileattributes{
                    mode = TmpAns#fileattr.mode,
                    uid = TmpAns#fileattr.uid,
                    gid = TmpAns#fileattr.gid,
                    atime = TmpAns#fileattr.atime,
                    mtime = TmpAns#fileattr.mtime,
                    ctime = TmpAns#fileattr.ctime,
                    type = TmpAns#fileattr.type,
                    size = TmpAns#fileattr.size,
                    uname = TmpAns#fileattr.uname,
                    gname = TmpAns#fileattr.gname,
                    links = TmpAns#fileattr.links,
                    has_acl = TmpAns#fileattr.has_acl
                }};
                _ -> {logical_file_system_error, Response}
            end;
        _ -> {Status, TmpAns}
    end.

%% get_xattr/2
%% ====================================================================
%% @doc Gets file's extended attribute by name.
%% @end
-spec get_xattr(FullFileName :: string(), Name :: binary()) ->
    {ok, binary()} | {ErrorGeneral :: atom(), ErrorDetail :: term()}.
%% ====================================================================
get_xattr(FullFileName, Name) ->
    {Status, TmpAns} = contact_fslogic(#getxattr{file_logic_name = FullFileName, name = Name}),
    case Status of
        ok ->
            case TmpAns#xattr.answer of
                ?VOK -> {ok, TmpAns#xattr.value};
                Error -> {logical_file_system_error, Error}
            end;
        _ -> {Status, TmpAns}
    end.

%% set_xattr/3
%% ====================================================================
%% @doc Sets file's extended attribute as {Name, Value}.
%% @end
-spec set_xattr(FullFileName :: string(), Name :: binary(), Value :: binary()) ->
    ok | {ErrorGeneral :: atom(), ErrorDetail :: term()}.
%% ====================================================================
set_xattr(FullFileName, Name, Value) ->
    {Status, TmpAns} = contact_fslogic(#setxattr{file_logic_name = FullFileName, name = Name, value = Value}),
    case Status of
        ok ->
            case TmpAns#atom.value of
                ?VOK -> ok;
                Error -> {logical_file_system_error, Error}
            end;
        _ -> {Status, TmpAns}
    end.

%% remove_xattr/2
%% ====================================================================
%% @doc Removes file's extended attribute with given Name.
%% @end
-spec remove_xattr(FullFileName :: string(), Name :: binary()) ->
    ok | {ErrorGeneral :: atom(), ErrorDetail :: term()}.
%% ====================================================================
remove_xattr(FullFileName, Name) ->
    {Status, TmpAns} = contact_fslogic(#removexattr{file_logic_name = FullFileName, name = Name}),
    case Status of
        ok ->
            case TmpAns#atom.value of
                ?VOK -> ok;
                Error -> {logical_file_system_error, Error}
            end;
        _ -> {Status, TmpAns}
    end.

%% list_xattr/1
%% ====================================================================
%% @doc Gets file's extended attribute list.
%% @end
-spec list_xattr(FullFileName :: string()) ->
    {ok, list()} | {ErrorGeneral :: atom(), ErrorDetail :: term()}.
%% ====================================================================
list_xattr(FullFileName) ->
    {Status, TmpAns} = contact_fslogic(#listxattr{file_logic_name = FullFileName}),
    case Status of
        ok ->
            case TmpAns#xattrlist.answer of
                ?VOK ->
                    {ok, [{Name, Value} || #xattrlist_xattrentry{name = Name, value = Value} <- TmpAns#xattrlist.attrs]};
                Error -> {logical_file_system_error, Error}
            end;
        _ -> {Status, TmpAns}
    end.

%% get_acl/1
%% ====================================================================
%% @doc Gets file's access controll list.
%% @end
-spec get_acl(FullFileName :: string()) ->
    {ok, list(#accesscontrolentity{})} | {ErrorGeneral :: atom(), ErrorDetail :: term()}.
%% ====================================================================
get_acl(FullFileName) ->
    {Status, TmpAns} = contact_fslogic(#getacl{file_logic_name = FullFileName}),
    case Status of
        ok ->
            case TmpAns#acl.answer of
                ?VOK -> {ok, TmpAns#acl.entities};
                Error -> {logical_file_system_error, Error}
            end;
        _ -> {Status, TmpAns}
    end.

%% set_acl/2
%% ====================================================================
%% @doc Sets file's access controll list.
%% @end
-spec set_acl(FullFileName :: string(), EntitiyList :: list(#accesscontrolentity{})) ->
    ok | {ErrorGeneral :: atom(), ErrorDetail :: term()}.
%% ====================================================================
set_acl(FullFileName, EntitiyList) ->
    {Status, TmpAns} = contact_fslogic(#setacl{file_logic_name = FullFileName, entities = EntitiyList}),
    case Status of
        ok ->
            case TmpAns#atom.value of
                ?VOK -> ok;
                Error -> {logical_file_system_error, Error}
            end;
        _ -> {Status, TmpAns}
    end.

%% ====================================================================
%% File access (db and helper are used)
%% ====================================================================

%% rmdir_recursive/1
%% ====================================================================
%% @doc Removes given dir with all files and subdirectories.
%% @end
-spec rmdir_recursive(DirPath :: string()) -> Result when
    Result :: ok | {ErrorGeneral :: atom(), ErrorDetail :: term()}.
%% ====================================================================
rmdir_recursive(DirPath) ->
    case fslogic_path:is_space_dir(DirPath) of
        true -> {logical_file_system_error, ?VEACCES};
        false ->
            case ls_chunked(DirPath) of
                {ok, Childs} ->
                    lists:foreach(
                        fun(#dir_entry{name = Name, type = ?REG_TYPE_PROT}) ->
                            logical_files_manager:delete(filename:join(DirPath, Name));
                            (#dir_entry{name = Name, type = ?DIR_TYPE_PROT}) ->
                                rmdir_recursive(filename:join(DirPath, Name))
                        end,
                        Childs),
                    logical_files_manager:rmdir(DirPath);
                Error -> Error
            end
    end.

%% cp/2
%% ====================================================================
%% @doc Copies file or directory
%% @end
-spec cp(From :: string(), To :: string()) -> Result when
    Result :: ok | {ErrorGeneral, ErrorDetail},
    ErrorGeneral :: atom(),
    ErrorDetail :: term().
%% ====================================================================
cp(From, To) ->
    {ok, #fileattributes{type = Type, has_acl = HasAcl}} = getfileattr(From),
    case Type of
        ?DIR_TYPE_PROT ->
            case mkdir(To) of
                ok ->
                    case {case HasAcl of true -> copy_file_acl(From, To); false -> ok end, copy_file_xattr(From, To)} of
                        {ok, ok} ->
                            case ls_chunked(From) of
                                {ok, ChildList} ->
                                    AnswerList = lists:map(fun(#dir_entry{name = Name}) ->
                                        cp(filename:join(From, Name), filename:join(To, Name)) end, ChildList),
                                    case lists:filter(fun(ok) -> false; (_) -> true end, AnswerList) of
                                        [] -> ok;
                                        [Error | _] ->
                                            rmdir_recursive(To),
                                            Error
                                    end;
                                Error ->
                                    rmdir(To),
                                    Error
                            end;
                        {ok, Error} ->
                            rmdir_recursive(To),
                            Error;
                        {Error, _} ->
                            rmdir_recursive(To),
                            Error
                    end;
                Error ->
                    Error
            end;
        ?REG_TYPE_PROT ->
            case create(To) of
                ok ->
                    case copy_file_content(From, To, 0, ?default_copy_buffer_size) of
                        ok ->
                            Ans = {case HasAcl of true -> copy_file_acl(From, To); false ->
                                ok end, copy_file_xattr(From, To)},
                            case Ans of
                                {ok, ok} -> ok;
                                {ok, Error} ->
                                    delete(To),
                                    Error;
                                {Error, _} ->
                                    delete(To),
                                    Error
                            end;
                        Error ->
                            delete(To),
                            Error
                    end;
                Error -> Error
            end;
        ?LNK_TYPE_PROT ->
            case read_link(From) of
                {ok, Value} -> create_symlink(Value, To);
                Error -> Error
            end
    end.

%% read/3
%% ====================================================================
%% @equiv read(File, Offset, Size, generate_events)
-spec read(File :: term(), Offset :: integer(), Size :: integer()) -> Result when
    Result :: {ok, Bytes} | {ErrorGeneral, ErrorDetail},
    Bytes :: binary(),
    ErrorGeneral :: atom(),
    ErrorDetail :: term().
%% ====================================================================
read(File, Offset, Size) ->
    read(File, Offset, Size, generate_events).


%% read/4
%% ====================================================================
%% @doc Reads file (uses logical name of file). First it gets information
%% about storage helper and file id at helper. Next it uses storage helper
%% to read data from file.
%% File can be string (path) or {uuid, UUID}.
%% @end
-spec read(File :: term(), Offset :: integer(), Size :: integer(),
    EventPolicy :: generate_events | no_events) -> Result when
    Result :: {ok, Bytes} | {ErrorGeneral, ErrorDetail},
    Bytes :: binary(),
    ErrorGeneral :: atom(),
    ErrorDetail :: term().
%% ====================================================================
read(File, Offset, Size, EventPolicy) ->
    {Response, Response2} = getfilelocation(File),
    synchronize(File, Offset, Size),
    case Response of
        ok ->
            {Storage_helper_info, FileId} = Response2,
            Res = storage_files_manager:read(Storage_helper_info, FileId, Offset, Size),
            case Res of
                {ok, Bytes} ->
                    case {event_production_enabled("read_event"), EventPolicy} of
                        {true, generate_events} ->
                            % TODO: add filePath
                            ReadEvent = [{"type", "read_event"}, {"user_dn", fslogic_context:get_user_dn()},
                                {"bytes", byte_size(Bytes)}, {"blocks", [{Offset, byte_size(Bytes)}]}],
                            gen_server:call(?Dispatcher_Name, {cluster_rengine, 1, {event_arrived, ReadEvent}});
                        _ ->
                            ok
                    end;
                _ ->
                    ok
            end,
            Res;
        _ -> {Response, Response2}
    end.


%% write_file_chunk/2
%% ====================================================================
%% @doc Write file chunk beggining at offset 0, consecutive calls cache
%% file size and appends data at the end
%% First it gets information about storage helper and file id at helper.
%% Next it uses storage helper to write data to file.
%% @end
-spec write_file_chunk(File :: term(), Buf :: binary()) -> Result when
    Result :: BytesWritten | {ErrorGeneral, ErrorDetail},
    BytesWritten :: integer(),
    ErrorGeneral :: atom(),
    ErrorDetail :: term().
%% ====================================================================
write_file_chunk({uuid, Uuid}, Buf) ->
    case get_file_path_from_cache({uuid, Uuid}) of
        {ok, FullFilePath} -> write_file_chunk(FullFilePath, Buf);
        Error -> Error
    end;
write_file_chunk(FilePath, Buf) ->
    case write_enabled(fslogic_context:get_user_dn()) of
        true ->
            case getfilelocation(FilePath) of
                {ok, {Storage_helper_info, FileId}} ->
                    Offset = cache_size(FilePath, byte_size(Buf)),
                    Res = storage_files_manager:write(Storage_helper_info, FileId, Offset, Buf),
                    case {is_integer(Res), event_production_enabled("write_event")} of
                        {true, true} ->
                            {ok, FullFileName} = get_file_path_from_cache(FilePath),
                            WriteEvent = [{"type", "write_event"}, {"user_dn", fslogic_context:get_user_dn()},
                                {"bytes", Res}, {"blocks", [{Offset, Res}]}, {"filePath", FullFileName}],
                            gen_server:call(?Dispatcher_Name, {cluster_rengine, 1, {event_arrived, WriteEvent}}),
                            WriteEventStats = [{"type", "write_for_stats"}, {"user_dn", fslogic_context:get_user_dn()},
                                {"bytes", Res}, {"blocks", [{Offset, Res}]}, {"filePath", FullFileName}],
                            gen_server:call(?Dispatcher_Name, {cluster_rengine, 1, {event_arrived, WriteEventStats}}),
                            WriteEventAvailableBlocks = [{"type", "write_for_available_blocks"}, {"user_dn", fslogic_context:get_user_dn()},
                                {"bytes", Res}, {"blocks", [{Offset, Res}]}, {"filePath", FullFileName}],
                            gen_server:call(?Dispatcher_Name, {cluster_rengine, 1, {event_arrived, WriteEventAvailableBlocks}});
                        _ ->
                            ok
                    end,
                    Res;
                Err -> Err
            end;
        _ ->
            {error, quota_exceeded}
    end.

%% write/3
%% ====================================================================
%% @equiv write(File, Offset, Buf, generate_events)
-spec write(File :: term(), Offset :: integer(), Buf :: binary()) -> Result when
    Result :: BytesWritten | {ErrorGeneral, ErrorDetail},
    BytesWritten :: integer(),
    ErrorGeneral :: atom(),
    ErrorDetail :: term().
%% ====================================================================
write(File, Offset, Buf) ->
    write(File, Offset, Buf, generate_events).

%% write/4
%% ====================================================================
%% @doc Writes data to file (uses logical name of file). First it gets
%% information about storage helper and file id at helper. Next it uses
%% storage helper to write data to file.
%% @end
-spec write(File :: term(), Offset :: integer(), Buf :: binary(),
    EventPolicy :: generate_events | no_events) -> Result when
    Result :: BytesWritten | {ErrorGeneral, ErrorDetail},
    BytesWritten :: integer(),
    ErrorGeneral :: atom(),
    ErrorDetail :: term().
%% ====================================================================
write({uuid, Uuid}, Offset, Buf, EventPolicy) ->
    case get_file_path_from_cache({uuid, Uuid}) of
        {ok, FullFilePath} -> write(FullFilePath, Offset, Buf, EventPolicy);
        Error -> Error
    end;
write(FilePath, Offset, Buf, EventPolicy) ->
    case write_enabled(fslogic_context:get_user_dn()) of
        true ->
            case getfilelocation(FilePath) of
                {ok, {Storage_helper_info, FileId}} ->
                    Res = storage_files_manager:write(Storage_helper_info, FileId, Offset, Buf),

                    case {is_integer(Res), event_production_enabled("write_event"), EventPolicy} of
                        {true, true, generate_events} ->
                            {ok, FullFileName} = get_file_path_from_cache(FilePath),
                            WriteEvent = [{"type", "write_event"}, {"user_dn", fslogic_context:get_user_dn()},
                                {"count", Res}, {"blocks", [{Offset, Res}]}, {"filePath", FullFileName}],
                            gen_server:call(?Dispatcher_Name, {cluster_rengine, 1, {event_arrived, WriteEvent}}),
                            WriteEventStats = [{"type", "write_for_stats"}, {"user_dn", fslogic_context:get_user_dn()},
                                {"bytes", Res}, {"blocks", [{Offset, Res}]}, {"filePath", FullFileName}],
                            gen_server:call(?Dispatcher_Name, {cluster_rengine, 1, {event_arrived, WriteEventStats}}),
                            WriteEventAvailableBlocks = [{"type", "write_for_available_blocks"}, {"user_dn", fslogic_context:get_user_dn()},
                                {"bytes", Res}, {"blocks", [{Offset, Res}]}, {"filePath", FullFileName}],
                            gen_server:call(?Dispatcher_Name, {cluster_rengine, 1, {event_arrived, WriteEventAvailableBlocks}});
                        _ ->
                            ok
                    end,
                    Res;
                Err -> Err
            end;
        _ ->
            {error, quota_exceeded}
    end.

%% create/1
%% ====================================================================
%% @doc Creates file (uses logical name of file). First it creates file
%% in db and gets information about storage helper and file id at helper.
%% Next it uses storage helper to create file on storage.
%% @end
-spec create(File :: string()) -> Result when
    Result :: ok | {ErrorGeneral, ErrorDetail},
    ErrorGeneral :: atom(),
    ErrorDetail :: term().
%% ====================================================================
create(File) ->
    {ModeStatus, NewFileLogicMode} = get_mode(File),
    case ModeStatus of
        ok ->
            Record = #getnewfilelocation{file_logic_name = File, mode = NewFileLogicMode},
            {Status, TmpAns} = contact_fslogic(Record),
            case Status of
                ok ->
                    Response = TmpAns#filelocation.answer,
                    case Response of
                        ?VOK ->
                            Storage_helper_info = #storage_helper_info{name = TmpAns#filelocation.storage_helper_name, init_args = TmpAns#filelocation.storage_helper_args},
                            case storage_files_manager:create(Storage_helper_info, TmpAns#filelocation.file_id) of
                                ok ->
                                    Record2 = #createfileack{file_logic_name = File},
                                    {Status2, TmpAns2} = contact_fslogic(Record2),
                                    case Status of
                                        ok ->
                                            Response2 = TmpAns2#atom.value,
                                            case Response2 of
                                                ?VOK ->
                                                    ok;
                                                _ ->
                                                    {logical_file_system_error, {cannot_confirm_file_creation, Response2}}
                                            end;
                                        _ -> {Status2, TmpAns2}
                                    end;
                                {wrong_mknod_return_code, -17} ->
                                    {error, file_exists};
                                StorageBadAns ->
                                    StorageBadAns
                            end;
                        ?VEEXIST -> {error, file_exists};
                        _ -> {logical_file_system_error, Response}
                    end;
                _ -> {Status, TmpAns}
            end;
        _ -> {error, cannot_get_file_mode}
    end.

%% truncate/2
%% ====================================================================
%% @doc Truncates file (uses logical name of file). First it gets
%% information about storage helper and file id at helper.
%% Next it uses storage helper to truncate file on storage.
%% @end
-spec truncate(File :: string(), Size :: integer()) -> Result when
    Result :: ok | {ErrorGeneral, ErrorDetail},
    ErrorGeneral :: atom(),
    ErrorDetail :: term().
%% ====================================================================
truncate({uuid, Uuid}, Size) ->
    case get_file_path_from_cache({uuid, Uuid}) of
        {ok, FullFilePath} -> truncate(FullFilePath, Size);
        Error -> Error
    end;
truncate(FilePath, Size) ->
    case getfilelocation(FilePath) of
        {ok, {Storage_helper_info, FileId}} ->
            Res = storage_files_manager:truncate(Storage_helper_info, FileId, Size),
            case {Res, event_production_enabled("truncate_event")} of
                {ok, true} ->
                    {ok, FullFileName} = get_file_path_from_cache(FilePath),
                    TruncateEvent = [{"type", "truncate_event"}, {"user_dn", fslogic_context:get_user_dn()}, {"filePath", FullFileName}],
                    gen_server:call(?Dispatcher_Name, {cluster_rengine, 1, {event_arrived, TruncateEvent}}),
                    TruncateEventAvailableBlocks = [{"type", "truncate_for_available_blocks"}, {"user_dn", fslogic_context:get_user_dn()}, {"filePath", FullFileName},
                        {"newSize", Size}],
                    gen_server:call(?Dispatcher_Name, {cluster_rengine, 1, {event_arrived, TruncateEventAvailableBlocks}});
                _ ->
                    ok
            end,
            Res;
        Err -> Err
    end.

%% delete/1
%% ====================================================================
%% @doc Deletes file (uses logical name of file). First it gets
%% information about storage helper and file id at helper. Next it uses
%% storage helper to delete file from storage. Afterwards it deletes
%% information about file from db.
%% @end
-spec delete(File :: string()) -> Result when
    Result :: ok | {ErrorGeneral, ErrorDetail},
    ErrorGeneral :: atom(),
    ErrorDetail :: term().
%% ====================================================================
delete(File) ->
    {Response, Response2} = getfilelocation(File),
    case Response of
        ok ->
            {Storage_helper_info, FileId} = Response2,
            TmpAns2 = storage_files_manager:delete(Storage_helper_info, FileId),

            TmpAns2_2 = case TmpAns2 of
                            {wrong_getatt_return_code, -2} -> ok;
                            _ -> TmpAns2
                        end,

            case TmpAns2_2 of
                ok ->
                    Record2 = #deletefile{file_logic_name = File},
                    {Status3, TmpAns3} = contact_fslogic(Record2),
                    case Status3 of
                        ok ->
                            Response3 = TmpAns3#atom.value,
                            case Response3 of
                                ?VOK ->
                                    case event_production_enabled("rm_event") of
                                        true ->
                                            RmEvent = [{"type", "rm_event"}, {"user_dn", fslogic_context:get_user_dn()}],
                                            gen_server:call(?Dispatcher_Name, {cluster_rengine, 1, {event_arrived, RmEvent}});
                                        _ ->
                                            ok
                                    end,
                                    clear_cache(File);
                                _ ->
                                    clear_cache(File),
                                    {logical_file_system_error, Response3}
                            end;
                        _ ->
                            clear_cache(File),
                            {Status3, TmpAns3}
                    end;
                _ ->
                    clear_cache(File),
                    TmpAns2_2
            end;
        _ ->
            clear_cache(File),
            {Response, Response2}
    end.

%% change_file_perm/3
%% ====================================================================
%% @doc Changes file's permissions in db and at storage (if the file is regular).
%% @end
-spec change_file_perm(FileName :: string(), NewPerms :: integer(), IsRegular :: boolean()) -> Result when
    Result :: ok | {ErrorGeneral, ErrorDetail},
    ErrorGeneral :: atom(),
    ErrorDetail :: term().
%% ====================================================================
change_file_perm(FileName, NewPerms, IsRegular) ->
    Record = #changefileperms{file_logic_name = FileName, perms = NewPerms},
    {Status, TmpAns} = contact_fslogic(Record),
    case Status of
        ok ->
            Response = TmpAns#atom.value,
            case Response of
                ?VOK ->
                    case IsRegular of
                        false ->
                            ok;
                        true ->
                            {LocStatus, Response2} = getfilelocation(FileName),
                            case LocStatus of
                                ok ->
                                    {Storage_helper_info, FileId} = Response2,
                                    storage_files_manager:chmod(Storage_helper_info, FileId, NewPerms);
                                _ -> {LocStatus, Response2}
                            end
                    end;
                _ -> {logical_file_system_error, Response}
            end;
        _ -> {Status, TmpAns}
    end.

%% check_file_perms/2
%% ====================================================================
%% @doc Checks permissions to open the file in chosen mode.
%% @end
-spec check_file_perm(FileName :: string(), Type :: root | owner | delete | read | write | execute | rdwr | '') -> Result when
    Result :: boolean() | {ErrorGeneral, ErrorDetail},
    ErrorGeneral :: atom(),
    ErrorDetail :: term().
%% ====================================================================
check_file_perm(FileName, Type) ->
    Record = #checkfileperms{file_logic_name = FileName, type = atom_to_list(Type)},
    {Status, TmpAns} = contact_fslogic(Record),
    case Status of
        ok ->
            Response = TmpAns#atom.value,
            case Response of
                ?VOK -> true;
                _ -> false
            end;
        _ -> {Status, TmpAns}
    end.

%% exists/1
%% ====================================================================
%% @doc Checks if file exists.
%% @end
-spec exists(File :: string()) -> Result when
    Result :: boolean() | {ErrorGeneral, ErrorDetail},
    ErrorGeneral :: atom(),
    ErrorDetail :: term().
%% ====================================================================
exists(FileName) ->
    {FileNameFindingAns, File} = fslogic_path:get_full_file_name(FileName),
    case FileNameFindingAns of
        ok ->
            {Status, TmpAns} = fslogic_objects:get_file(1, File, ?CLUSTER_FUSE_ID),
            case {Status, TmpAns} of
                {ok, _} -> true;
                {error, file_not_found} -> false;
                _ -> {Status, TmpAns}
            end;
        _ -> {full_name_finding_error, File}
    end.

%% get_file_children_count/1
%% ====================================================================
%% @doc Counts first level childrens of directory.
%% @end
-spec get_file_children_count(DirName :: string()) -> Result when
    Result :: {ok, non_neg_integer()} | {ErrorGeneral, ErrorDetail},
    ErrorGeneral :: atom(),
    ErrorDetail :: term().
%% ====================================================================
get_file_children_count(DirName) ->
    {Status, TmpAns} = contact_fslogic(#getfilechildrencount{dir_logic_name = DirName}),
    case Status of
        ok ->
            case TmpAns#filechildrencount.answer of
                ?VOK -> {ok, TmpAns#filechildrencount.count};
                Error -> {logical_file_system_error, Error}
            end;
        _ -> {Status, TmpAns}
    end.

%% ====================================================================
%% Internal functions
%% ====================================================================

%% contact_fslogic/1
%% ====================================================================
%% @doc Sends request to and receives answer from fslogic
%% @end
-spec contact_fslogic(Record :: record()) -> Result when
    Result :: {ok, FSLogicAns} | {ErrorGeneral, ErrorDetail},
    FSLogicAns :: record(),
    ErrorGeneral :: atom(),
    ErrorDetail :: term().
%% ====================================================================
contact_fslogic(Record) ->
    contact_fslogic(internal_call, Record).

%% contact_fslogic/2
%% ====================================================================
%% @doc Sends request to and receives answer from fslogic
%% @end
-spec contact_fslogic(Message :: atom(), Value :: term()) -> Result when
    Result :: {ok, FSLogicAns} | {ErrorGeneral, ErrorDetail},
    FSLogicAns :: record(),
    ErrorGeneral :: atom(),
    ErrorDetail :: term().
%% ====================================================================
contact_fslogic(Message, Value) ->
    MsgId = case get(files_manager_msg_id) of
                ID when is_integer(ID) ->
                    put(files_manager_msg_id, ID + 1);
                _ -> put(files_manager_msg_id, 0)
            end,

    Timeout = case Value of
                  #renamefile{} ->
                      timer:minutes(10);
                  _ ->
                      timer:seconds(7)
              end,

    try
        CallAns = case Message of
                      internal_call ->
                          gen_server:call(?Dispatcher_Name, {fslogic, 1, self(), MsgId,
                              #worker_request{access_token = fslogic_context:get_gr_auth(), subject = fslogic_context:get_user_dn(),
                                  request = {internal_call, Value}}});
                      _ -> gen_server:call(?Dispatcher_Name, {fslogic, 1, self(), MsgId, {Message, Value}})
                  end,

        case CallAns of
            ok ->
                receive
                    {worker_answer, MsgId, Resp} -> {ok, Resp}
                after Timeout ->
                    ?error("Logical files manager: error during contact with fslogic, timeout"),
                    {error, timeout}
                end;
            _ ->
                ?error("Logical files manager: error during contact with fslogic, call ans: ~p", [CallAns]),
                {error, CallAns}
        end
    catch
        E1:E2 ->
            ?error("Logical files manager: error during contact with fslogic: ~p:~p", [E1, E2]),
            {error, dispatcher_error}
    end.

%% get_file_by_uuid/1
%% ====================================================================
%% @doc Gets file record on the basis of uuid.
%% @end
-spec get_file_by_uuid(UUID :: string()) -> Result when
    Result :: {ok, File} | {ErrorGeneral, ErrorDetail},
    File :: term(),
    ErrorGeneral :: atom(),
    ErrorDetail :: term().
%% ====================================================================
get_file_by_uuid(UUID) ->
    dao_lib:apply(dao_vfs, get_file, [{uuid, UUID}], 1).

%% get_file_uuid/1
%% ====================================================================
%% @doc Gets uuid on the basis of filepath.
%% @end
-spec get_file_uuid(Filepath :: string()) -> Result when
    Result :: {ok, Uuid} | {ErrorGeneral, ErrorDetail},
    Uuid :: uuid(),
    ErrorGeneral :: atom(),
    ErrorDetail :: term().
%% ====================================================================
get_file_uuid(FileName) ->
    {Status, TmpAns} = contact_fslogic(#getfileuuid{file_logic_name = FileName}),
    case Status of
        ok ->
            case TmpAns#fileuuid.answer of
                ?VOK -> {ok, TmpAns#fileuuid.uuid};
                Error -> {logical_file_system_error, Error}
            end;
        _ -> {Status, TmpAns}
    end.

%% get_file_user_dependent_name_by_uuid/1
%% ====================================================================
%% @doc Gets file full name relative to user's dir on the basis of uuid.
%% @end
-spec get_file_user_dependent_name_by_uuid(UUID :: string()) -> Result when
    Result :: {ok, FullPath} | {ErrorGeneral, ErrorDetail},
    FullPath :: string(),
    ErrorGeneral :: atom(),
    ErrorDetail :: term().
%% ====================================================================
get_file_user_dependent_name_by_uuid(UUID) ->
    case get_file_full_name_by_uuid(UUID) of
        {ok, FullPath} ->
            case fslogic_objects:get_user() of
                {ok, UserDoc} ->
                    Login = user_logic:get_login(UserDoc),
                    case string:str(FullPath, Login ++ "/") of
                        1 -> {ok, string:sub_string(FullPath, length(Login ++ "/") + 1)};
                        _ -> {ok, FullPath}
                    end;
                {ErrorGeneral, ErrorDetail} ->
                    {ErrorGeneral, ErrorDetail}
            end;
        {ErrorGeneral, ErrorDetail} ->
            {ErrorGeneral, ErrorDetail}
    end.

%% get_file_name_by_uuid/1
%% ====================================================================
%% @doc Gets file name on the basis of uuid.
%% @end
-spec get_file_name_by_uuid(UUID :: string()) -> Result when
    Result :: {ok, Name} | {ErrorGeneral, ErrorDetail},
    Name :: term(),
    ErrorGeneral :: atom(),
    ErrorDetail :: term().
%% ====================================================================
get_file_name_by_uuid(UUID) ->
    case get_file_by_uuid(UUID) of
        {ok, #db_document{record = FileRec}} -> {ok, FileRec#file.name};
        _ -> {error, {get_file_by_uuid, UUID}}
    end.

%% get_file_full_name_by_uuid/1
%% ====================================================================
%% @doc Gets file full name (with root of the user's system) on the basis of uuid.
%% @end
-spec get_file_full_name_by_uuid(UUID :: string()) -> Result when
    Result :: {ok, FullPath} | {ErrorGeneral, ErrorDetail},
    FullPath :: string(),
    ErrorGeneral :: atom(),
    ErrorDetail :: term().
%% ====================================================================
get_file_full_name_by_uuid(UUID) ->
    get_full_path(UUID, "").

%% get_full_path/1
%% ====================================================================
%% @doc Gets file full path (with root of the user's system) on the basis of uuid.
%% @end
-spec get_full_path(UUID :: string(), TmpPath :: string()) -> Result when
    Result :: {ok, FullPath} | {ErrorGeneral, ErrorDetail},
    FullPath :: string(),
    ErrorGeneral :: atom(),
    ErrorDetail :: term().
%% ====================================================================
get_full_path("", TmpPath) ->
    {ok, TmpPath};

get_full_path(UUID, TmpPath) ->
    case get_file_by_uuid(UUID) of
        {ok, #db_document{record = FileRec}} ->
            case TmpPath of
                "" -> get_full_path(FileRec#file.parent, FileRec#file.name);
                _ -> get_full_path(FileRec#file.parent, FileRec#file.name ++ "/" ++ TmpPath)
            end;
        _ -> {error, {get_file_by_uuid, UUID}}
    end.

%% create_standard_share/1
%% ====================================================================
%% @doc Creates standard share info (share with all) for file (file path is
%% an argument).
%% @end
-spec create_standard_share(File :: string()) -> Result when
    Result :: {ok, Share_info} | {ErrorGeneral, ErrorDetail},
    Share_info :: term(),
    ErrorGeneral :: atom(),
    ErrorDetail :: term().
%% ====================================================================
create_standard_share(File) ->
    create_share(File, all).

%% create_share/2
%% ====================================================================
%% @doc Creates share info for file (file path is an argument).
%% @end
-spec create_share(File :: string(), Share_With :: term()) -> Result when
    Result :: {ok, Share_info} | {ErrorGeneral, ErrorDetail},
    Share_info :: term(),
    ErrorGeneral :: atom(),
    ErrorDetail :: term().
%% ====================================================================
create_share(File, Share_With) ->
    {Status, FullName} = fslogic_path:get_full_file_name(File),
    {Status2, UID} = fslogic_context:get_user_id(),
    case {Status, Status2} of
        {ok, ok} ->
            case fslogic_objects:get_file(1, FullName, ?CLUSTER_FUSE_ID) of
                {ok, #db_document{uuid = FUuid}} ->
                    Share_info = #share_desc{file = FUuid, user = UID, share_with = Share_With},
                    add_share(Share_info);
                Other -> Other
            end;
        {_, error} ->
            {Status2, UID};
        _ ->
            {Status, FullName}
    end.

%% add_share/1
%% ====================================================================
%% @doc Adds info about share to db.
%% @end
-spec add_share(Share_info :: term()) -> Result when
    Result :: {ok, Share_uuid} | {ErrorGeneral, ErrorDetail},
    Share_uuid :: term(),
    ErrorGeneral :: atom(),
    ErrorDetail :: term().
%% ====================================================================
add_share(Share_info) ->
    {Status, Ans} = get_share({file_uuid, Share_info#share_desc.file}),
    Found = case {Status, Ans} of
                {error, share_not_found} -> false;
                {ok, OneAns} when is_record(OneAns, db_document) ->
                    Sh_Inf = OneAns#db_document.record,
                    case Share_info#share_desc.share_with =:= Sh_Inf#share_desc.share_with of
                        true -> {true, OneAns};
                        _ -> false
                    end;
                {ok, _} ->
                    Check = fun(Sh_doc, TmpAns) ->
                        case TmpAns of
                            false ->
                                Sh_Inf = Sh_doc#db_document.record,
                                case Share_info#share_desc.share_with =:= Sh_Inf#share_desc.share_with of
                                    true -> {true, Sh_doc};
                                    _ -> false
                                end;
                            true -> TmpAns
                        end
                    end,
                    lists:foldl(Check, false, Ans);
                _ -> error
            end,
    case Found of
        {true, ExistingShare} -> {exists, ExistingShare};
        false ->
            dao_lib:apply(dao_share, save_file_share, [Share_info], 1);
        _ -> {Status, Ans}
    end.

%% get_share/1
%% ====================================================================
%% @doc Gets info about share from db.
%% @end
-spec get_share(Key :: {file, File :: uuid()} |
{user, User :: uuid()} |
{uuid, UUID :: uuid()}) -> Result when
    Result :: {ok, Share_doc} | {ErrorGeneral, ErrorDetail},
    Share_doc :: term(),
    ErrorGeneral :: atom(),
    ErrorDetail :: term().
%% ====================================================================
get_share({file, File}) ->
    {Status, FullName} = fslogic_path:get_full_file_name(File),
    case Status of
        ok ->
            case fslogic_objects:get_file(1, FullName, ?CLUSTER_FUSE_ID) of
                {ok, #db_document{uuid = FUuid}} ->
                    GetAns = get_share({file_uuid, FUuid}),
                    GetAns;
                Other ->
                    Other
            end;
        _ ->
            {Status, FullName}
    end;

get_share({file_uuid, File}) ->
    dao_lib:apply(dao_share, get_file_share, [{file, File}], 1);

get_share(Key) ->
    dao_lib:apply(dao_share, get_file_share, [Key], 1).

%% remove_share/1
%% ====================================================================
%% @doc Removes info about share from db.
%% @end
-spec remove_share(Key :: {file, File :: uuid()} |
{user, User :: uuid()} |
{uuid, UUID :: uuid()}) -> Result when
    Result :: ok | {ErrorGeneral, ErrorDetail},
    ErrorGeneral :: atom(),
    ErrorDetail :: term().
%% ====================================================================
remove_share({file, File}) ->
    {Status, FullName} = fslogic_path:get_full_file_name(File),
    case Status of
        ok ->
            case fslogic_objects:get_file(1, FullName, ?CLUSTER_FUSE_ID) of
                {ok, #db_document{uuid = FUuid}} ->
                    dao_lib:apply(dao_share, remove_file_share, [{file, FUuid}], 1);
                Other -> Other
            end;
        _ ->
            {Status, FullName}
    end;

remove_share(Key) ->
    dao_lib:apply(dao_share, remove_file_share, [Key], 1).

%% getfilelocation/1
%% ====================================================================
%% @doc Gets file location from fslogic or from cache.
%% File can be string (path) or {uuid, UUID}.
%% @end
-spec getfilelocation(File :: term()) -> Result when
    Result :: {ok, {Helper, Id}} | {ErrorGeneral, ErrorDetail},
    Helper :: term(),
    Id :: term(),
    ErrorGeneral :: atom(),
    ErrorDetail :: term().
%% ====================================================================
getfilelocation(File) ->
    CachedLocation =
        case get(File) of
            {Location, ValidTo} ->
                {Megaseconds, Seconds, _Microseconds} = os:timestamp(),
                Time = 1000000 * Megaseconds + Seconds,
                case Time < ValidTo of
                    true -> Location;
                    false -> []
                end;
            _ -> undefined
        end,
    case CachedLocation of
        undefined ->
            {Status, TmpAns} = case File of
                                   {uuid, UUID} -> contact_fslogic(getfilelocation_uuid, UUID);
                                   _ -> contact_fslogic(#getfilelocation{file_logic_name = File})
                               end,
            case Status of
                ok ->
                    Response = TmpAns#filelocation.answer,
                    case Response of
                        ?VOK ->
                            Storage_helper_info = #storage_helper_info{name = TmpAns#filelocation.storage_helper_name, init_args = TmpAns#filelocation.storage_helper_args},
                            {Megaseconds2, Seconds2, _Microseconds2} = os:timestamp(),
                            Time2 = 1000000 * Megaseconds2 + Seconds2,
                            put(File, {{Storage_helper_info, TmpAns#filelocation.file_id}, Time2 + TmpAns#filelocation.validity}),
                            {ok, {Storage_helper_info, TmpAns#filelocation.file_id}};
                        _ -> {logical_file_system_error, Response}
                    end;
                _ -> {Status, TmpAns}
            end;
        _ ->
            ?debug("Reading file location from cache: ~p", [CachedLocation]),
            {ok, CachedLocation}
    end.

%% synchronize/3
%% ====================================================================
%% @doc Synchronize given byte range with other providers
%% @end
-spec synchronize(File :: file(), Offset :: non_neg_integer(), Size :: non_neg_integer()) ->
    ok | {ErrorGeneral :: atom(), ErrorDetail :: term()}.
%% ====================================================================
synchronize(File, Offset, Size) ->
    {Status, TmpAns} =
        case File of
            {uuid, Uuid} ->
                case logical_files_manager:get_file_full_name_by_uuid(Uuid) of %todo cache this value somehow
                    {ok, Name} ->
                        contact_fslogic(#synchronizefileblock{logical_name = Name, offset = Offset, size = Size});
                    Error_ -> Error_
                end;
            _ -> contact_fslogic(#synchronizefileblock{logical_name = File, offset = Offset, size = Size})
        end,
    case Status of
        ok ->
            case TmpAns#atom.value of
                ?VOK -> ok;
                Error -> {logical_file_system_error, Error}
            end;
        _ -> {Status, TmpAns}
    end.

%% mark_as_modified/3
%% ====================================================================
%% @doc Mark given byte range as modified, so other providers would know that they need to synchronize their data
%% @end
-spec mark_as_modified(FullFileName :: string(), Offset :: non_neg_integer(), Size :: non_neg_integer()) ->
    ok | {ErrorGeneral :: atom(), ErrorDetail :: term()}.
%% ====================================================================
mark_as_modified(FullFileName, Offset, Size) ->
    {Status, TmpAns} = contact_fslogic(#fileblockmodified{logical_name = FullFileName, offset = Offset, size = Size}),
    case Status of
        ok ->
            case TmpAns#atom.value of
                ?VOK -> ok;
                Error -> {logical_file_system_error, Error}
            end;
        _ -> {Status, TmpAns}
    end.

%% mark_as_truncated/2
%% ====================================================================
%% @doc truncate given byte range in remote location, so other providers would know that they need to synchronize their data.
%% @end
-spec mark_as_truncated(FullFileName :: string(), Size :: non_neg_integer()) ->
    ok | {ErrorGeneral :: atom(), ErrorDetail :: term()}.
%% ====================================================================
mark_as_truncated(FullFileName, Size) ->
    {Status, TmpAns} = contact_fslogic(#filetruncated{logical_name = FullFileName, size = Size}),
    case Status of
        ok ->
            case TmpAns#atom.value of
                ?VOK -> ok;
                Error -> {logical_file_system_error, Error}
            end;
        _ -> {Status, TmpAns}
    end.

<<<<<<< HEAD

% TODO proper implementation
list_all_available_blocks(FileID) ->
    {ok, List} = fslogic_available_blocks:call({list_all_available_blocks, FileID}),
    AvailableBlocks = lists:map(
        fun(#db_document{record = #available_blocks{} = AvBlocks}) ->
            AvBlocks
        end, List),
    {ok, AvailableBlocks}.

=======
%% get_file_block_map/1
%% ====================================================================
%% @doc Gets list of available_blocks for each provider supporting space.
%% The result is a proplist [{ProviderId, BlockList}]
%% @end
-spec get_file_block_map(FullFileName :: string()) ->
    {ok, [{ProviderId :: string(), BlockList :: [#block_range{}]}]} | {ErrorGeneral :: atom(), ErrorDetail :: term()}.
%% ====================================================================
get_file_block_map(FullFileName) ->
    {Status, TmpAns} = contact_fslogic(#getfileblockmap{logical_name = FullFileName}),
    case Status of
        ok ->
            case TmpAns#fileblockmap.answer of
                ?VOK ->
                    BlockMap = TmpAns#fileblockmap.block_map,
                    ProtobufProplist = lists:map(
                        fun(#fileblockmap_blockmapentity{provider_id = Id, ranges = Ranges}) ->
                            {Id, Ranges}
                        end, BlockMap),
                    FinalProplist = lists:map(
                        fun({Id, RangeList}) ->
                            {Id, [#block_range{from = From, to = To} || #fileblockmap_blockmapentity_blockrange{from = From, to = To} <- RangeList]}
                        end, ProtobufProplist),
                    {ok, FinalProplist};
                Error -> {logical_file_system_error, Error}
            end;
        _ -> {Status, TmpAns}
    end.
>>>>>>> 745d8230

%% cache_size/2
%% ====================================================================
%% @doc Gets and updates size of file.
%% @end
-spec cache_size(File :: string(), BuffSize :: integer()) -> Result when
    Result :: integer().
%% ====================================================================
cache_size(File, BuffSize) ->
    OldSize =
        case get({File, size}) of
            Size when is_integer(Size) ->
                ?debug("Reading file size from cache, size: ~p", [Size]),
                Size;
            _ -> 0
        end,
    put({File, size}, OldSize + BuffSize),
    OldSize.

%% error_to_string/1
%% ====================================================================
%% @doc Translates error to text message.
%% @end
-spec error_to_string(Error :: term()) -> Result when
    Result :: string().
%% ====================================================================
error_to_string(Error) ->
    case Error of
        {logical_file_system_error, _} -> "Cannot get data from db";
        {error, timeout} -> "Conection between cluster machines error (timeout)";
        {error, worker_not_found} -> "File management module is down";
        {error, file_not_found} -> "File not found in DB";
        {error, file_exists} -> "Cannot create file - file already exists";
        {error, invalid_data} -> "DB invalid response";
        {error, share_not_found} -> "File sharing info not found in DB";
        {error, remove_file_share_error} -> "File sharing info cacnot be removed from DB";
        {error, unsupported_record} -> "Data cannot be stored in DB";
        {error, {get_file_by_uuid, _}} -> "Cannot find information about file in DB";
        {error, 'NIF_not_loaded'} -> "Data access library not loaded";
        {error, not_regular_file} -> "Cannot access to file at storage (not a regular file)";
        {wrong_unlink_return_code, _} -> "Error during file operation at storage system";
        {wrong_read_return_code, _} -> "Error during file operation at storage system";
        {wrong_write_return_code, _} -> "Error during file operation at storage system";
        {wrong_release_return_code, _} -> "Error during file operation at storage system";
        {wrong_open_return_code, _} -> "Error during file operation at storage system";
        {wrong_truncate_return_code, _} -> "Error during file operation at storage system";
        {wrong_mknod_return_code, _} -> "Error during file operation at storage system";
        {full_name_finding_error, _} -> "Error during translation of file name to DB internal form";
        {error, cannot_get_file_mode} -> "Cannot get file mode for new file/dir";
        _ -> "Unknown error"
    end.

-ifdef(TEST).
%% doUploadTest/4
%% ====================================================================
%% @doc Tests upload speed
%% @end
-spec doUploadTest(File :: string(), WriteFunNum :: integer(), Size :: integer(), Times :: integer()) -> Result when
    Result :: {BytesWritten, WriteTime},
    BytesWritten :: integer(),
    WriteTime :: integer().
%% ====================================================================
doUploadTest(File, WriteFunNum, Size, Times) ->
    Write = fun(Buf, TmpAns) ->
        write_file_chunk(File, Buf) + TmpAns
    end,

    Write2 = fun(Buf, TmpAns) ->
        write_file_chunk(File, Buf) + TmpAns
    end,

    WriteFun = case WriteFunNum of
                   1 -> Write;
                   _ -> Write2
               end,

    Bufs = generateData(Times, Size),
    ok = create(File),

    {Megaseconds, Seconds, Microseconds} = erlang:now(),
    BytesWritten = lists:foldl(WriteFun, 0, Bufs),
    {Megaseconds2, Seconds2, Microseconds2} = erlang:now(),
    WriteTime = 1000000 * 1000000 * (Megaseconds2 - Megaseconds) + 1000000 * (Seconds2 - Seconds) + Microseconds2 - Microseconds,
    {BytesWritten, WriteTime}.

%% generateData/2
%% ====================================================================
%% @doc Generates data for upload test
%% @end
-spec generateData(Size :: integer(), BufSize :: integer()) -> Result when
    Result :: list().
%% ====================================================================
generateData(1, BufSize) -> [list_to_binary(generateRandomData(BufSize))];
generateData(Size, BufSize) -> [list_to_binary(generateRandomData(BufSize)) | generateData(Size - 1, BufSize)].

%% generateRandomData/1
%% ====================================================================
%% @doc Generates list of random bytes
%% @end
-spec generateRandomData(Size :: integer()) -> Result when
    Result :: list().
%% ====================================================================
generateRandomData(1) -> [random:uniform(255)];
generateRandomData(Size) -> [random:uniform(255) | generateRandomData(Size - 1)].
-endif.

%% get_mode/1
%% ====================================================================
%% @doc Gets mode for a newly created file.
%% @end
-spec get_mode(FileName :: string()) -> Result when
    Result :: {ok, integer()} | {error, undefined}.
%% ====================================================================
get_mode(FileName) ->
    TmpAns = case string:tokens(FileName, "/") of
                 [?SPACES_BASE_DIR_NAME | _] ->
                     application:get_env(?APP_Name, new_group_file_logic_mode);
                 _ ->
                     application:get_env(?APP_Name, new_file_logic_mode)
             end,
    case TmpAns of
        undefined -> {error, undefined};
        _ -> TmpAns
    end.

%% event_production_enabled/1
%% ====================================================================
%% @doc Returns true if event of type EventName should be produced.
%% @end
-spec event_production_enabled(EventName :: string()) -> boolean().
%% ====================================================================
event_production_enabled(EventName) ->
    case ets:lookup(?LFM_EVENT_PRODUCTION_ENABLED_ETS, EventName) of
        [{_Key, _Value}] -> true;
        _ -> false
    end.

%% write_enabled/1
%% ====================================================================
%% @doc Returns true if quota for user of given dn has not been exceeded and therefore writing is enabled.
%% @end
-spec write_enabled(UserDn :: string()) -> boolean().
write_enabled(UserDn) ->
    case ets:lookup(?WRITE_DISABLED_USERS, UserDn) of
        [{_Key, _Value}] -> false;
        _ -> true
    end.

%% clear_cache/1
%% ====================================================================
%% @doc Clears caches connected with file.
%% @end
-spec clear_cache(File :: string()) -> ok.
clear_cache(File) ->
    erase(File),
    erase({File, size}),
    ok.


%% delete_special/1
%% ====================================================================
%% @doc Removes special (not regular) file from DB.
%% @end
-spec delete_special(Path :: path()) -> ok | {error | logical_file_system_error, Reason :: any()}.
%% ====================================================================
delete_special(Path) ->
    Record = #deletefile{file_logic_name = Path},
    {Status, TmpAns} = contact_fslogic(Record),
    case Status of
        ok ->
            Response = TmpAns#atom.value,
            case Response of
                ?VOK -> ok;
                _ -> {logical_file_system_error, Response}
            end;
        _ -> {Status, TmpAns}
    end.

%% ls_chunked/5
%% ====================================================================
%% @doc List the given directory, calling itself recursively if there is more to fetch.
%% The arguments are dir path, child offset, chunk size for db queries, number of childs to read and actual Reslt list
%% @end
-spec ls_chunked(Path :: string(), Offset :: integer(), ChunkSize :: integer(), HowManyChilds :: all | integer(), Result :: list()) -> Result when
    Result :: [#dir_entry{}] | {ErrorGeneral, ErrorDetail},
    ErrorGeneral :: atom(),
    ErrorDetail :: term().
%% ====================================================================
ls_chunked(Path, Offset, ChunkSize, all, Result) ->
    case logical_files_manager:ls(Path, ChunkSize, Offset) of
        {ok, FileList} ->
            case length(FileList) of
                ChunkSize -> ls_chunked(Path, Offset + ChunkSize, ChunkSize * 10, all, Result ++ FileList);
                _ -> {ok, Result ++ FileList}
            end;
        Error -> Error
    end;
ls_chunked(_Path, _Offset, _ChunkSize, HowManyChilds, Result) when HowManyChilds =< 0 ->
    {ok, Result};
ls_chunked(Path, Offset, ChunkSize, HowManyChilds, Result) ->
    case logical_files_manager:ls(Path, min(HowManyChilds, ChunkSize), Offset) of
        {ok, FileList} ->
            case length(FileList) of
                ChunkSize ->
                    ls_chunked(Path, Offset + ChunkSize, ChunkSize * 10, HowManyChilds - ChunkSize, Result ++ FileList);
                _ -> {ok, Result ++ FileList}
            end;
        Error -> Error
    end.

%% copy_file_content/4
%% ====================================================================
%% @doc Copies file content beginning at offset, with given buffer size
%% @end
-spec copy_file_content(From :: string(), To :: string(), Offset :: integer(), BufferSize :: integer()) -> Result when
    Result :: ok | {ErrorGeneral, ErrorDetail},
    ErrorGeneral :: atom(),
    ErrorDetail :: term().
%% ====================================================================
copy_file_content(From, To, Offset, BufferSize) ->
    case read(From, Offset, BufferSize) of
        {ok, Data} ->
            case byte_size(Data) < BufferSize of
                true ->
                    case write_file_chunk(To, Data) of
                        Written when is_integer(Written) -> ok;
                        Error -> Error
                    end;
                false ->
                    case write_file_chunk(To, Data) of
                        Written when is_integer(Written) ->
                            copy_file_content(From, To, Offset + Written, BufferSize);
                        Error -> Error
                    end
            end;
        Error -> Error
    end.

%% copy_file_acl/2
%% ====================================================================
%% @doc Copies file access contol list
%% @end
-spec copy_file_acl(From :: string(), To :: string()) -> Result when
    Result :: ok | {ErrorGeneral, ErrorDetail},
    ErrorGeneral :: atom(),
    ErrorDetail :: term().
%% ====================================================================
copy_file_acl(From, To) ->
    case get_acl(From) of
        {ok, Acl} ->
            set_acl(To, Acl);
        Error -> Error
    end.

%% copy_file_xattr/4
%% ====================================================================
%% @doc Copies file extended attributes
%% @end
-spec copy_file_xattr(From :: string(), To :: string()) -> Result when
    Result :: ok | {ErrorGeneral, ErrorDetail},
    ErrorGeneral :: atom(),
    ErrorDetail :: term().
%% ====================================================================
copy_file_xattr(From, To) ->
    case list_xattr(From) of
        {ok, XattrList} ->
            lists:foreach(fun({Key, Value}) -> set_xattr(To, Key, Value) end, XattrList),
            ok;
        Error -> Error
    end.

get_file_path_from_cache({uuid, Uuid}) ->
    case get({path_of, Uuid}) of
        undefined ->
            case logical_files_manager:get_file_full_name_by_uuid(Uuid) of
                {ok, FullFilePath} ->
                    put({path_of, Uuid}, FullFilePath),
                    {ok, FullFilePath};
                Error -> Error
            end;
        FullFilePath -> {ok, FullFilePath}
    end;
get_file_path_from_cache(FileShortName) ->
    case string:tokens(FileShortName, "/") of
        [?SPACES_BASE_DIR_NAME | _] -> {ok, FileShortName};
        _ ->
            case get({path_of, FileShortName}) of
                undefined ->
                    case fslogic_path:get_full_file_name(FileShortName) of
                        {ok, FullFileName} ->
                            put({path_of, FileShortName}, FullFileName),
                            {ok, FullFileName};
                        Error -> Error
                    end;
                FullFileName -> {ok, FullFileName}
            end
    end.<|MERGE_RESOLUTION|>--- conflicted
+++ resolved
@@ -37,12 +37,8 @@
 -export([get_file_children_count/1]).
 
 %% Block synchronization
-<<<<<<< HEAD
--export([synchronize/3, mark_as_modified/3, mark_as_truncated/2, list_all_available_blocks/1]).
-=======
 -export([synchronize/3, mark_as_modified/3, mark_as_truncated/2]).
 -export([get_file_block_map/1]).
->>>>>>> 745d8230
 
 %% File sharing
 -export([get_file_by_uuid/1, get_file_uuid/1, get_file_full_name_by_uuid/1, get_file_name_by_uuid/1, get_file_user_dependent_name_by_uuid/1]).
@@ -1363,18 +1359,7 @@
         _ -> {Status, TmpAns}
     end.
 
-<<<<<<< HEAD
-
-% TODO proper implementation
-list_all_available_blocks(FileID) ->
-    {ok, List} = fslogic_available_blocks:call({list_all_available_blocks, FileID}),
-    AvailableBlocks = lists:map(
-        fun(#db_document{record = #available_blocks{} = AvBlocks}) ->
-            AvBlocks
-        end, List),
-    {ok, AvailableBlocks}.
-
-=======
+
 %% get_file_block_map/1
 %% ====================================================================
 %% @doc Gets list of available_blocks for each provider supporting space.
@@ -1403,7 +1388,7 @@
             end;
         _ -> {Status, TmpAns}
     end.
->>>>>>> 745d8230
+
 
 %% cache_size/2
 %% ====================================================================
