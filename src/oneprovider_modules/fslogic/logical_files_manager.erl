%% ===================================================================
%% @author Michal Wrzeszcz
%% @copyright (C): 2013 ACK CYFRONET AGH
%% This software is released under the MIT license
%% cited in 'LICENSE.txt'.
%% @end
%% ===================================================================
%% @doc: This module provides high level file system operations that
%% use logical names of files.
%% @end
%% ===================================================================

-module(logical_files_manager).

-include("registered_names.hrl").
-include("communication_protocol_pb.hrl").
-include("fuse_messages_pb.hrl").
-include("oneprovider_modules/fslogic/fslogic.hrl").
-include("oneprovider_modules/dao/dao_vfs.hrl").
-include("oneprovider_modules/dao/dao_share.hrl").
-include("cluster_elements/request_dispatcher/gsi_handler.hrl").
-include_lib("oneprovider_modules/dao/dao_types.hrl").
-include_lib("ctool/include/logging.hrl").

%% ====================================================================
%% API
%% ====================================================================
%% Logical file organization management (only db is used)

-export([mkdir/1, rmdir/1, mv/2, chown/2, ls/3, ls_chunked/1, ls_chunked/3,
    getfileattr/1, get_xattr/2, set_xattr/3, remove_xattr/2, list_xattr/1, get_acl/1, set_acl/2,
    rmlink/1, read_link/1, create_symlink/2]).
%% File access (db and helper are used)
-export([rmdir_recursive/1, cp/2, read/4, read/3, write/4, write/3, write/2, write_from_stream/2, create/1, truncate/2, delete/1, exists/1, error_to_string/1]).
-export([change_file_perm/3, check_file_perm/2]).
-export([get_file_children_count/1]).

%% File sharing
-export([get_file_by_uuid/1, get_file_uuid/1, get_file_full_name_by_uuid/1, get_file_name_by_uuid/1, get_file_user_dependent_name_by_uuid/1]).
-export([create_standard_share/1, create_share/2, get_share/1, remove_share/1]).

%% ====================================================================
%% Test API
%% ====================================================================
-ifdef(TEST).
%% eunit
-export([cache_size/2]).
%% ct
-export([getfilelocation/1]).
-export([doUploadTest/4]).
-endif.

%% ====================================================================
%% API functions
%% ====================================================================

%% ====================================================================
%% Logical file organization management (only db is used)
%% ====================================================================


%% read_link/1
%% ====================================================================
%% @doc Reads symbolic link from DB.
%% @end
-spec read_link(Path :: path()) -> {ok, LinkValue :: string()} | {error | logical_file_system_error, Reason :: any()}.
%% ====================================================================
read_link(Path) ->
    Record = #getlink{file_logic_name = Path},
    {Status, TmpAns} = contact_fslogic(Record),
    case Status of
        ok ->
            Response = TmpAns#linkinfo.answer,
            case Response of
                ?VOK ->
                    {ok, TmpAns#linkinfo.file_logic_name};
                _ ->
                    {logical_file_system_error, Response}
            end;
        _ ->
            {Status, TmpAns}
    end.


%% create_symlink/2
%% ====================================================================
%% @doc Creates symbolic link in DB.
%% @end
-spec create_symlink(LinkValue :: string(), LinkFilePath :: path()) -> ok | {error | logical_file_system_error, Reason :: any()}.
%% ====================================================================
create_symlink(LinkValue, LinkFile) ->
    Record = #createlink{from_file_logic_name = LinkFile, to_file_logic_name = LinkValue},
    {Status, TmpAns} = contact_fslogic(Record),
    case Status of
        ok ->
            Response = TmpAns#atom.value,
            case Response of
                ?VOK -> ok;
                _ ->
                    {logical_file_system_error, Response}
            end;
        _ ->
            {Status, TmpAns}
    end.


%% mkdir/1
%% ====================================================================
%% @doc Creates directory (in db)
%% @end
-spec mkdir(DirName :: string()) -> Result when
    Result :: ok | {ErrorGeneral, ErrorDetail},
    ErrorGeneral :: atom(),
    ErrorDetail :: term().
%% ====================================================================
mkdir(DirName) ->
    {ModeStatus, NewFileLogicMode} = get_mode(DirName),
    case ModeStatus of
        ok ->
            Record = #createdir{dir_logic_name = DirName, mode = NewFileLogicMode},
            {Status, TmpAns} = contact_fslogic(Record),
            case Status of
                ok ->
                    Response = TmpAns#atom.value,
                    case Response of
                        ?VOK -> ok;
                        ?VEEXIST -> {error, dir_exists};
                        _ -> {logical_file_system_error, Response}
                    end;
                _ -> {Status, TmpAns}
            end;
        _ -> {error, cannot_get_file_mode}
    end.

%% rmlink/1
%% ====================================================================
%% @doc Deletes link (in db)
%% @end
-spec rmlink(LnkName :: string()) -> Result when
    Result :: ok | {ErrorGeneral, ErrorDetail},
    ErrorGeneral :: atom(),
    ErrorDetail :: term().
%% ====================================================================
rmlink(LnkName) ->
    delete_special(LnkName).

%% rmdir/1
%% ====================================================================
%% @doc Deletes directory (in db)
%% @end
-spec rmdir(DirName :: string()) -> Result when
    Result :: ok | {ErrorGeneral, ErrorDetail},
    ErrorGeneral :: atom(),
    ErrorDetail :: term().
%% ====================================================================
rmdir(DirName) ->
    delete_special(DirName).

%% mv/2
%% ====================================================================
%% @doc Moves directory (in db)
%% @end
-spec mv(From :: string(), To :: string()) -> Result when
    Result :: ok | {ErrorGeneral, ErrorDetail},
    ErrorGeneral :: atom(),
    ErrorDetail :: term().
%% ====================================================================
mv(From, To) ->
    Record = #renamefile{from_file_logic_name = From, to_file_logic_name = To},
    {Status, TmpAns} = contact_fslogic(Record),
    case Status of
        ok ->
            Response = TmpAns#atom.value,
            case Response of
                ?VOK -> clear_cache(From);
                _ ->
                    clear_cache(From),
                    {logical_file_system_error, Response}
            end;
        _ ->
            clear_cache(From),
            {Status, TmpAns}
    end.

%% ls_chunked/1
%% ====================================================================
%% @doc @equiv ls_chunked(Path, 0, 10, all, [])
%% @end
-spec ls_chunked(string()) -> Result when
    Result :: {ok, [#dir_entry{}]} | {ErrorGeneral, ErrorDetail},
    ErrorGeneral :: atom(),
    ErrorDetail :: term().
%% ====================================================================
ls_chunked(Path) ->
    ls_chunked(Path, 0, 10, all, []).

%% ls_chunked/3
%% ====================================================================
%% @doc @equiv ls_chunked(Path, From, 10, To - From + 1, [])
%% @end
-spec ls_chunked(string(), integer(), integer()) -> Result when
    Result :: {ok, [#dir_entry{}]} | {ErrorGeneral, ErrorDetail},
    ErrorGeneral :: atom(),
    ErrorDetail :: term().
%% ====================================================================
ls_chunked(Path, From, To) ->
    ls_chunked(Path, From, 10, To - From + 1, []).

%% chown/2
%% ====================================================================
%% @doc Changes owner of file (in db)
%% @end
-spec chown(FileName :: string(), Uid :: non_neg_integer()) -> Result when
    Result :: ok | {ErrorGeneral, ErrorDetail},
    ErrorGeneral :: atom(),
    ErrorDetail :: term().
%% ====================================================================
chown(FileName, Uid) ->
    Record = #changefileowner{file_logic_name = FileName, uid = Uid},
    {Status, TmpAns} = contact_fslogic(Record),
    case Status of
        ok ->
            Response = TmpAns#atom.value,
            case Response of
                ?VOK -> ok;
                _ -> {logical_file_system_error, Response}
            end;
        _ -> {Status, TmpAns}
    end.

%% ls/3
%% ====================================================================
%% @doc Lists directory (uses data from db)
%% @end
-spec ls(DirName :: string(), ChildrenNum :: integer(), Offset :: integer()) -> Result when
    Result :: {ok, FilesList} | {ErrorGeneral, ErrorDetail},
    FilesList :: list(),
    ErrorGeneral :: atom(),
    ErrorDetail :: term().
%% ====================================================================
ls(DirName, ChildrenNum, Offset) ->
    Record = #getfilechildren{dir_logic_name = DirName, children_num = ChildrenNum, offset = Offset},
    {Status, TmpAns} = contact_fslogic(Record),
    case Status of
        ok ->
            Response = TmpAns#filechildren.answer,
            case Response of
                ?VOK ->
                    DirEnt = lists:map(
                        fun(#filechildren_direntry{name = Name, type = Type}) ->
                            #dir_entry{name = Name, type = Type}
                        end, TmpAns#filechildren.entry),
                    {ok, DirEnt};
                _ -> {logical_file_system_error, Response}
            end;
        _ -> {Status, TmpAns}
    end.

%% getfileattr/1
%% ====================================================================
%% @doc Returns file attributes
%% @end
-spec getfileattr(FileName :: string()) -> Result when
    Result :: {ok, Attributes} | {ErrorGeneral, ErrorDetail},
    Attributes :: term(),
    ErrorGeneral :: atom(),
    ErrorDetail :: term().
%% ====================================================================
getfileattr({uuid, UUID}) ->
    getfileattr(getfileattr, UUID);

getfileattr(FileName) ->
    Record = #getfileattr{file_logic_name = FileName},
    getfileattr(internal_call, Record).

%% getfileattr/2
%% ====================================================================
%% @doc Returns file attributes
%% @end
-spec getfileattr(Message :: atom(), Value :: term()) -> Result when
    Result :: {ok, Attributes} | {ErrorGeneral, ErrorDetail},
    Attributes :: term(),
    ErrorGeneral :: atom(),
    ErrorDetail :: term().
%% ====================================================================
getfileattr(Message, Value) ->
    {Status, TmpAns} = contact_fslogic(Message, Value),
    case Status of
        ok ->
            ?debug("getfileattr: ~p", [TmpAns]),
            Response = TmpAns#fileattr.answer,
            case Response of
                ?VOK -> {ok, #fileattributes{
                    mode = TmpAns#fileattr.mode,
                    uid = TmpAns#fileattr.uid,
                    gid = TmpAns#fileattr.gid,
                    atime = TmpAns#fileattr.atime,
                    mtime = TmpAns#fileattr.mtime,
                    ctime = TmpAns#fileattr.ctime,
                    type = TmpAns#fileattr.type,
                    size = TmpAns#fileattr.size,
                    uname = TmpAns#fileattr.uname,
                    gname = TmpAns#fileattr.gname,
                    links = TmpAns#fileattr.links,
                    has_acl = TmpAns#fileattr.has_acl
                }};
                _ -> {logical_file_system_error, Response}
            end;
        _ -> {Status, TmpAns}
    end.

%% get_xattr/2
%% ====================================================================
%% @doc Gets file's extended attribute by name.
%% @end
-spec get_xattr(FullFileName :: string(), Name :: binary()) ->
    {ok, binary()} | {ErrorGeneral :: atom(), ErrorDetail :: term()}.
%% ====================================================================
get_xattr(FullFileName, Name) ->
    {Status, TmpAns} = contact_fslogic(#getxattr{file_logic_name = FullFileName, name = Name}),
    case Status of
        ok ->
            case TmpAns#xattr.answer of
                ?VOK -> {ok, TmpAns#xattr.value};
                Error -> {logical_file_system_error, Error}
            end;
        _ -> {Status, TmpAns}
    end.

%% set_xattr/3
%% ====================================================================
%% @doc Sets file's extended attribute as {Name, Value}.
%% @end
-spec set_xattr(FullFileName :: string(), Name :: binary(), Value :: binary()) ->
    ok | {ErrorGeneral :: atom(), ErrorDetail :: term()}.
%% ====================================================================
set_xattr(FullFileName, Name, Value) ->
    {Status, TmpAns} = contact_fslogic(#setxattr{file_logic_name = FullFileName, name = Name, value = Value}),
    case Status of
        ok ->
            case TmpAns#atom.value of
                ?VOK -> ok;
                Error -> {logical_file_system_error, Error}
            end;
        _ -> {Status, TmpAns}
    end.

%% remove_xattr/2
%% ====================================================================
%% @doc Removes file's extended attribute with given Name.
%% @end
-spec remove_xattr(FullFileName :: string(), Name :: binary()) ->
    ok | {ErrorGeneral :: atom(), ErrorDetail :: term()}.
%% ====================================================================
remove_xattr(FullFileName, Name) ->
    {Status, TmpAns} = contact_fslogic(#removexattr{file_logic_name = FullFileName, name = Name}),
    case Status of
        ok ->
            case TmpAns#atom.value of
                ?VOK -> ok;
                Error -> {logical_file_system_error, Error}
            end;
        _ -> {Status, TmpAns}
    end.

%% list_xattr/1
%% ====================================================================
%% @doc Gets file's extended attribute list.
%% @end
-spec list_xattr(FullFileName :: string()) ->
    {ok, list()} | {ErrorGeneral :: atom(), ErrorDetail :: term()}.
%% ====================================================================
list_xattr(FullFileName) ->
    {Status, TmpAns} = contact_fslogic(#listxattr{file_logic_name = FullFileName}),
    case Status of
        ok ->
            case TmpAns#xattrlist.answer of
                ?VOK ->
                    {ok, [{Name, Value} || #xattrlist_xattrentry{name = Name, value = Value} <- TmpAns#xattrlist.attrs]};
                Error -> {logical_file_system_error, Error}
            end;
        _ -> {Status, TmpAns}
    end.

%% get_acl/1
%% ====================================================================
%% @doc Gets file's access controll list.
%% @end
-spec get_acl(FullFileName :: string()) ->
    {ok, list(#accesscontrolentity{})} | {ErrorGeneral :: atom(), ErrorDetail :: term()}.
%% ====================================================================
get_acl(FullFileName) ->
    {Status, TmpAns} = contact_fslogic(#getacl{file_logic_name = FullFileName}),
    case Status of
        ok ->
            case TmpAns#acl.answer of
                ?VOK -> {ok, TmpAns#acl.entities};
                Error -> {logical_file_system_error, Error}
            end;
        _ -> {Status, TmpAns}
    end.

%% set_acl/2
%% ====================================================================
%% @doc Sets file's access controll list.
%% @end
-spec set_acl(FullFileName :: string(), EntitiyList :: list(#accesscontrolentity{})) ->
    ok | {ErrorGeneral :: atom(), ErrorDetail :: term()}.
%% ====================================================================
set_acl(FullFileName, EntitiyList) ->
    {Status, TmpAns} = contact_fslogic(#setacl{file_logic_name = FullFileName, entities = EntitiyList}),
    case Status of
        ok ->
            case TmpAns#atom.value of
                ?VOK -> ok;
                Error -> {logical_file_system_error, Error}
            end;
        _ -> {Status, TmpAns}
    end.

%% ====================================================================
%% File access (db and helper are used)
%% ====================================================================

%% rmdir_recursive/1
%% ====================================================================
%% @doc Removes given dir with all files and subdirectories.
%% @end
-spec rmdir_recursive(DirPath :: string()) -> Result when
    Result :: ok | {ErrorGeneral :: atom(), ErrorDetail :: term()}.
%% ====================================================================
rmdir_recursive(DirPath) ->
    case fslogic_path:is_space_dir(DirPath) of
        true -> {logical_file_system_error, ?VEACCES};
        false ->
            case ls_chunked(DirPath) of
                {ok, Childs} ->
                    lists:foreach(
                        fun(#dir_entry{name = Name, type = ?REG_TYPE_PROT}) ->
                            logical_files_manager:delete(filename:join(DirPath, Name));
                            (#dir_entry{name = Name, type = ?DIR_TYPE_PROT}) ->
                                rmdir_recursive(filename:join(DirPath, Name))
                        end,
                        Childs),
                    logical_files_manager:rmdir(DirPath);
                Error -> Error
            end
    end.

%% cp/2
%% ====================================================================
%% @doc Copies file or directory
%% @end
-spec cp(From :: string(), To :: string()) -> Result when
    Result :: ok | {ErrorGeneral, ErrorDetail},
    ErrorGeneral :: atom(),
    ErrorDetail :: term().
%% ====================================================================
cp(From, To) ->
    {ok, #fileattributes{type = Type, has_acl = HasAcl}} = getfileattr(From),
    case Type of
        ?DIR_TYPE_PROT ->
            case mkdir(To) of
                ok ->
                    case {case HasAcl of true -> copy_file_acl(From, To); false -> ok end, copy_file_xattr(From, To)} of
                        {ok, ok} ->
                            case ls_chunked(From) of
                                {ok, ChildList} ->
                                    AnswerList = lists:map(fun(#dir_entry{name = Name}) ->
                                        cp(filename:join(From, Name), filename:join(To, Name)) end, ChildList),
                                    case lists:filter(fun(ok) -> false; (_) -> true end, AnswerList) of
                                        [] -> ok;
                                        [Error | _] ->
                                            rmdir_recursive(To),
                                            Error
                                    end;
                                Error ->
                                    rmdir(To),
                                    Error
                            end;
                        {ok, Error} ->
                            rmdir_recursive(To),
                            Error;
                        {Error, _} ->
                            rmdir_recursive(To),
                            Error
                    end;
                Error ->
                    Error
            end;
        ?REG_TYPE_PROT ->
            case create(To) of
                ok ->
                    case copy_file_content(From, To, 0, ?default_copy_buffer_size) of
                        ok ->
                            Ans = {case HasAcl of true -> copy_file_acl(From, To); false ->
                                ok end, copy_file_xattr(From, To)},
                            case Ans of
                                {ok, ok} -> ok;
                                {ok, Error} ->
                                    delete(To),
                                    Error;
                                {Error, _} ->
                                    delete(To),
                                    Error
                            end;
                        Error ->
                            delete(To),
                            Error
                    end;
                Error -> Error
            end;
        ?LNK_TYPE_PROT ->
            case read_link(From) of
                {ok, Value} -> create_symlink(Value, To);
                Error -> Error
            end
    end.

%% read/3
%% ====================================================================
%% @equiv read(File, Offset, Size, generate_events)
-spec read(File :: term(), Offset :: integer(), Size :: integer()) -> Result when
    Result :: {ok, Bytes} | {ErrorGeneral, ErrorDetail},
    Bytes :: binary(),
    ErrorGeneral :: atom(),
    ErrorDetail :: term().
%% ====================================================================
read(File, Offset, Size) ->
    read(File, Offset, Size, generate_events).


%% read/4
%% ====================================================================
%% @doc Reads file (uses logical name of file). First it gets information
%% about storage helper and file id at helper. Next it uses storage helper
%% to read data from file.
%% File can be string (path) or {uuid, UUID}.
%% @end
-spec read(File :: term(), Offset :: integer(), Size :: integer(),
    EventPolicy :: generate_events | no_events) -> Result when
    Result :: {ok, Bytes} | {ErrorGeneral, ErrorDetail},
    Bytes :: binary(),
    ErrorGeneral :: atom(),
    ErrorDetail :: term().
%% ====================================================================
read(File, Offset, Size, EventPolicy) ->
    synchronize(File, Offset, Size),
    {Response, Response2} = getfilelocation(File),
    case Response of
        ok ->
            {Storage_helper_info, FileId} = Response2,
            Res = storage_files_manager:read(Storage_helper_info, FileId, Offset, Size),
            case Res of
                {ok, Bytes} ->
                    case {event_production_enabled("read_event"), EventPolicy} of
                        {true, generate_events} ->
                            % TODO: add filePath
                            ReadEvent = [{"type", "read_event"}, {"user_dn", fslogic_context:get_user_dn()},
                                {"bytes", Bytes}, {"blocks", [{Offset, Bytes}]}],
                            gen_server:call(?Dispatcher_Name, {cluster_rengine, 1, {event_arrived, ReadEvent}});
                        _ ->
                            ok
                    end;
                _ ->
                    ok
            end,
            Res;
        _ -> {Response, Response2}
    end.


%% write/2
%% ====================================================================
%% @doc Appends data to the end of file (uses logical name of file).
%% First it gets information about storage helper and file id at helper.
%% Next it uses storage helper to write data to file.
%% @end
-spec write(File :: term(), Buf :: binary()) -> Result when
    Result :: BytesWritten | {ErrorGeneral, ErrorDetail},
    BytesWritten :: integer(),
    ErrorGeneral :: atom(),
    ErrorDetail :: term().
%% ====================================================================
write(File, Buf) ->
    case write_enabled(fslogic_context:get_user_dn()) of
        true ->
            {Response, Response2} = getfilelocation(File),
            case Response of
                ok ->
                    {Storage_helper_info, FileId} = Response2,
                    Res = storage_files_manager:write(Storage_helper_info, FileId, Buf),
<<<<<<< HEAD
                    case is_integer(Res) of
                        true ->
                            % async infrom other providers about modification
                            apply(fun() ->
                                {ok, #fileattributes{size = FileSize}} = logical_files_manager:getfileattr(File),
                                mark_as_truncated(File, FileSize)
                            end,[]),

                            case event_production_enabled("write_event") of
                                true ->
                                    WriteEvent = [{"type", "write_event"}, {"user_dn", fslogic_context:get_user_dn()}, {"bytes", binary:referenced_byte_size(Buf)}],
                                    gen_server:call(?Dispatcher_Name, {cluster_rengine, 1, {event_arrived, WriteEvent}}),
                                    WriteEventStats = [{"type", "write_for_stats"}, {"user_dn", fslogic_context:get_user_dn()}, {"bytes", binary:referenced_byte_size(Buf)}],
                                    gen_server:call(?Dispatcher_Name, {cluster_rengine, 1, {event_arrived, WriteEventStats}});
                                false -> ok
                            end;
=======
                    case {is_integer(Res), event_production_enabled("write_event")} of
                        {true, true} ->
                            {ok, #fileattributes{size = FileSize}} = logical_files_manager:getfileattr(File),
                            WriteEvent = [{"type", "write_event"}, {"user_dn", fslogic_context:get_user_dn()},
                                {"bytes", Res}, {"blocks", [{FileSize, Res}]}],
                            gen_server:call(?Dispatcher_Name, {cluster_rengine, 1, {event_arrived, WriteEvent}}),
                            WriteEventStats = [{"type", "write_for_stats"}, {"user_dn", fslogic_context:get_user_dn()},
                                {"bytes", Res}, {"blocks", [{FileSize, Res}]}],
                            gen_server:call(?Dispatcher_Name, {cluster_rengine, 1, {event_arrived, WriteEventStats}});
>>>>>>> 8416ed48
                        _ ->
                            ok
                    end,
                    Res;
                _ -> {Response, Response2}
            end;
        _ ->
            {error, quota_exceeded}
    end.

%% write/3
%% ====================================================================
%% @equiv write(File, Offset, Buf, generate_events)
-spec write(File :: term(), Offset :: integer(), Buf :: binary()) -> Result when
    Result :: BytesWritten | {ErrorGeneral, ErrorDetail},
    BytesWritten :: integer(),
    ErrorGeneral :: atom(),
    ErrorDetail :: term().
%% ====================================================================
write(File, Offset, Buf) ->
    write(File, Offset, Buf, generate_events).

%% write/4
%% ====================================================================
%% @doc Writes data to file (uses logical name of file). First it gets
%% information about storage helper and file id at helper. Next it uses
%% storage helper to write data to file.
%% @end
-spec write(File :: term(), Offset :: integer(), Buf :: binary(),
    EventPolicy :: generate_events | no_events) -> Result when
    Result :: BytesWritten | {ErrorGeneral, ErrorDetail},
    BytesWritten :: integer(),
    ErrorGeneral :: atom(),
    ErrorDetail :: term().
%% ====================================================================
write(File, Offset, Buf, EventPolicy) ->
    case write_enabled(fslogic_context:get_user_dn()) of
        true ->
            {Response, Response2} = getfilelocation(File),
            case Response of
                ok ->
                    {Storage_helper_info, FileId} = Response2,
                    Res = storage_files_manager:write(Storage_helper_info, FileId, Offset, Buf),
<<<<<<< HEAD
                    case is_integer(Res) of %todo delete
                        true ->
                            % async infrom other providers about modification
                            apply(fun() -> mark_as_modified(File, Offset, byte_size(Buf)) end,[]),

                            %% TODO - check if asynchronous processing needed
                            case {event_production_enabled("write_event"), EventPolicy} of
                                {true, generate_events} ->
                                    WriteEvent = [{"type", "write_event"}, {"user_dn", fslogic_context:get_user_dn()}, {"count", binary:referenced_byte_size(Buf)}],
                                    gen_server:call(?Dispatcher_Name, {cluster_rengine, 1, {event_arrived, WriteEvent}}),
                                    WriteEventStats = [{"type", "write_for_stats"}, {"user_dn", fslogic_context:get_user_dn()}, {"bytes", binary:referenced_byte_size(Buf)}],
                                    gen_server:call(?Dispatcher_Name, {cluster_rengine, 1, {event_arrived, WriteEventStats}});
                                _ -> ok
                            end;
                        _ -> ok
=======

                    %% TODO - check if asynchronous processing needed
                    case {is_integer(Res), event_production_enabled("write_event"), EventPolicy} of
                        {true, true, generate_events} ->
                            WriteEvent = [{"type", "write_event"}, {"user_dn", fslogic_context:get_user_dn()},
                                {"count", Res}, {"blocks", [{Offset, Res}]}],
                            gen_server:call(?Dispatcher_Name, {cluster_rengine, 1, {event_arrived, WriteEvent}}),
                            WriteEventStats = [{"type", "write_for_stats"}, {"user_dn", fslogic_context:get_user_dn()},
                                {"bytes", Res}, {"blocks", [{Offset, Res}]}],
                            gen_server:call(?Dispatcher_Name, {cluster_rengine, 1, {event_arrived, WriteEventStats}});
                        _ ->
                            ok
>>>>>>> 8416ed48
                    end,
                    Res;
                _ -> {Response, Response2}
            end;
        _ ->
            {error, quota_exceeded}
    end.


%% write_from_stream/2
%% ====================================================================
%% @doc Appends data to the end of file (uses logical name of file).
%% First it gets information about storage helper and file id at helper.
%% Next it uses storage helper to write data to file.
%% @end
-spec write_from_stream(File :: string(), Buf :: binary()) -> Result when
    Result :: BytesWritten | {ErrorGeneral, ErrorDetail},
    BytesWritten :: integer(),
    ErrorGeneral :: atom(),
    ErrorDetail :: term().
%% ====================================================================
write_from_stream(File, Buf) ->
    case write_enabled(fslogic_context:get_user_dn()) of
        true ->
            {Response, Response2} = getfilelocation(File),
            case Response of
                ok ->
                    {Storage_helper_info, FileId} = Response2,
                    Offset = cache_size(File, byte_size(Buf)),
                    Res = storage_files_manager:write(Storage_helper_info, FileId, Offset, Buf),
<<<<<<< HEAD
                    case is_integer(Res) of
                        true ->
                            % async infrom other providers about modification
                            apply(fun() -> mark_as_modified(File, Offset, byte_size(Buf)) end,[]),

                            case event_production_enabled("write_event") of
                                true ->
                                    WriteEvent = [{"type", "write_event"}, {"user_dn", fslogic_context:get_user_dn()}, {"count", binary:referenced_byte_size(Buf)}],
                                    gen_server:call(?Dispatcher_Name, {cluster_rengine, 1, {event_arrived, WriteEvent}}),
                                    WriteEventStats = [{"type", "write_for_stats"}, {"user_dn", fslogic_context:get_user_dn()}, {"bytes", binary:referenced_byte_size(Buf)}],
                                    gen_server:call(?Dispatcher_Name, {cluster_rengine, 1, {event_arrived, WriteEventStats}});
                                _ -> ok
                            end;
                        _ -> ok
=======
                    case {is_integer(Res), event_production_enabled("write_event")} of
                        {true, true} ->
                            WriteEvent = [{"type", "write_event"}, {"user_dn", fslogic_context:get_user_dn()},
                                {"count", Res}, {"blocks", [{Offset, Res}]}],
                            gen_server:call(?Dispatcher_Name, {cluster_rengine, 1, {event_arrived, WriteEvent}}),
                            WriteEventStats = [{"type", "write_for_stats"}, {"user_dn", fslogic_context:get_user_dn()},
                                {"bytes", Res}, {"blocks", [{Offset, Res}]}],
                            gen_server:call(?Dispatcher_Name, {cluster_rengine, 1, {event_arrived, WriteEventStats}});
                        _ ->
                            ok
>>>>>>> 8416ed48
                    end,
                    Res;
                _ -> {Response, Response2}
            end;
        _ ->
            {error, quota_exceeded}
    end.

%% create/1
%% ====================================================================
%% @doc Creates file (uses logical name of file). First it creates file
%% in db and gets information about storage helper and file id at helper.
%% Next it uses storage helper to create file on storage.
%% @end
-spec create(File :: string()) -> Result when
    Result :: ok | {ErrorGeneral, ErrorDetail},
    ErrorGeneral :: atom(),
    ErrorDetail :: term().
%% ====================================================================
create(File) ->
    {ModeStatus, NewFileLogicMode} = get_mode(File),
    case ModeStatus of
        ok ->
            Record = #getnewfilelocation{file_logic_name = File, mode = NewFileLogicMode},
            {Status, TmpAns} = contact_fslogic(Record),
            case Status of
                ok ->
                    Response = TmpAns#filelocation.answer,
                    case Response of
                        ?VOK ->
                            Storage_helper_info = #storage_helper_info{name = TmpAns#filelocation.storage_helper_name, init_args = TmpAns#filelocation.storage_helper_args},
                            case storage_files_manager:create(Storage_helper_info, TmpAns#filelocation.file_id) of
                                ok ->
                                    Record2 = #createfileack{file_logic_name = File},
                                    {Status2, TmpAns2} = contact_fslogic(Record2),
                                    case Status of
                                        ok ->
                                            Response2 = TmpAns2#atom.value,
                                            case Response2 of
                                                ?VOK ->
                                                    ok;
                                                _ ->
                                                    {logical_file_system_error, {cannot_confirm_file_creation, Response2}}
                                            end;
                                        _ -> {Status2, TmpAns2}
                                    end;
                                {wrong_mknod_return_code, -17} ->
                                    {error, file_exists};
                                StorageBadAns ->
                                    StorageBadAns
                            end;
                        ?VEEXIST -> {error, file_exists};
                        _ -> {logical_file_system_error, Response}
                    end;
                _ -> {Status, TmpAns}
            end;
        _ -> {error, cannot_get_file_mode}
    end.

%% truncate/2
%% ====================================================================
%% @doc Truncates file (uses logical name of file). First it gets
%% information about storage helper and file id at helper.
%% Next it uses storage helper to truncate file on storage.
%% @end
-spec truncate(File :: string(), Size :: integer()) -> Result when
    Result :: ok | {ErrorGeneral, ErrorDetail},
    ErrorGeneral :: atom(),
    ErrorDetail :: term().
%% ====================================================================
truncate(File, Size) ->
    {Response, Response2} = getfilelocation(File),
    case Response of
        ok ->
            {Storage_helper_info, FileId} = Response2,
            Res = storage_files_manager:truncate(Storage_helper_info, FileId, Size),
            case Res of
                ok ->
                    % async infrom other providers about modification
                    apply(fun() -> mark_as_truncated(File, Size) end,[]),

                    case event_production_enabled("truncate_event") of
                        true ->
                            TruncateEvent = [{"type", "truncate_event"}, {"user_dn", fslogic_context:get_user_dn()}, {"filePath", File}],
                            gen_server:call(?Dispatcher_Name, {cluster_rengine, 1, {event_arrived, TruncateEvent}});
                        _ -> ok
                    end;
                _ ->ok
            end,
            Res;
        _ -> {Response, Response2}
    end.

%% delete/1
%% ====================================================================
%% @doc Deletes file (uses logical name of file). First it gets
%% information about storage helper and file id at helper. Next it uses
%% storage helper to delete file from storage. Afterwards it deletes
%% information about file from db.
%% @end
-spec delete(File :: string()) -> Result when
    Result :: ok | {ErrorGeneral, ErrorDetail},
    ErrorGeneral :: atom(),
    ErrorDetail :: term().
%% ====================================================================
delete(File) ->
    {Response, Response2} = getfilelocation(File),
    case Response of
        ok ->
            {Storage_helper_info, FileId} = Response2,
            TmpAns2 = storage_files_manager:delete(Storage_helper_info, FileId),

            TmpAns2_2 = case TmpAns2 of
                            {wrong_getatt_return_code, -2} -> ok;
                            _ -> TmpAns2
                        end,

            case TmpAns2_2 of
                ok ->
                    Record2 = #deletefile{file_logic_name = File},
                    {Status3, TmpAns3} = contact_fslogic(Record2),
                    case Status3 of
                        ok ->
                            Response3 = TmpAns3#atom.value,
                            case Response3 of
                                ?VOK ->
                                    case event_production_enabled("rm_event") of
                                        true ->
                                            RmEvent = [{"type", "rm_event"}, {"user_dn", fslogic_context:get_user_dn()}],
                                            gen_server:call(?Dispatcher_Name, {cluster_rengine, 1, {event_arrived, RmEvent}});
                                        _ ->
                                            ok
                                    end,
                                    clear_cache(File);
                                _ ->
                                    clear_cache(File),
                                    {logical_file_system_error, Response3}
                            end;
                        _ ->
                            clear_cache(File),
                            {Status3, TmpAns3}
                    end;
                _ ->
                    clear_cache(File),
                    TmpAns2_2
            end;
        _ ->
            clear_cache(File),
            {Response, Response2}
    end.

%% change_file_perm/3
%% ====================================================================
%% @doc Changes file's permissions in db and at storage (if the file is regular).
%% @end
-spec change_file_perm(FileName :: string(), NewPerms :: integer(), IsRegular :: boolean()) -> Result when
    Result :: ok | {ErrorGeneral, ErrorDetail},
    ErrorGeneral :: atom(),
    ErrorDetail :: term().
%% ====================================================================
change_file_perm(FileName, NewPerms, IsRegular) ->
    Record = #changefileperms{file_logic_name = FileName, perms = NewPerms},
    {Status, TmpAns} = contact_fslogic(Record),
    case Status of
        ok ->
            Response = TmpAns#atom.value,
            case Response of
                ?VOK ->
                    case IsRegular of
                        false ->
                            ok;
                        true ->
                            {LocStatus, Response2} = getfilelocation(FileName),
                            case LocStatus of
                                ok ->
                                    {Storage_helper_info, FileId} = Response2,
                                    storage_files_manager:chmod(Storage_helper_info, FileId, NewPerms);
                                _ -> {LocStatus, Response2}
                            end
                    end;
                _ -> {logical_file_system_error, Response}
            end;
        _ -> {Status, TmpAns}
    end.

%% check_file_perms/2
%% ====================================================================
%% @doc Checks permissions to open the file in chosen mode.
%% @end
-spec check_file_perm(FileName :: string(), Type :: root | owner | delete | read | write | execute | rdwr | '') -> Result when
    Result :: boolean() | {ErrorGeneral, ErrorDetail},
    ErrorGeneral :: atom(),
    ErrorDetail :: term().
%% ====================================================================
check_file_perm(FileName, Type) ->
    Record = #checkfileperms{file_logic_name = FileName, type = atom_to_list(Type)},
    {Status, TmpAns} = contact_fslogic(Record),
    case Status of
        ok ->
            Response = TmpAns#atom.value,
            case Response of
                ?VOK -> true;
                _ -> false
            end;
        _ -> {Status, TmpAns}
    end.

%% exists/1
%% ====================================================================
%% @doc Checks if file exists.
%% @end
-spec exists(File :: string()) -> Result when
    Result :: boolean() | {ErrorGeneral, ErrorDetail},
    ErrorGeneral :: atom(),
    ErrorDetail :: term().
%% ====================================================================
exists(FileName) ->
    {FileNameFindingAns, File} = fslogic_path:get_full_file_name(FileName),
    case FileNameFindingAns of
        ok ->
            {Status, TmpAns} = fslogic_objects:get_file(1, File, ?CLUSTER_FUSE_ID),
            case {Status, TmpAns} of
                {ok, _} -> true;
                {error, file_not_found} -> false;
                _ -> {Status, TmpAns}
            end;
        _ -> {full_name_finding_error, File}
    end.

%% get_file_children_count/1
%% ====================================================================
%% @doc Counts first level childrens of directory.
%% @end
-spec get_file_children_count(DirName :: string()) -> Result when
    Result :: {ok, non_neg_integer()} | {ErrorGeneral, ErrorDetail},
    ErrorGeneral :: atom(),
    ErrorDetail :: term().
%% ====================================================================
get_file_children_count(DirName) ->
    {Status, TmpAns} = contact_fslogic(#getfilechildrencount{dir_logic_name = DirName}),
    case Status of
        ok ->
            case TmpAns#filechildrencount.answer of
                ?VOK -> {ok, TmpAns#filechildrencount.count};
                Error -> {logical_file_system_error, Error}
            end;
        _ -> {Status, TmpAns}
    end.

%% ====================================================================
%% Internal functions
%% ====================================================================

%% contact_fslogic/1
%% ====================================================================
%% @doc Sends request to and receives answer from fslogic
%% @end
-spec contact_fslogic(Record :: record()) -> Result when
    Result :: {ok, FSLogicAns} | {ErrorGeneral, ErrorDetail},
    FSLogicAns :: record(),
    ErrorGeneral :: atom(),
    ErrorDetail :: term().
%% ====================================================================
contact_fslogic(Record) ->
    contact_fslogic(internal_call, Record).

%% contact_fslogic/2
%% ====================================================================
%% @doc Sends request to and receives answer from fslogic
%% @end
-spec contact_fslogic(Message :: atom(), Value :: term()) -> Result when
    Result :: {ok, FSLogicAns} | {ErrorGeneral, ErrorDetail},
    FSLogicAns :: record(),
    ErrorGeneral :: atom(),
    ErrorDetail :: term().
%% ====================================================================
contact_fslogic(Message, Value) ->
    MsgId = case get(files_manager_msg_id) of
                ID when is_integer(ID) ->
                    put(files_manager_msg_id, ID + 1);
                _ -> put(files_manager_msg_id, 0)
            end,

    Timeout = case Value of
                  #renamefile{} ->
                      timer:minutes(10);
                  _ ->
                      timer:seconds(7)
              end,

    try
        CallAns = case Message of
                      internal_call ->
                          gen_server:call(?Dispatcher_Name, {fslogic, 1, self(), MsgId,
                              #worker_request{access_token = fslogic_context:get_gr_auth(), subject = fslogic_context:get_user_dn(),
                                  request = {internal_call, Value}}});
                      _ -> gen_server:call(?Dispatcher_Name, {fslogic, 1, self(), MsgId, {Message, Value}})
                  end,

        case CallAns of
            ok ->
                receive
                    {worker_answer, MsgId, Resp} -> {ok, Resp}
                after Timeout ->
                    ?error("Logical files manager: error during contact with fslogic, timeout"),
                    {error, timeout}
                end;
            _ ->
                ?error("Logical files manager: error during contact with fslogic, call ans: ~p", [CallAns]),
                {error, CallAns}
        end
    catch
        E1:E2 ->
            ?error("Logical files manager: error during contact with fslogic: ~p:~p", [E1, E2]),
            {error, dispatcher_error}
    end.

%% get_file_by_uuid/1
%% ====================================================================
%% @doc Gets file record on the basis of uuid.
%% @end
-spec get_file_by_uuid(UUID :: string()) -> Result when
    Result :: {ok, File} | {ErrorGeneral, ErrorDetail},
    File :: term(),
    ErrorGeneral :: atom(),
    ErrorDetail :: term().
%% ====================================================================
get_file_by_uuid(UUID) ->
    dao_lib:apply(dao_vfs, get_file, [{uuid, UUID}], 1).

%% get_file_uuid/1
%% ====================================================================
%% @doc Gets uuid on the basis of filepath.
%% @end
-spec get_file_uuid(Filepath :: string()) -> Result when
    Result :: {ok, Uuid} | {ErrorGeneral, ErrorDetail},
    Uuid :: uuid(),
    ErrorGeneral :: atom(),
    ErrorDetail :: term().
%% ====================================================================
get_file_uuid(FileName) ->
    {Status, TmpAns} = contact_fslogic(#getfileuuid{file_logic_name = FileName}),
    case Status of
        ok ->
            case TmpAns#fileuuid.answer of
                ?VOK -> {ok, TmpAns#fileuuid.uuid};
                Error -> {logical_file_system_error, Error}
            end;
        _ -> {Status, TmpAns}
    end.

%% get_file_user_dependent_name_by_uuid/1
%% ====================================================================
%% @doc Gets file full name relative to user's dir on the basis of uuid.
%% @end
-spec get_file_user_dependent_name_by_uuid(UUID :: string()) -> Result when
    Result :: {ok, FullPath} | {ErrorGeneral, ErrorDetail},
    FullPath :: string(),
    ErrorGeneral :: atom(),
    ErrorDetail :: term().
%% ====================================================================
get_file_user_dependent_name_by_uuid(UUID) ->
    case get_file_full_name_by_uuid(UUID) of
        {ok, FullPath} ->
            case fslogic_objects:get_user() of
                {ok, UserDoc} ->
                    Login = user_logic:get_login(UserDoc),
                    case string:str(FullPath, Login ++ "/") of
                        1 -> {ok, string:sub_string(FullPath, length(Login ++ "/") + 1)};
                        _ -> {ok, FullPath}
                    end;
                {ErrorGeneral, ErrorDetail} ->
                    {ErrorGeneral, ErrorDetail}
            end;
        {ErrorGeneral, ErrorDetail} ->
            {ErrorGeneral, ErrorDetail}
    end.

%% get_file_name_by_uuid/1
%% ====================================================================
%% @doc Gets file name on the basis of uuid.
%% @end
-spec get_file_name_by_uuid(UUID :: string()) -> Result when
    Result :: {ok, Name} | {ErrorGeneral, ErrorDetail},
    Name :: term(),
    ErrorGeneral :: atom(),
    ErrorDetail :: term().
%% ====================================================================
get_file_name_by_uuid(UUID) ->
    case get_file_by_uuid(UUID) of
        {ok, #db_document{record = FileRec}} -> {ok, FileRec#file.name};
        _ -> {error, {get_file_by_uuid, UUID}}
    end.

%% get_file_full_name_by_uuid/1
%% ====================================================================
%% @doc Gets file full name (with root of the user's system) on the basis of uuid.
%% @end
-spec get_file_full_name_by_uuid(UUID :: string()) -> Result when
    Result :: {ok, FullPath} | {ErrorGeneral, ErrorDetail},
    FullPath :: string(),
    ErrorGeneral :: atom(),
    ErrorDetail :: term().
%% ====================================================================
get_file_full_name_by_uuid(UUID) ->
    get_full_path(UUID, "").

%% get_full_path/1
%% ====================================================================
%% @doc Gets file full path (with root of the user's system) on the basis of uuid.
%% @end
-spec get_full_path(UUID :: string(), TmpPath :: string()) -> Result when
    Result :: {ok, FullPath} | {ErrorGeneral, ErrorDetail},
    FullPath :: string(),
    ErrorGeneral :: atom(),
    ErrorDetail :: term().
%% ====================================================================
get_full_path("", TmpPath) ->
    {ok, TmpPath};

get_full_path(UUID, TmpPath) ->
    case get_file_by_uuid(UUID) of
        {ok, #db_document{record = FileRec}} ->
            case TmpPath of
                "" -> get_full_path(FileRec#file.parent, FileRec#file.name);
                _ -> get_full_path(FileRec#file.parent, FileRec#file.name ++ "/" ++ TmpPath)
            end;
        _ -> {error, {get_file_by_uuid, UUID}}
    end.

%% create_standard_share/1
%% ====================================================================
%% @doc Creates standard share info (share with all) for file (file path is
%% an argument).
%% @end
-spec create_standard_share(File :: string()) -> Result when
    Result :: {ok, Share_info} | {ErrorGeneral, ErrorDetail},
    Share_info :: term(),
    ErrorGeneral :: atom(),
    ErrorDetail :: term().
%% ====================================================================
create_standard_share(File) ->
    create_share(File, all).

%% create_share/2
%% ====================================================================
%% @doc Creates share info for file (file path is an argument).
%% @end
-spec create_share(File :: string(), Share_With :: term()) -> Result when
    Result :: {ok, Share_info} | {ErrorGeneral, ErrorDetail},
    Share_info :: term(),
    ErrorGeneral :: atom(),
    ErrorDetail :: term().
%% ====================================================================
create_share(File, Share_With) ->
    {Status, FullName} = fslogic_path:get_full_file_name(File),
    {Status2, UID} = fslogic_context:get_user_id(),
    case {Status, Status2} of
        {ok, ok} ->
            case fslogic_objects:get_file(1, FullName, ?CLUSTER_FUSE_ID) of
                {ok, #db_document{uuid = FUuid}} ->
                    Share_info = #share_desc{file = FUuid, user = UID, share_with = Share_With},
                    add_share(Share_info);
                Other -> Other
            end;
        {_, error} ->
            {Status2, UID};
        _ ->
            {Status, FullName}
    end.

%% add_share/1
%% ====================================================================
%% @doc Adds info about share to db.
%% @end
-spec add_share(Share_info :: term()) -> Result when
    Result :: {ok, Share_uuid} | {ErrorGeneral, ErrorDetail},
    Share_uuid :: term(),
    ErrorGeneral :: atom(),
    ErrorDetail :: term().
%% ====================================================================
add_share(Share_info) ->
    {Status, Ans} = get_share({file_uuid, Share_info#share_desc.file}),
    Found = case {Status, Ans} of
                {error, share_not_found} -> false;
                {ok, OneAns} when is_record(OneAns, db_document) ->
                    Sh_Inf = OneAns#db_document.record,
                    case Share_info#share_desc.share_with =:= Sh_Inf#share_desc.share_with of
                        true -> {true, OneAns};
                        _ -> false
                    end;
                {ok, _} ->
                    Check = fun(Sh_doc, TmpAns) ->
                        case TmpAns of
                            false ->
                                Sh_Inf = Sh_doc#db_document.record,
                                case Share_info#share_desc.share_with =:= Sh_Inf#share_desc.share_with of
                                    true -> {true, Sh_doc};
                                    _ -> false
                                end;
                            true -> TmpAns
                        end
                    end,
                    lists:foldl(Check, false, Ans);
                _ -> error
            end,
    case Found of
        {true, ExistingShare} -> {exists, ExistingShare};
        false ->
            dao_lib:apply(dao_share, save_file_share, [Share_info], 1);
        _ -> {Status, Ans}
    end.

%% get_share/1
%% ====================================================================
%% @doc Gets info about share from db.
%% @end
-spec get_share(Key :: {file, File :: uuid()} |
{user, User :: uuid()} |
{uuid, UUID :: uuid()}) -> Result when
    Result :: {ok, Share_doc} | {ErrorGeneral, ErrorDetail},
    Share_doc :: term(),
    ErrorGeneral :: atom(),
    ErrorDetail :: term().
%% ====================================================================
get_share({file, File}) ->
    {Status, FullName} = fslogic_path:get_full_file_name(File),
    case Status of
        ok ->
            case fslogic_objects:get_file(1, FullName, ?CLUSTER_FUSE_ID) of
                {ok, #db_document{uuid = FUuid}} ->
                    GetAns = get_share({file_uuid, FUuid}),
                    GetAns;
                Other ->
                    Other
            end;
        _ ->
            {Status, FullName}
    end;

get_share({file_uuid, File}) ->
    dao_lib:apply(dao_share, get_file_share, [{file, File}], 1);

get_share(Key) ->
    dao_lib:apply(dao_share, get_file_share, [Key], 1).

%% remove_share/1
%% ====================================================================
%% @doc Removes info about share from db.
%% @end
-spec remove_share(Key :: {file, File :: uuid()} |
{user, User :: uuid()} |
{uuid, UUID :: uuid()}) -> Result when
    Result :: ok | {ErrorGeneral, ErrorDetail},
    ErrorGeneral :: atom(),
    ErrorDetail :: term().
%% ====================================================================
remove_share({file, File}) ->
    {Status, FullName} = fslogic_path:get_full_file_name(File),
    case Status of
        ok ->
            case fslogic_objects:get_file(1, FullName, ?CLUSTER_FUSE_ID) of
                {ok, #db_document{uuid = FUuid}} ->
                    dao_lib:apply(dao_share, remove_file_share, [{file, FUuid}], 1);
                Other -> Other
            end;
        _ ->
            {Status, FullName}
    end;

remove_share(Key) ->
    dao_lib:apply(dao_share, remove_file_share, [Key], 1).

%% getfilelocation/1
%% ====================================================================
%% @doc Gets file location from fslogic or from cache.
%% File can be string (path) or {uuid, UUID}.
%% @end
-spec getfilelocation(File :: term()) -> Result when
    Result :: {ok, {Helper, Id}} | {ErrorGeneral, ErrorDetail},
    Helper :: term(),
    Id :: term(),
    ErrorGeneral :: atom(),
    ErrorDetail :: term().
%% ====================================================================
getfilelocation(File) ->
    CachedLocation =
        case get(File) of
            {Location, ValidTo} ->
                {Megaseconds, Seconds, _Microseconds} = os:timestamp(),
                Time = 1000000 * Megaseconds + Seconds,
                case Time < ValidTo of
                    true -> Location;
                    false -> undefined
                end;
            _ -> undefined
        end,
    case CachedLocation of
        undefined ->
            {Status, TmpAns} = case File of
                                   {uuid, UUID} -> contact_fslogic(getfilelocation_uuid, UUID);
                                   _ -> contact_fslogic(#getfilelocation{file_logic_name = File})
                               end,
            case Status of
                ok ->
                    Response = TmpAns#filelocation.answer,
                    case Response of
                        ?VOK ->
                            Storage_helper_info = #storage_helper_info{name = TmpAns#filelocation.storage_helper_name, init_args = TmpAns#filelocation.storage_helper_args},
                            {Megaseconds2, Seconds2, _Microseconds2} = os:timestamp(),
                            Time2 = 1000000 * Megaseconds2 + Seconds2,
                            put(File, {{Storage_helper_info, TmpAns#filelocation.file_id}, Time2 + TmpAns#filelocation.validity}),
                            {ok, {Storage_helper_info, TmpAns#filelocation.file_id}};
                        _ -> {logical_file_system_error, Response}
                    end;
                _ -> {Status, TmpAns}
            end;
        _ ->
            ?debug("Reading file location from cache: ~p", [CachedLocation]),
            {ok, CachedLocation}
    end.

%% synchronize/3
%% ====================================================================
%% @doc Synchronize given byte range with other providers
%% @end
-spec synchronize(FullFileName :: string(), Offset :: non_neg_integer(), Size :: non_neg_integer()) ->
    ok | {ErrorGeneral :: atom(), ErrorDetail :: term()}.
%% ====================================================================
synchronize(FullFileName, Offset, Size) ->
    {Status, TmpAns} = contact_fslogic(#synchronizefileblock{logical_name = FullFileName, offset = Offset, size = Size}),
    case Status of
        ok ->
            case TmpAns#atom.value of
                ?VOK -> ok;
                Error -> {logical_file_system_error, Error}
            end;
        _ -> {Status, TmpAns}
    end.

%% mark_as_modified/3
%% ====================================================================
%% @doc Mark given byte range as modified, so other providers would know that they need to synchronize their data
%% @end
-spec mark_as_modified(FullFileName :: string(), Offset :: non_neg_integer(), Size :: non_neg_integer()) ->
    ok | {ErrorGeneral :: atom(), ErrorDetail :: term()}.
%% ====================================================================
mark_as_modified(File, Offset, Size) ->
    {Status, TmpAns} = contact_fslogic(#fileblockmodified{logical_name = File, offset = Offset, size = Size}),
    case Status of
        ok ->
            case TmpAns#atom.value of
                ?VOK -> ok;
                Error -> {logical_file_system_error, Error}
            end;
        _ -> {Status, TmpAns}
    end.

%% mark_as_truncated/2
%% ====================================================================
%% @doc truncate given byte range in remote location, so other providers would know that they need to synchronize their data.
%% @end
-spec mark_as_truncated(FullFileName :: string(), Size :: non_neg_integer()) ->
    ok | {ErrorGeneral :: atom(), ErrorDetail :: term()}.
%% ====================================================================
mark_as_truncated(File, Size) ->
    {Status, TmpAns} = contact_fslogic(#filetruncated{logical_name = File, size = Size}),
    case Status of
        ok ->
            case TmpAns#atom.value of
                ?VOK -> ok;
                Error -> {logical_file_system_error, Error}
            end;
        _ -> {Status, TmpAns}
    end.

%% cache_size/2
%% ====================================================================
%% @doc Gets and updates size of file.
%% @end
-spec cache_size(File :: string(), BuffSize :: integer()) -> Result when
    Result :: integer().
%% ====================================================================
cache_size(File, BuffSize) ->
    OldSize =
        case get({File, size}) of
            Size when is_integer(Size) ->
                ?debug("Reading file size from cache, size: ~p", [Size]),
                Size;
            _ -> 0
        end,
    put({File, size}, OldSize + BuffSize),
    OldSize.

%% error_to_string/1
%% ====================================================================
%% @doc Translates error to text message.
%% @end
-spec error_to_string(Error :: term()) -> Result when
    Result :: string().
%% ====================================================================
error_to_string(Error) ->
    case Error of
        {logical_file_system_error, _} -> "Cannot get data from db";
        {error, timeout} -> "Conection between cluster machines error (timeout)";
        {error, worker_not_found} -> "File management module is down";
        {error, file_not_found} -> "File not found in DB";
        {error, file_exists} -> "Cannot create file - file already exists";
        {error, invalid_data} -> "DB invalid response";
        {error, share_not_found} -> "File sharing info not found in DB";
        {error, remove_file_share_error} -> "File sharing info cacnot be removed from DB";
        {error, unsupported_record} -> "Data cannot be stored in DB";
        {error, {get_file_by_uuid, _}} -> "Cannot find information about file in DB";
        {error, 'NIF_not_loaded'} -> "Data access library not loaded";
        {error, not_regular_file} -> "Cannot access to file at storage (not a regular file)";
        {wrong_unlink_return_code, _} -> "Error during file operation at storage system";
        {wrong_read_return_code, _} -> "Error during file operation at storage system";
        {wrong_write_return_code, _} -> "Error during file operation at storage system";
        {wrong_release_return_code, _} -> "Error during file operation at storage system";
        {wrong_open_return_code, _} -> "Error during file operation at storage system";
        {wrong_truncate_return_code, _} -> "Error during file operation at storage system";
        {wrong_mknod_return_code, _} -> "Error during file operation at storage system";
        {full_name_finding_error, _} -> "Error during translation of file name to DB internal form";
        {error, cannot_get_file_mode} -> "Cannot get file mode for new file/dir";
        _ -> "Unknown error"
    end.

-ifdef(TEST).
%% doUploadTest/4
%% ====================================================================
%% @doc Tests upload speed
%% @end
-spec doUploadTest(File :: string(), WriteFunNum :: integer(), Size :: integer(), Times :: integer()) -> Result when
    Result :: {BytesWritten, WriteTime},
    BytesWritten :: integer(),
    WriteTime :: integer().
%% ====================================================================
doUploadTest(File, WriteFunNum, Size, Times) ->
    Write = fun(Buf, TmpAns) ->
        write(File, Buf) + TmpAns
    end,

    Write2 = fun(Buf, TmpAns) ->
        write_from_stream(File, Buf) + TmpAns
    end,

    WriteFun = case WriteFunNum of
                   1 -> Write;
                   _ -> Write2
               end,

    Bufs = generateData(Times, Size),
    ok = create(File),

    {Megaseconds, Seconds, Microseconds} = erlang:now(),
    BytesWritten = lists:foldl(WriteFun, 0, Bufs),
    {Megaseconds2, Seconds2, Microseconds2} = erlang:now(),
    WriteTime = 1000000 * 1000000 * (Megaseconds2 - Megaseconds) + 1000000 * (Seconds2 - Seconds) + Microseconds2 - Microseconds,
    {BytesWritten, WriteTime}.

%% generateData/2
%% ====================================================================
%% @doc Generates data for upload test
%% @end
-spec generateData(Size :: integer(), BufSize :: integer()) -> Result when
    Result :: list().
%% ====================================================================
generateData(1, BufSize) -> [list_to_binary(generateRandomData(BufSize))];
generateData(Size, BufSize) -> [list_to_binary(generateRandomData(BufSize)) | generateData(Size - 1, BufSize)].

%% generateRandomData/1
%% ====================================================================
%% @doc Generates list of random bytes
%% @end
-spec generateRandomData(Size :: integer()) -> Result when
    Result :: list().
%% ====================================================================
generateRandomData(1) -> [random:uniform(255)];
generateRandomData(Size) -> [random:uniform(255) | generateRandomData(Size - 1)].
-endif.

%% get_mode/1
%% ====================================================================
%% @doc Gets mode for a newly created file.
%% @end
-spec get_mode(FileName :: string()) -> Result when
    Result :: {ok, integer()} | {error, undefined}.
%% ====================================================================
get_mode(FileName) ->
    TmpAns = case string:tokens(FileName, "/") of
                 [?SPACES_BASE_DIR_NAME | _] ->
                     application:get_env(?APP_Name, new_group_file_logic_mode);
                 _ ->
                     application:get_env(?APP_Name, new_file_logic_mode)
             end,
    case TmpAns of
        undefined -> {error, undefined};
        _ -> TmpAns
    end.

%% event_production_enabled/1
%% ====================================================================
%% @doc Returns true if event of type EventName should be produced.
%% @end
-spec event_production_enabled(EventName :: string()) -> boolean().
%% ====================================================================
event_production_enabled(EventName) ->
    case ets:lookup(?LFM_EVENT_PRODUCTION_ENABLED_ETS, EventName) of
        [{_Key, _Value}] -> true;
        _ -> false
    end.

%% write_enabled/1
%% ====================================================================
%% @doc Returns true if quota for user of given dn has not been exceeded and therefore writing is enabled.
%% @end
-spec write_enabled(UserDn :: string()) -> boolean().
write_enabled(UserDn) ->
    case ets:lookup(?WRITE_DISABLED_USERS, UserDn) of
        [{_Key, _Value}] -> false;
        _ -> true
    end.

%% clear_cache/1
%% ====================================================================
%% @doc Clears caches connected with file.
%% @end
-spec clear_cache(File :: string()) -> ok.
clear_cache(File) ->
    erase(File),
    erase({File, size}),
    ok.


%% delete_special/1
%% ====================================================================
%% @doc Removes special (not regular) file from DB.
%% @end
-spec delete_special(Path :: path()) -> ok | {error | logical_file_system_error, Reason :: any()}.
%% ====================================================================
delete_special(Path) ->
    Record = #deletefile{file_logic_name = Path},
    {Status, TmpAns} = contact_fslogic(Record),
    case Status of
        ok ->
            Response = TmpAns#atom.value,
            case Response of
                ?VOK -> ok;
                _ -> {logical_file_system_error, Response}
            end;
        _ -> {Status, TmpAns}
    end.

%% ls_chunked/5
%% ====================================================================
%% @doc List the given directory, calling itself recursively if there is more to fetch.
%% The arguments are dir path, child offset, chunk size for db queries, number of childs to read and actual Reslt list
%% @end
-spec ls_chunked(Path :: string(), Offset :: integer(), ChunkSize :: integer(), HowManyChilds :: all | integer(), Result :: list()) -> Result when
    Result :: [#dir_entry{}] | {ErrorGeneral, ErrorDetail},
    ErrorGeneral :: atom(),
    ErrorDetail :: term().
%% ====================================================================
ls_chunked(Path, Offset, ChunkSize, all, Result) ->
    case logical_files_manager:ls(Path, ChunkSize, Offset) of
        {ok, FileList} ->
            case length(FileList) of
                ChunkSize -> ls_chunked(Path, Offset + ChunkSize, ChunkSize * 10, all, Result ++ FileList);
                _ -> {ok, Result ++ FileList}
            end;
        Error -> Error
    end;
ls_chunked(_Path, _Offset, _ChunkSize, HowManyChilds, Result) when HowManyChilds =< 0 ->
    {ok, Result};
ls_chunked(Path, Offset, ChunkSize, HowManyChilds, Result) ->
    case logical_files_manager:ls(Path, min(HowManyChilds, ChunkSize), Offset) of
        {ok, FileList} ->
            case length(FileList) of
                ChunkSize ->
                    ls_chunked(Path, Offset + ChunkSize, ChunkSize * 10, HowManyChilds - ChunkSize, Result ++ FileList);
                _ -> {ok, Result ++ FileList}
            end;
        Error -> Error
    end.

%% copy_file_content/4
%% ====================================================================
%% @doc Copies file content beginning at offset, with given buffer size
%% @end
-spec copy_file_content(From :: string(), To :: string(), Offset :: integer(), BufferSize :: integer()) -> Result when
    Result :: ok | {ErrorGeneral, ErrorDetail},
    ErrorGeneral :: atom(),
    ErrorDetail :: term().
%% ====================================================================
copy_file_content(From, To, Offset, BufferSize) ->
    case read(From, Offset, BufferSize) of
        {ok, Data} ->
            case byte_size(Data) < BufferSize of
                true ->
                    case write(To, Data) of
                        Written when is_integer(Written) -> ok;
                        Error -> Error
                    end;
                false ->
                    case write(To, Data) of
                        Written when is_integer(Written) ->
                            copy_file_content(From, To, Offset + Written, BufferSize);
                        Error -> Error
                    end
            end;
        Error -> Error
    end.

%% copy_file_acl/2
%% ====================================================================
%% @doc Copies file access contol list
%% @end
-spec copy_file_acl(From :: string(), To :: string()) -> Result when
    Result :: ok | {ErrorGeneral, ErrorDetail},
    ErrorGeneral :: atom(),
    ErrorDetail :: term().
%% ====================================================================
copy_file_acl(From, To) ->
    case get_acl(From) of
        {ok, Acl} ->
            set_acl(To, Acl);
        Error -> Error
    end.

%% copy_file_xattr/4
%% ====================================================================
%% @doc Copies file extended attributes
%% @end
-spec copy_file_xattr(From :: string(), To :: string()) -> Result when
    Result :: ok | {ErrorGeneral, ErrorDetail},
    ErrorGeneral :: atom(),
    ErrorDetail :: term().
%% ====================================================================
copy_file_xattr(From, To) ->
    case list_xattr(From) of
        {ok, XattrList} ->
            lists:foreach(fun({Key, Value}) -> set_xattr(To, Key, Value) end, XattrList),
            ok;
        Error -> Error
    end.<|MERGE_RESOLUTION|>--- conflicted
+++ resolved
@@ -590,24 +590,6 @@
                 ok ->
                     {Storage_helper_info, FileId} = Response2,
                     Res = storage_files_manager:write(Storage_helper_info, FileId, Buf),
-<<<<<<< HEAD
-                    case is_integer(Res) of
-                        true ->
-                            % async infrom other providers about modification
-                            apply(fun() ->
-                                {ok, #fileattributes{size = FileSize}} = logical_files_manager:getfileattr(File),
-                                mark_as_truncated(File, FileSize)
-                            end,[]),
-
-                            case event_production_enabled("write_event") of
-                                true ->
-                                    WriteEvent = [{"type", "write_event"}, {"user_dn", fslogic_context:get_user_dn()}, {"bytes", binary:referenced_byte_size(Buf)}],
-                                    gen_server:call(?Dispatcher_Name, {cluster_rengine, 1, {event_arrived, WriteEvent}}),
-                                    WriteEventStats = [{"type", "write_for_stats"}, {"user_dn", fslogic_context:get_user_dn()}, {"bytes", binary:referenced_byte_size(Buf)}],
-                                    gen_server:call(?Dispatcher_Name, {cluster_rengine, 1, {event_arrived, WriteEventStats}});
-                                false -> ok
-                            end;
-=======
                     case {is_integer(Res), event_production_enabled("write_event")} of
                         {true, true} ->
                             {ok, #fileattributes{size = FileSize}} = logical_files_manager:getfileattr(File),
@@ -617,7 +599,6 @@
                             WriteEventStats = [{"type", "write_for_stats"}, {"user_dn", fslogic_context:get_user_dn()},
                                 {"bytes", Res}, {"blocks", [{FileSize, Res}]}],
                             gen_server:call(?Dispatcher_Name, {cluster_rengine, 1, {event_arrived, WriteEventStats}});
->>>>>>> 8416ed48
                         _ ->
                             ok
                     end,
@@ -661,23 +642,6 @@
                 ok ->
                     {Storage_helper_info, FileId} = Response2,
                     Res = storage_files_manager:write(Storage_helper_info, FileId, Offset, Buf),
-<<<<<<< HEAD
-                    case is_integer(Res) of %todo delete
-                        true ->
-                            % async infrom other providers about modification
-                            apply(fun() -> mark_as_modified(File, Offset, byte_size(Buf)) end,[]),
-
-                            %% TODO - check if asynchronous processing needed
-                            case {event_production_enabled("write_event"), EventPolicy} of
-                                {true, generate_events} ->
-                                    WriteEvent = [{"type", "write_event"}, {"user_dn", fslogic_context:get_user_dn()}, {"count", binary:referenced_byte_size(Buf)}],
-                                    gen_server:call(?Dispatcher_Name, {cluster_rengine, 1, {event_arrived, WriteEvent}}),
-                                    WriteEventStats = [{"type", "write_for_stats"}, {"user_dn", fslogic_context:get_user_dn()}, {"bytes", binary:referenced_byte_size(Buf)}],
-                                    gen_server:call(?Dispatcher_Name, {cluster_rengine, 1, {event_arrived, WriteEventStats}});
-                                _ -> ok
-                            end;
-                        _ -> ok
-=======
 
                     %% TODO - check if asynchronous processing needed
                     case {is_integer(Res), event_production_enabled("write_event"), EventPolicy} of
@@ -690,7 +654,6 @@
                             gen_server:call(?Dispatcher_Name, {cluster_rengine, 1, {event_arrived, WriteEventStats}});
                         _ ->
                             ok
->>>>>>> 8416ed48
                     end,
                     Res;
                 _ -> {Response, Response2}
@@ -721,22 +684,6 @@
                     {Storage_helper_info, FileId} = Response2,
                     Offset = cache_size(File, byte_size(Buf)),
                     Res = storage_files_manager:write(Storage_helper_info, FileId, Offset, Buf),
-<<<<<<< HEAD
-                    case is_integer(Res) of
-                        true ->
-                            % async infrom other providers about modification
-                            apply(fun() -> mark_as_modified(File, Offset, byte_size(Buf)) end,[]),
-
-                            case event_production_enabled("write_event") of
-                                true ->
-                                    WriteEvent = [{"type", "write_event"}, {"user_dn", fslogic_context:get_user_dn()}, {"count", binary:referenced_byte_size(Buf)}],
-                                    gen_server:call(?Dispatcher_Name, {cluster_rengine, 1, {event_arrived, WriteEvent}}),
-                                    WriteEventStats = [{"type", "write_for_stats"}, {"user_dn", fslogic_context:get_user_dn()}, {"bytes", binary:referenced_byte_size(Buf)}],
-                                    gen_server:call(?Dispatcher_Name, {cluster_rengine, 1, {event_arrived, WriteEventStats}});
-                                _ -> ok
-                            end;
-                        _ -> ok
-=======
                     case {is_integer(Res), event_production_enabled("write_event")} of
                         {true, true} ->
                             WriteEvent = [{"type", "write_event"}, {"user_dn", fslogic_context:get_user_dn()},
@@ -747,7 +694,6 @@
                             gen_server:call(?Dispatcher_Name, {cluster_rengine, 1, {event_arrived, WriteEventStats}});
                         _ ->
                             ok
->>>>>>> 8416ed48
                     end,
                     Res;
                 _ -> {Response, Response2}
@@ -824,18 +770,13 @@
         ok ->
             {Storage_helper_info, FileId} = Response2,
             Res = storage_files_manager:truncate(Storage_helper_info, FileId, Size),
-            case Res of
-                ok ->
-                    % async infrom other providers about modification
-                    apply(fun() -> mark_as_truncated(File, Size) end,[]),
-
-                    case event_production_enabled("truncate_event") of
-                        true ->
-                            TruncateEvent = [{"type", "truncate_event"}, {"user_dn", fslogic_context:get_user_dn()}, {"filePath", File}],
-                            gen_server:call(?Dispatcher_Name, {cluster_rengine, 1, {event_arrived, TruncateEvent}});
-                        _ -> ok
-                    end;
-                _ ->ok
+            case {Res, event_production_enabled("truncate_event")} of
+                {ok, true} ->
+                    %todo catch truncate events and modify available blocks
+                    TruncateEvent = [{"type", "truncate_event"}, {"user_dn", fslogic_context:get_user_dn()}, {"filePath", File}],
+                    gen_server:call(?Dispatcher_Name, {cluster_rengine, 1, {event_arrived, TruncateEvent}});
+                _ ->
+                    ok
             end,
             Res;
         _ -> {Response, Response2}
