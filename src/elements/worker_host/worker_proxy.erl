%%%-------------------------------------------------------------------
%%% @author Tomasz Lichon
%%% @author Krzysztof Trzepla
%%% @copyright (C) 2015 ACK CYFRONET AGH
%%% This software is released under the MIT license
%%% cited in 'LICENSE.txt'.
%%% @end
%%%-------------------------------------------------------------------
%%% @doc
%%% This module is facade of worker_host gen_server api,
%%% It simply translates arguments into appropriate #worker_request,
%%% and sends it to worker.
%%% @end
%%%-------------------------------------------------------------------
-module(worker_proxy).
-author("Tomasz Lichon").
-author("Krzysztof Trzepla").

-include("elements/worker_host/worker_protocol.hrl").
-include("timeouts.hrl").
-include_lib("ctool/include/logging.hrl").

%% API
-export([call/2, call/3, call_direct/2, call_direct/3,
    call_pool/3, call_pool/4, multicall/2, multicall/3,
    cast/2, cast/3, cast/4, cast/5, multicast/2, multicast/3,
    multicast/4, cast_pool/3, cast_pool/4, cast_pool/5]).


-type execute_type() :: direct | spawn | {pool, call | cast, worker_pool:name()}.


%%%===================================================================
%%% API
%%%===================================================================

%%--------------------------------------------------------------------
%% @doc
%% @equiv call(WorkerName, Request, ?DEFAULT_REQUEST_TIMEOUT)
%% @end
%%--------------------------------------------------------------------
-spec call(WorkerRef :: request_dispatcher:worker_ref(), Request :: term()) ->
    Result :: term() | {error, term()}.
call(WorkerRef, Request) ->
    call(WorkerRef, Request, ?DEFAULT_REQUEST_TIMEOUT).

%%--------------------------------------------------------------------
%% @doc
%% Synchronously send request to worker with given timeout.
%% New process will be spawned to process this request.
%% @end
%%--------------------------------------------------------------------
-spec call(WorkerRef :: request_dispatcher:worker_ref(), Request :: term(),
    Timeout :: timeout()) -> Result :: term() | {error, term()}.
call(WorkerRef, Request, Timeout) ->
    call(WorkerRef, Request, Timeout, spawn).


%%--------------------------------------------------------------------
%% @doc
%% @equiv call_direct(WorkerRef, Request, ?DEFAULT_REQUEST_TIMEOUT).
%% @end
%%--------------------------------------------------------------------
-spec call_direct(WorkerRef :: request_dispatcher:worker_ref(),
    Request :: term()) -> Result :: term() | {error, term()}.
call_direct(WorkerRef, Request) ->
    call_direct(WorkerRef, Request, ?DEFAULT_REQUEST_TIMEOUT).

%% -------------------------------------------------------------------
%% @doc
%% Same as call/3 but request will be processed in the calling process.
%% @equiv call(WorkerRef, Request, Timeout, direct).
%% @end
%%--------------------------------------------------------------------
-spec call_direct(WorkerRef :: request_dispatcher:worker_ref(),
    Request :: term(), Timeout :: timeout()) -> Result :: term() | {error, term()}.
call_direct(WorkerRef, Request, Timeout) ->
    call(WorkerRef, Request, Timeout, direct).

%% -------------------------------------------------------------------
%% @doc
%% @equiv call_pool(WorkerRef, Request, PoolName, ?DEFAULT_REQUEST_TIMEOUT).
%% @end
%%--------------------------------------------------------------------
-spec call_pool(WorkerRef :: request_dispatcher:worker_ref(),
    Request :: term(), worker_pool:name()) -> Result :: term() | {error, term()}.
call_pool(WorkerRef, Request, PoolName) ->
    call_pool(WorkerRef, Request, PoolName, ?DEFAULT_REQUEST_TIMEOUT).


%% -------------------------------------------------------------------
%% @doc
%% Same as call/3 but request will be processed by one of the workers
%% from the pool PoolName.
%% The pool should be started before call to this function.
%% @equiv call(WorkerRef, Request, Timeout, {pool, PoolName}).
%% @end
%%--------------------------------------------------------------------
-spec call_pool(WorkerRef :: request_dispatcher:worker_ref(), Request :: term(),
    worker_pool:name(), Timeout :: timeout()) -> Result :: term() | {error, term()}.
call_pool(WorkerRef, Request, PoolName, Timeout) ->
    call(WorkerRef, Request, Timeout, {pool, call, PoolName}).



%%--------------------------------------------------------------------
%% @doc
%% @equiv multicall(WorkerName, Request, ?DEFAULT_REQUEST_TIMEOUT)
%% @end
%%--------------------------------------------------------------------
-spec multicall(WorkerName :: request_dispatcher:worker_name(), Request :: term()) ->
    [{Node :: node(), ok | {ok, term()} | {error, term()}}].
multicall(WorkerName, Request) ->
    multicall(WorkerName, Request, ?DEFAULT_REQUEST_TIMEOUT).

%%--------------------------------------------------------------------
%% @doc
%% Synchronously send request to all workers with given timeout.
%% Returns list of pairs: node and associated answer.
%% @end
%%--------------------------------------------------------------------
-spec multicall(WorkerName :: request_dispatcher:worker_name(),
    Request :: term(), Timeout :: timeout()) ->
    [{Node :: node(), ok | {ok, term()} | {error, term()}}].
multicall(WorkerName, Request, Timeout) ->
    {ok, Nodes} = request_dispatcher:get_worker_nodes(WorkerName),
    utils:pmap(fun(Node) ->
        {Node, call_direct({WorkerName, Node}, Request, Timeout)}
    end, Nodes).


%%--------------------------------------------------------------------
%% @doc
%% @equiv cast(WorkerRef, Request, undefined)
%% @end
%%--------------------------------------------------------------------
-spec cast(WorkerRef :: request_dispatcher:worker_ref(),
    Request :: term()) -> ok | {error, term()}.
cast(WorkerRef, Request) ->
    cast(WorkerRef, Request, undefined).

%%--------------------------------------------------------------------
%% @doc
%% @equiv cast(WorkerName, Request, ReplyTo, undefined)
%% @end
%%--------------------------------------------------------------------
-spec cast(WorkerRef :: request_dispatcher:worker_ref(),
    Request :: term(), ReplyTo :: process_ref()) -> ok | {error, term()}.
cast(WorkerRef, Request, ReplyTo) ->
    cast(WorkerRef, Request, ReplyTo, undefined).

%%--------------------------------------------------------------------
%% @doc
%% Asynchronously send request to worker, answer is expected at ReplyTo
%% process/gen_server. Answer is expected to have MsgId.
%% Answer is a 'worker_answer' record.
%% @equiv cast(WorkerName, Request, ReplyTo, MsgId, spawn).
%% @end
%%--------------------------------------------------------------------
-spec cast(WorkerRef :: request_dispatcher:worker_ref(), Request :: term(),
    ReplyTo :: process_ref(), MsgId :: term() | undefined) -> ok | {error, term()}.
cast(WorkerRef, Request, ReplyTo, MsgId) ->
    cast(WorkerRef, Request, ReplyTo, MsgId, spawn).

%%--------------------------------------------------------------------
%% @doc
%% Asynchronously send request to worker, answer with given MsgId is
%% expected at ReplyTo process/gen_server. The answer will be
%% 'worker_answer' record.
%% It depends on ExecOption whether request will be processed by
%% spawned process or process from pool.
%% @end
%%--------------------------------------------------------------------
-spec cast(WorkerRef :: request_dispatcher:worker_ref(),
    Request :: term(), ReplyTo :: process_ref(), MsgId :: term() | undefined,
    execute_type()) -> ok | {error, term()}.
cast(WorkerRef, Request, ReplyTo, MsgId, ExecOption) ->
    case choose_node(WorkerRef) of
        {ok, Name, Node} ->
            Args = prepare_args(Name, Request, MsgId, ReplyTo),
            execute(Args, Node, ExecOption, undefined),
            ok;
        Error ->
            Error
    end.

%%--------------------------------------------------------------------
%% @doc
%% @equiv cast_pool(WorkerName, Request, PoolName, undefined).
%% @end
%%--------------------------------------------------------------------
-spec cast_pool(WorkerRef :: request_dispatcher:worker_ref(), Request :: term(),
    worker_pool:name()) -> ok | {error, term()}.
cast_pool(WorkerRef, Request, PoolName) ->
    cast_pool(WorkerRef, Request, PoolName, undefined).

%%--------------------------------------------------------------------
%% @doc
%% @equiv cast_pool(WorkerName, Request, PoolName, ReplyTo, undefined).
%% @end
%%--------------------------------------------------------------------
-spec cast_pool(WorkerRef :: request_dispatcher:worker_ref(), Request :: term(),
    worker_pool:name(), ReplyTo :: process_ref())
        -> ok | {error, term()}.
cast_pool(WorkerRef, Request, PoolName, ReplyTo) ->
    cast_pool(WorkerRef, Request, PoolName, ReplyTo, undefined).

%%--------------------------------------------------------------------
%% @doc
%% Asynchronously send request to worker. Answer will be send to
%% ReplyTo process. If MsgId is defined, the answer is expected to have
%% such id.
%% Answer is a 'worker_answer' record.
%% Request will be processed by worker from pool PoolName.
%% The pool should be started before call to this function.
%% @equiv cast(WorkerName, Request, ReplyTo, MsgId, {pool, PoolName}).
%% @end
%%--------------------------------------------------------------------
-spec cast_pool(WorkerRef :: request_dispatcher:worker_ref(), Request :: term(),
    worker_pool:name(), ReplyTo :: process_ref(), MsgId :: term() | undefined)
        -> ok | {error, term()}.
cast_pool(WorkerRef, Request, PoolName, ReplyTo, MsgId) ->
    cast(WorkerRef, Request, ReplyTo, MsgId, {pool, cast, PoolName}).


%%--------------------------------------------------------------------
%% @doc
%% @equiv multicast(WorkerName, Request, undefined)
%% @end
%%--------------------------------------------------------------------
-spec multicast(WorkerName :: request_dispatcher:worker_name(), Request :: term()) -> ok.
multicast(WorkerName, Request) ->
    multicast(WorkerName, Request, undefined).

%%--------------------------------------------------------------------
%% @doc
%% @equiv multicast(WorkerName, Request, ReplyTo, undefined)
%% @end
%%--------------------------------------------------------------------
-spec multicast(WorkerName :: request_dispatcher:worker_name(), Request :: term(),
    ReplyTo :: process_ref()) -> ok.
multicast(WorkerName, Request, ReplyTo) ->
    multicast(WorkerName, Request, ReplyTo, undefined).

%%--------------------------------------------------------------------
%% @doc
%% Asynchronously send request to all workers, answers with given MsgId
%% are expected at ReplyTo process/gen_server. The answers will be
%% 'worker_answer' records.
%% @end
%%--------------------------------------------------------------------
-spec multicast(WorkerName :: request_dispatcher:worker_name(), Request :: term(),
    ReplyTo :: process_ref(), MsgId :: term() | undefined) -> ok.
multicast(WorkerName, Request, ReplyTo, MsgId) ->
    {ok, Nodes} = request_dispatcher:get_worker_nodes(WorkerName),
    utils:pforeach(fun(Node) ->
        cast({WorkerName, Node}, Request, ReplyTo, MsgId)
    end, Nodes).


%%%===================================================================
%%% Internal functions
%%%===================================================================

%%--------------------------------------------------------------------
%% @private
%% @doc
%% Synchronously send request to worker with given timeout.
%% It depends on ExecOption whether request will be processed by
%% calling process, spawned process or process from pool.
%% @end
%%--------------------------------------------------------------------
-spec call(WorkerRef :: request_dispatcher:worker_ref(), Request :: term(),
    Timeout :: timeout(), execute_type()) -> Result :: term() | {error, term()}.
call(WorkerRef, Request, Timeout, ExecOption) ->
    MsgId = make_ref(),
    case choose_node(WorkerRef) of
        {ok, Name, Node} ->
            Args = prepare_args(Name, Request, MsgId),
            execute(Args, Node, ExecOption, Timeout),
            receive
                #worker_answer{id = MsgId, response = Response} -> Response
            after Timeout ->
                LogRequest = application:get_env(?CLUSTER_WORKER_APP_NAME, log_requests_on_error, false),
                {MsgFormat, FormatArgs} = case LogRequest of
                    true ->
                        MF = "Worker: ~p, request: ~p exceeded timeout of ~p ms",
                        FA = [WorkerRef, Request, Timeout],
                        {MF, FA};
                    _ ->
                        MF = "Worker: ~p, exceeded timeout of ~p ms",
                        FA = [WorkerRef, Timeout],
                        {MF, FA}
                end,

<<<<<<< HEAD
                ?error(MsgFormat, FormatArgs),
=======
                WorkerName = case WorkerRef of
                    {Name, _Node} -> Name;
                    Name -> Name
                end,
                LogKey = list_to_atom("proxy_timeout_" ++ atom_to_list(WorkerName)),
                node_manager:single_error_log(LogKey, MsgFormat, FormatArgs),
>>>>>>> 9ac5002e
                {error, timeout}
            end;
        Error ->
            Error
    end.

%%--------------------------------------------------------------------
%% @private
%% @doc
%% Executes request by calling worker_host:proc_request.
%% It depends on ExecOption whether request will be processed by
%% the calling process spawned process or process from pool.
%% Timeout argument is ignored for direct and spawn exec options.
%% @end
%%--------------------------------------------------------------------
-spec execute(Args :: list(), node(), ExecOption :: execute_type(),
    Timeout ::non_neg_integer() | undefined) -> term().
execute(Args, _Node, direct, _Timeout) ->
    apply(worker_host, proc_request, Args);
execute(Args, Node, spawn, _Timeout) ->
    spawn(Node, worker_host, proc_request, Args);
execute(Args, _Node, {pool, call, PoolName}, Timeout) ->
    worker_pool:call(PoolName, {worker_host, proc_request, Args}, worker_pool:default_strategy(), Timeout);
execute(Args, _Node, {pool, cast, PoolName}, _) ->
    worker_pool:cast(PoolName, {worker_host, proc_request, Args}).


%%--------------------------------------------------------------------
%% @private
%% @doc
%% Prepares list of args for execute/3 function.
%% @equiv prepare_args(Plugin, Request, MsgId, {proc, self()}).
%% @end
%%--------------------------------------------------------------------
-spec prepare_args(request_dispatcher:worker_ref(), #worker_request{}, term()) -> list().
prepare_args(Plugin, Request, MsgId) ->
    prepare_args(Plugin, Request, MsgId, {proc, self()}).

%%--------------------------------------------------------------------
%% @private
%% @doc
%% Prepares list of args for execute/3 function.
%% @end
%%--------------------------------------------------------------------
-spec prepare_args(request_dispatcher:worker_ref(), #worker_request{}, term(),
    process_ref()) -> list().
prepare_args(Plugin, Request, MsgId, ReplyTo) ->
    [Plugin, #worker_request{
        req = Request,
        id = MsgId,
        reply_to = ReplyTo
    }].

%%--------------------------------------------------------------------
%% @private
%% @doc
%% Chooses a node to send a worker request to.
%% @end
%%--------------------------------------------------------------------
-spec choose_node(WorkerRef :: request_dispatcher:worker_ref()) ->
    {ok, WorkerName :: request_dispatcher:worker_name(),
        WorkerNode :: atom()} | {error, term()}.
choose_node(WorkerRef) ->
    case WorkerRef of
        {WName, WNode} ->
            {ok, WName, WNode};
        WName ->
            case request_dispatcher:get_worker_node(WName) of
                {ok, WNode} ->
                    {ok, WName, WNode};
                {error, Error} ->
                    {error, Error}
            end
    end.<|MERGE_RESOLUTION|>--- conflicted
+++ resolved
@@ -293,16 +293,12 @@
                         {MF, FA}
                 end,
 
-<<<<<<< HEAD
-                ?error(MsgFormat, FormatArgs),
-=======
                 WorkerName = case WorkerRef of
                     {Name, _Node} -> Name;
                     Name -> Name
                 end,
                 LogKey = list_to_atom("proxy_timeout_" ++ atom_to_list(WorkerName)),
                 node_manager:single_error_log(LogKey, MsgFormat, FormatArgs),
->>>>>>> 9ac5002e
                 {error, timeout}
             end;
         Error ->
