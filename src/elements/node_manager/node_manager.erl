--- conflicted
+++ resolved
@@ -1320,11 +1320,9 @@
 %% or step ended with failure.
 %% @end
 %%--------------------------------------------------------------------
-<<<<<<< HEAD
--spec report_step_finished(cluster_manager_server:cluster_init_step()
-| cluster_init_step_failure) -> ok.
-report_step_finished(Msg) ->
-    gen_server2:cast({global, ?CLUSTER_MANAGER}, {Msg, node()}).
+-spec report_step_result(cluster_manager_server:cluster_init_step(), success | failure) -> ok.
+report_step_result(Step, Result) ->
+    gen_server2:cast({global, ?CLUSTER_MANAGER}, {cluster_init_step_report, node(), Step, Result}).
 
 %%%===================================================================
 %%% Node restart handling
@@ -1370,9 +1368,4 @@
         HandlingFun(),
         ?info("Node ~p changed status to ~p - handling proc finished", [Node, NewStatus])
     end),
-    ok.
-=======
--spec report_step_result(cluster_manager_server:cluster_init_step(), success | failure) -> ok.
-report_step_result(Step, Result) ->
-    gen_server2:cast({global, ?CLUSTER_MANAGER}, {cluster_init_step_report, node(), Step, Result}).
->>>>>>> 368d9bcb
+    ok.