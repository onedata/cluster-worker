--- conflicted
+++ resolved
@@ -248,7 +248,7 @@
     try
         {ok, LoadMemorySize} = application:get_env(?CLUSTER_WORKER_APP_NAME, worker_load_memory_size),
         WorkerSupervisorName = ?WORKER_HOST_SUPERVISOR_NAME(Module),
-        
+
         case lists:member(worker_first, Options) of
             true ->
                 case supervisor:start_child(
@@ -350,12 +350,12 @@
         ?init_exometer_reporters(false),
         exometer_utils:init_exometer_counters(),
         catch ets:new(?HELPER_ETS, [named_table, public, set]),
-        
+
         ?info("Running 'before_init' procedures."),
         ok = ?CALL_PLUGIN(before_init, []),
-        
+
         ?info("node manager plugin initialized"),
-        
+
         ?info("Checking if all ports are free..."),
         lists:foreach(
             fun(Module) ->
@@ -369,9 +369,9 @@
                         throw({port_in_use, Port})
                 end
             end, node_manager:listeners()),
-        
+
         ?info("Ports OK"),
-        
+
         next_task_check(),
         erlang:send_after(datastore_throttling:plan_next_throttling_check(), self(), {timer, configure_throttling}),
         {ok, Interval} = application:get_env(?CLUSTER_WORKER_APP_NAME, memory_check_interval_seconds),
@@ -379,10 +379,10 @@
         erlang:send_after(ExometerInterval, self(), {timer, check_exometer}),
         erlang:send_after(timer:seconds(Interval), self(), {timer, check_memory}),
         ?info("All checks performed"),
-        
+
         gen_server2:cast(self(), connect_to_cm),
         MonitoringState = monitoring:start(),
-        
+
         {ok, #state{
             cm_con_status = not_connected,
             monitoring_state = MonitoringState
@@ -680,25 +680,8 @@
     | term().
 terminate(Reason, _State) ->
     % TODO VFS-6339 - Unregister node during normal stop not to start HA procedures
-<<<<<<< HEAD
-    ?info("Shutting down ~p due to ~p", [?MODULE, Reason]),
-    
-    lists:foreach(fun(Module) ->
-        try
-            erlang:apply(Module, stop, [])
-        catch
-            E1:E2:Stacktrace ->
-                ?warning_stacktrace("Stop failed on module ~p: ~p:~p",
-                    [Module, E1, E2], Stacktrace)
-        end
-    end, node_manager:listeners()),
-    ?info("All listeners stopped"),
-    
-    ?CALL_PLUGIN(terminate, [Reason, State]).
-=======
     ?info("Shutting down ~w due to ~p", [?MODULE, Reason]).
 
->>>>>>> 8834ef34
 
 %%--------------------------------------------------------------------
 %% @private
@@ -799,30 +782,15 @@
     init_workers(Workers),
     ?info("Custom workers started successfully"),
     ok;
-<<<<<<< HEAD
-cluster_init_step(?DB_AND_WORKERS_READY) ->
+cluster_init_step(?START_LISTENERS) ->
     gen_server2:cast(?NODE_MANAGER_NAME, report_db_and_workers_ready),
-    ?info("Database and workers ready - executing 'on_db_and_workers_ready' procedures..."),
-    % the procedures require calls to node manager, hence they are processed asynchronously
-=======
-cluster_init_step(?START_LISTENERS) ->
     % this step internally requires calls to node manager, hence it is processed asynchronously
->>>>>>> 8834ef34
     spawn(fun() ->
         Result = try
             init_workers([?LISTENER_MANAGER_WORKER_SPEC()]),
             success
-<<<<<<< HEAD
-        catch Type:Reason:Stacktrace ->
-            ?error_stacktrace("Failed to execute 'on_db_and_workers_ready' procedures - ~p:~p", [
-                Type, Reason
-            ], Stacktrace),
-=======
-        catch Class:Reason ->
-            ?error_stacktrace("Failed to start the listener_manager_worker - ~w:~p", [
-                Class, Reason
-            ]),
->>>>>>> 8834ef34
+        catch Class:Reason:Stacktrace ->
+            ?error_stacktrace("Failed to start the listener_manager_worker", Class, Reason, Stacktrace),
             failure
         end,
         report_step_result(?START_LISTENERS, Result)
@@ -1068,23 +1036,23 @@
 analyse_monitoring_state(MonState, SchedulerInfo, {LastAnalysisTimer, LastAnalysisPid}) ->
     {CPU, Mem, PNum} = monitoring:erlang_vm_stats(MonState),
     MemInt = proplists:get_value(total, Mem, 0),
-    
+
     {ok, MinInterval} = application:get_env(?CLUSTER_WORKER_APP_NAME, min_analysis_interval_sek),
     {ok, MaxInterval} = application:get_env(?CLUSTER_WORKER_APP_NAME, max_analysis_interval_min),
     {ok, MemThreshold} = application:get_env(?CLUSTER_WORKER_APP_NAME, node_mem_analysis_treshold),
     {ok, ProcThreshold} = application:get_env(?CLUSTER_WORKER_APP_NAME, procs_num_analysis_treshold),
     {ok, MemToStartCleaning} = application:get_env(?CLUSTER_WORKER_APP_NAME, node_mem_ratio_to_clear_cache),
-    
+
     {ok, SchedulersMonitoring} = application:get_env(?CLUSTER_WORKER_APP_NAME, schedulers_monitoring),
     erlang:system_flag(scheduler_wall_time, SchedulersMonitoring),
-    
+
     MemUsage = monitoring:mem_usage(MonState),
-    
+
     ?update_counter(?EXOMETER_NAME(processes_num), PNum),
     ?update_counter(?EXOMETER_NAME(memory_erlang), MemInt),
     ?update_counter(?EXOMETER_NAME(memory_node), MemUsage),
     ?update_counter(?EXOMETER_NAME(cpu_node), CPU * 100),
-    
+
     TimeDiff = stopwatch:read_millis(LastAnalysisTimer),
     MaxTimeExceeded = TimeDiff >= timer:minutes(MaxInterval),
     MinTimeExceeded = TimeDiff >= timer:seconds(MinInterval),
@@ -1101,29 +1069,29 @@
                     lists:reverse(lists:sort(lists:map(fun(N) ->
                         {ets:info(N, memory), ets:info(N, size), N} end, ets:all())))
                 ]),
-                
+
                 % Gather processes info
                 {ProcNum, {Top5M, Top5B, CS_Map, CS_Bin_Map}} =
                     get_procs_stats(),
-                
+
                 % Merge processes with similar stacktrace and find groups
                 % that use a lot of memory
                 MergedStacks = lists:sublist(lists:reverse(lists:sort(maps:values(CS_Map))), 5),
-                
+
                 MergedStacksMap2 = maps:map(fun(K, {M, N, K}) ->
                     {N, M, K} end, CS_Map),
                 MergedStacks2 = lists:sublist(lists:reverse(lists:sort(maps:values(MergedStacksMap2))), 5),
-                
+
                 % Merge processes with similar stacktrace and find groups
                 % that use a lot of memory to store binaries
                 MergedStacksBin = lists:sublist(lists:reverse(lists:sort(maps:values(CS_Bin_Map))), 5),
-                
+
                 MergedStacksBinMap2 = maps:map(fun(K, {M, N, K}) ->
                     {N, M, K} end, CS_Bin_Map),
                 MergedStacksBin2 = lists:sublist(lists:reverse(lists:sort(maps:values(MergedStacksBinMap2))), 5),
-                
+
                 All = erlang:registered(),
-                
+
                 TopProcesses = lists:map(
                     fun({M, {P, CS}}) ->
                         {M, CS, P, get_process_name(P, All),
@@ -1131,7 +1099,7 @@
                             erlang:process_info(P, initial_call),
                             erlang:process_info(P, message_queue_len)}
                     end, lists:reverse(Top5M)),
-                
+
                 AddBL = application:get_env(?CLUSTER_WORKER_APP_NAME,
                     include_binary_list_in_monitoring_reoport, false),
                 TopProcessesBin = case AddBL of
@@ -1152,7 +1120,7 @@
                                     erlang:process_info(P, message_queue_len)}
                             end, lists:reverse(Top5B))
                 end,
-                
+
                 log_monitoring_stats("Erlang Procs stats:~n procs num: ~p~n single proc memory cosumption: ~p~n"
                 "single proc memory cosumption (binary): ~p~n"
                 "aggregated memory consumption: ~p~n"
@@ -1162,7 +1130,7 @@
                     ProcNum, TopProcesses, TopProcessesBin, MergedStacks,
                     MergedStacks2, MergedStacksBin, MergedStacksBin2
                 ]),
-                
+
                 % Log schedulers info
                 log_monitoring_stats("Schedulers basic info: all: ~p, online: ~p",
                     [erlang:system_info(schedulers), erlang:system_info(schedulers_online)]),
@@ -1171,7 +1139,7 @@
                     true ->
                         NewSchedulerInfo = lists:sort(NewSchedulerInfo0),
                         gen_server2:cast(?NODE_MANAGER_NAME, {update_scheduler_info, NewSchedulerInfo}),
-                        
+
                         log_monitoring_stats("Schedulers advanced info: ~p", [NewSchedulerInfo]),
                         case is_list(SchedulerInfo) of
                             true ->
@@ -1207,7 +1175,7 @@
 get_procs_stats() ->
     Procs = erlang:processes(),
     PNum = length(Procs),
-    
+
     {PNum, get_procs_stats(Procs, {[], [], #{}, #{}}, 0)}.
 
 %%--------------------------------------------------------------------
@@ -1227,26 +1195,26 @@
     Ans;
 get_procs_stats([P | Procs], {Top5Mem, Top5Bin, CS_Map, CS_Bin_Map}, Count) ->
     CS = erlang:process_info(P, current_stacktrace),
-    
+
     ProcMem = case erlang:process_info(P, memory) of
         {memory, M} ->
             M;
         _ ->
             0
     end,
-    
+
     {Bin, BinList} = case erlang:process_info(P, binary) of
         {binary, BL} ->
             {get_binary_size(BL), BL};
         _ ->
             {0, []}
     end,
-    
+
     Top5Mem2 = top_five(ProcMem, {P, CS}, Top5Mem),
     Top5Bin2 = top_five(Bin, {P, CS, BinList}, Top5Bin),
     CS_Map2 = merge_stacks(CS, ProcMem, CS_Map),
     CS_Bin_Map2 = merge_stacks(CS, Bin, CS_Bin_Map),
-    
+
     GC_Interval = application:get_env(?CLUSTER_WORKER_APP_NAME,
         proc_stats_analysis_gc_interval, 25000),
     case Count rem GC_Interval of
@@ -1255,7 +1223,7 @@
         _ ->
             ok
     end,
-    
+
     get_procs_stats(Procs, {Top5Mem2, Top5Bin2, CS_Map2, CS_Bin_Map2},
         Count + 1).
 
@@ -1338,7 +1306,7 @@
 log_monitoring_stats(Format, Args) ->
     LogFile = application:get_env(?CLUSTER_WORKER_APP_NAME, monitoring_log_file,
         "/tmp/node_manager_monitoring.log"),
-    
+
     log_monitoring_stats(LogFile, Format, Args).
 
 
