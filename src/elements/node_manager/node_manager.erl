%%%-------------------------------------------------------------------
%%% @author Michal Wrzeszcz
%%% @author Tomasz Lichon
%%% @author Lukasz Opiola
%%% @copyright (C) 2013 ACK CYFRONET AGH
%%% This software is released under the MIT license
%%% cited in 'LICENSE.txt'.
%%% @end
%%%-------------------------------------------------------------------
%%% @doc
%%% This module is a gen_server that coordinates the
%%% life cycle of node. It starts/stops appropriate services and communicates
%%% with cluster manager.
%%% @end
%%%-------------------------------------------------------------------
-module(node_manager).
-author("Michal Wrzeszcz").
-author("Tomasz Lichon").
-author("Lukasz Opiola").

-behaviour(gen_server).

-include("global_definitions.hrl").
-include("elements/node_manager/node_manager.hrl").
-include("elements/worker_host/worker_protocol.hrl").
-include_lib("ctool/include/logging.hrl").
-include_lib("ctool/include/global_definitions.hrl").

%% Note: Workers start with order specified below. For this reason
%% all workers that need datastore_worker shall be after datastore_worker on
%% the list below.
-define(CLUSTER_WORKER_MODULES, [
    {early_init, datastore_worker, [
        {supervisor_flags, datastore_worker:supervisor_flags()},
        {supervisor_children_spec, datastore_worker:supervisor_children_spec()}
    ]},
    {early_init, tp_router, [
        {supervisor_flags, tp_router:supervisor_flags()},
        {supervisor_children_spec, tp_router:supervisor_children_spec()}
    ]},
    {dns_worker, []}
]).
-define(CLUSTER_WORKER_LISTENERS, [
    dns_listener,
    nagios_listener,
    redirector_listener
]).
% TODO - new drivers do not require two step init
-define(MODULES_HOOKS, [
    {{datastore_worker, early_init}, {datastore, ensure_state_loaded, []}},
    {{datastore_worker, init}, {datastore, cluster_initialized, []}}
]).

<<<<<<< HEAD
-define(LOG_MONITORING_STATS(Format, Data),
    file:write_file("/tmp/node_manager_monitoring.txt",
        io_lib:format("~n~p: " ++ Format, [calendar:local_time() | Data]),
        [append])).
=======
-define(LOG_MONITORING_STATS(Format, Args),
    begin
        ___Now = os:timestamp(),
        {___Date, ___Time} = lager_util:format_time(lager_util:maybe_utc(
            lager_util:localtime_ms(___Now))),
        ___LogFile = application:get_env(?CLUSTER_WORKER_APP_NAME, monitoring_log_file,
            "/tmp/node_manager_monitoring.log"),
        file:write_file(___LogFile,
            io_lib:format("~n~s, ~s: " ++ Format, [___Date, ___Time | Args]),
            [append])
    end
).
>>>>>>> 8c222d7d

%% API
-export([start_link/0, stop/0, get_ip_address/0, refresh_ip_address/0,
    modules/0, listeners/0, cluster_worker_modules/0,
    cluster_worker_listeners/0, modules_hooks/0]).

%% gen_server callbacks
-export([init/1, handle_call/3, handle_cast/2, handle_info/2, terminate/2, code_change/3]).

%% for tests
-export([init_workers/0]).

%%%===================================================================
%%% API
%%%===================================================================

%%--------------------------------------------------------------------
%% @doc
%% List of modules provided by cluster-worker.
%% Use in plugins when specifying modules_with_args.
%% @end
%%--------------------------------------------------------------------
-spec cluster_worker_modules() -> Models :: [{atom(), [any()]}
    | {singleton | early_init, atom(), [any()]}].
cluster_worker_modules() -> ?CLUSTER_WORKER_MODULES.

%%--------------------------------------------------------------------
%% @doc
%% List of modules' hooks executed after module initialization (early or standard).
%% Use in plugins when specifying modules_hooks.
%% @end
%%--------------------------------------------------------------------
-spec modules_hooks() -> Hooks :: [{{Module :: atom(), early_init | init},
    {HookedModule :: atom(), Fun :: atom(), Args :: list()}}].
modules_hooks() -> ?MODULES_HOOKS.

%%--------------------------------------------------------------------
%% @doc
%% List of listeners provided by cluster-worker.
%% Use in plugins when specifying listeners.
%% @end
%%--------------------------------------------------------------------
-spec cluster_worker_listeners() -> Listeners :: [atom()].
cluster_worker_listeners() -> ?CLUSTER_WORKER_LISTENERS.

%%--------------------------------------------------------------------

%% @doc
%% List of loaded modules.
%% @end
%%--------------------------------------------------------------------
-spec modules() -> Models :: [atom()].
modules() ->
    lists:map(fun
        ({Module, _}) -> Module;
        ({singleton, Module, _}) -> Module;
        ({early_init, Module, _}) -> Module
    end, plugins:apply(node_manager_plugin, modules_with_args, [])).

%%--------------------------------------------------------------------
%% @doc
%% List of listeners loaded by node_manager.
%% @end
%%--------------------------------------------------------------------
-spec listeners() -> Listeners :: [atom()].
listeners() ->
    plugins:apply(node_manager_plugin, listeners, []).

%%--------------------------------------------------------------------
%% @doc
%% Starts node manager
%% @end
%%--------------------------------------------------------------------
-spec start_link() -> Result when
    Result :: {ok, Pid}
    | ignore
    | {error, Error},
    Pid :: pid(),
    Error :: {already_started, Pid} | term().
start_link() ->
    gen_server2:start_link({local, ?NODE_MANAGER_NAME}, ?MODULE, [], []).

%%--------------------------------------------------------------------
%% @doc
%% Stops node manager
%% @end
%%--------------------------------------------------------------------
-spec stop() -> ok.
stop() ->
    gen_server2:cast(?NODE_MANAGER_NAME, stop).


%%--------------------------------------------------------------------
%% @doc
%% Returns node's IP address.
%% @end
%%--------------------------------------------------------------------
get_ip_address() ->
    gen_server2:call(?NODE_MANAGER_NAME, get_ip_address).


%%--------------------------------------------------------------------
%% @doc
%% Tries to contact GR and refresh node's IP Address.
%% @end
%%--------------------------------------------------------------------
refresh_ip_address() ->
    gen_server2:cast(?NODE_MANAGER_NAME, refresh_ip_address).

%%%===================================================================
%%% gen_server callbacks
%%%===================================================================

%%--------------------------------------------------------------------
%% @private
%% @doc
%% Initializes the server
%% @end
%%--------------------------------------------------------------------
-spec init(Args :: term()) -> Result when
    Result :: {ok, State}
    | {ok, State, Timeout}
    | {ok, State, hibernate}
    | {stop, Reason :: term()}
    | ignore,
    State :: term(),
    Timeout :: non_neg_integer() | infinity.
init([]) ->
    process_flag(trap_exit, true),
    try
        ok = plugins:apply(node_manager_plugin, before_init, [[]]),

        ?info("Plugin initailised"),

        ?info("Checking if all ports are free..."),
        lists:foreach(
            fun(Module) ->
                Port = erlang:apply(Module, port, []),
                case check_port(Port) of
                    ok ->
                        ok;
                    {error, Reason} ->
                        ?error("The port ~B for ~p is not free: ~p. Terminating.",
                            [Port, Module, Reason]),
                        throw(ports_are_not_free)
                end
            end, node_manager:listeners()),

        ?info("Ports OK, starting listeners..."),

        lists:foreach(fun(Module) ->
            ok = erlang:apply(Module, start, []) end, node_manager:listeners()),
        ?info("All listeners started"),

        next_task_check(),
        erlang:send_after(caches_controller:plan_next_throttling_check(), self(), {timer, configure_throttling}),
        {ok, Interval} = application:get_env(?CLUSTER_WORKER_APP_NAME, memory_check_interval_seconds),
        erlang:send_after(timer:seconds(Interval), self(), {timer, check_memory}),
        ?info("All checks performed"),

        gen_server2:cast(self(), connect_to_cm),

        NodeIP = plugins:apply(node_manager_plugin, check_node_ip_address, []),
        MonitoringState = monitoring:start(NodeIP),

        {ok, #state{node_ip = NodeIP,
            cm_con_status = not_connected,
            monitoring_state = MonitoringState}}
    catch
        _:Error ->
            ?error_stacktrace("Cannot start node_manager: ~p", [Error]),
            {stop, cannot_start_node_manager}
    end.

%%--------------------------------------------------------------------
%% @private
%% @doc
%% Handling call messages
%% @end
%%--------------------------------------------------------------------
-spec handle_call(Request :: term(), From :: {pid(), Tag :: term()}, State :: term()) -> Result when
    Result :: {reply, Reply, NewState}
    | {reply, Reply, NewState, Timeout}
    | {reply, Reply, NewState, hibernate}
    | {noreply, NewState}
    | {noreply, NewState, Timeout}
    | {noreply, NewState, hibernate}
    | {stop, Reason, Reply, NewState}
    | {stop, Reason, NewState},
    Reply :: nagios_handler:healthcheck_response() | term(),
    NewState :: term(),
    Timeout :: non_neg_integer() | infinity,
    Reason :: term().

handle_call(healthcheck, _From, #state{cm_con_status = registered} = State) ->
    {reply, ok, State};
handle_call(healthcheck, _From, State) ->
    {reply, out_of_sync, State};

handle_call(get_ip_address, _From, State = #state{node_ip = IPAddress}) ->
    {reply, IPAddress, State};

handle_call(disable_task_control, _From, State) ->
    {reply, ok, State#state{task_control = false}};

handle_call(enable_task_control, _From, State) ->
    {reply, ok, State#state{task_control = true}};

handle_call(disable_throttling, _From, State) ->
    {reply, ok, State#state{throttling = false}};

handle_call(enable_throttling, _From, State) ->
    {reply, ok, State#state{throttling = true}};

%% Generic function apply in node_manager's process
handle_call({apply, M, F, A}, _From, State) ->
    {reply, apply(M, F, A), State};

handle_call(_Request, _From, State) ->
    plugins:apply(node_manager_plugin, handle_call_extension, [_Request, _From, State]).

%%--------------------------------------------------------------------
%% @private
%% @doc
%% Handling cast messages
%% @end
%%--------------------------------------------------------------------
-spec handle_cast(Request :: term(), State :: term()) -> Result when
    Result :: {noreply, NewState}
    | {noreply, NewState, Timeout}
    | {noreply, NewState, hibernate}
    | {stop, Reason :: term(), NewState},
    NewState :: term(),
    Timeout :: non_neg_integer() | infinity.
handle_cast(connect_to_cm, State) ->
    NewState = connect_to_cm(State),
    {noreply, NewState};

handle_cast(cm_conn_ack, State) ->
    NewState = cm_conn_ack(State),
    {noreply, NewState};

handle_cast(cluster_init_finished, State) ->
    NewState = cluster_init_finished(State),
    {noreply, NewState};

handle_cast(configure_throttling, #state{throttling = true} = State) ->
    ok = caches_controller:configure_throttling(),
    {noreply, State};

handle_cast(configure_throttling, State) ->
    {ok, Interval} = application:get_env(?CLUSTER_WORKER_APP_NAME, throttling_check_interval_seconds),
    erlang:send_after(timer:seconds(Interval), self(), {timer, configure_throttling}),
    {noreply, State};

handle_cast(check_memory, State) ->
    {ok, Interval} = application:get_env(?CLUSTER_WORKER_APP_NAME, memory_check_interval_seconds),
    erlang:send_after(timer:seconds(Interval), self(), {timer, check_memory}),
    spawn(fun() ->
        plugins:apply(node_manager_plugin, clear_memory, [false])
    end),
    {noreply, State};

handle_cast(check_tasks, #state{task_control = TC} = State) ->
    case TC of
        true ->
            spawn(task_manager, check_and_rerun_all, []);
        _ ->
            ok
    end,
    next_task_check(),
    {noreply, State};

handle_cast(force_check_tasks, State) ->
    spawn(task_manager, check_and_rerun_all, []),
    {noreply, State};

handle_cast(do_heartbeat, State) ->
    Self = self(),
    spawn(fun() ->
        {NewMonState, NewLSA} = do_heartbeat(State),
        gen_server2:cast(?NODE_MANAGER_NAME, {heartbeat_state_update, {NewMonState, NewLSA}}),
        {ok, Interval} = application:get_env(?CLUSTER_WORKER_APP_NAME, heartbeat_interval),
        erlang:send_after(Interval, Self, {timer, do_heartbeat})
    end),
    {noreply, State};

handle_cast({heartbeat_state_update, {NewMonState, NewLSA}}, State) ->
    {noreply, State#state{monitoring_state = NewMonState, last_state_analysis = NewLSA}};

handle_cast(check_cluster_status, State) ->
    % Check if cluster is initialized - this must be done in different process
    % as healthcheck performs a gen_server call to node_manager and
    % calling it from node_manager would cause a deadlock.
    spawn(fun() ->
        {ok, Timeout} = application:get_env(
            ?CLUSTER_WORKER_APP_NAME, nagios_healthcheck_timeout),
        Status = case nagios_handler:get_cluster_status(Timeout) of
            {ok, {_AppName, ok, _NodeStatuses}} ->
                ok;
            _ ->
                error
        end,
        % Cast cluster status back to node manager
        gen_server2:cast(?NODE_MANAGER_NAME, {cluster_status, Status})
    end),
    {noreply, State};


handle_cast({cluster_status, _}, #state{initialized = true} = State) ->
    % Already initialized, do nothing
    {noreply, State};

handle_cast({cluster_status, CStatus}, #state{initialized = false} = State) ->
    % Not yet initialized, run after_init if cluster health is ok.
    case CStatus of
        ok ->
            % Cluster initialized, run after_init callback
            % of node_manager_plugin.
            ?info("Cluster initialized. Running 'after_init' procedures."),
            ok = plugins:apply(node_manager_plugin, after_init, [[]]),
            {noreply, State#state{initialized = true}};
        error ->
            % Cluster not yet initialized, try in a second.
            ?debug("Cluster not initialized. Next check in a second."),
            erlang:send_after(timer:seconds(1), self(), {timer, check_cluster_status}),
            {noreply, State}
    end;

handle_cast({update_lb_advices, Advices}, State) ->
    NewState = update_lb_advices(State, Advices),
    {noreply, NewState};

handle_cast({update_scheduler_info, SI}, State) ->
    {noreply, State#state{scheduler_info = SI}};

handle_cast(refresh_ip_address, #state{monitoring_state = MonState} = State) ->
    NodeIP = plugins:apply(node_manager_plugin, check_node_ip_address, []),
    NewMonState = monitoring:refresh_ip_address(NodeIP, MonState),
    {noreply, State#state{node_ip = NodeIP, monitoring_state = NewMonState}};

handle_cast(stop, State) ->
    {stop, normal, State};

handle_cast(_Request, State) ->
    plugins:apply(node_manager_plugin, handle_cast_extension, [_Request, State]).

%%--------------------------------------------------------------------
%% @private
%% @doc
%% Handling all non call/cast messages
%% @end
%%--------------------------------------------------------------------
-spec handle_info(Info :: timeout | term(), State :: term()) -> Result when
    Result :: {noreply, NewState}
    | {noreply, NewState, Timeout}
    | {noreply, NewState, hibernate}
    | {stop, Reason :: term(), NewState},
    NewState :: term(),
    Timeout :: non_neg_integer() | infinity.

handle_info({timer, Msg}, State) ->
    gen_server2:cast(?NODE_MANAGER_NAME, Msg),
    {noreply, State};

handle_info({nodedown, Node}, State) ->
    {ok, CMNodes} = plugins:apply(node_manager_plugin, cm_nodes, []),
    case lists:member(Node, CMNodes) of
        false ->
            ?warning("Node manager received unexpected nodedown msg: ~p", [{nodedown, Node}]);
        true ->
            ok
        % TODO maybe node_manager should be restarted along with all workers to
        % avoid desynchronization of modules between nodes.
%%             ?error("Connection to cluster manager lost, restarting node"),
%%             throw(connection_to_cm_lost)
    end,
    {noreply, State};

handle_info(_Request, State) ->
    plugins:apply(node_manager_plugin, handle_info_extension, [_Request, State]).

%%--------------------------------------------------------------------
%% @private
%% @doc
%% This function is called by a gen_server when it is about to
%% terminate. It should be the opposite of Module:init/1 and do any
%% necessary cleaning up. When it returns, the gen_server terminates
%% with Reason. The return value is ignored.
%% @end
%%--------------------------------------------------------------------
-spec terminate(Reason, State :: term()) -> Any :: term() when
    Reason :: normal
    | shutdown
    | {shutdown, term()}
    | term().
terminate(_Reason, _State) ->
    ?info("Shutting down ~p due to ~p", [?MODULE, _Reason]),

    lists:foreach(fun(Module) ->
        erlang:apply(Module, stop, []) end, node_manager:listeners()),
    ?info("All listeners stopped"),

    plugins:apply(node_manager_plugin, on_terminate, [_Reason, _State]).

%%--------------------------------------------------------------------
%% @private
%% @doc
%% Convert process state when code is changed
%% @end
%%--------------------------------------------------------------------
-spec code_change(OldVsn, State :: term(), Extra :: term()) -> Result when
    Result :: {ok, NewState :: term()} | {error, Reason :: term()},
    OldVsn :: Vsn | {down, Vsn},
    Vsn :: term().
code_change(_OldVsn, State, _Extra) ->
    plugins:apply(node_manager_plugin, on_code_change, [_OldVsn, State, _Extra]).

%%%===================================================================
%%% Internal functions
%%%===================================================================

%%--------------------------------------------------------------------
%% @private
%% @doc
%% Connects with cluster manager and tells that the node is alive.
%% First it establishes network connection, next sends message to cluster manager.
%% @end
%%--------------------------------------------------------------------
-spec connect_to_cm(State :: #state{}) -> #state{}.
connect_to_cm(State = #state{cm_con_status = registered}) ->
    % Already registered, do nothing
    State;
connect_to_cm(State = #state{cm_con_status = connected}) ->
    % Connected, but not registered (workers did not start), check again in some time
    {ok, Interval} = application:get_env(?CLUSTER_WORKER_APP_NAME, cm_connection_retry_period),
    gen_server2:cast({global, ?CLUSTER_MANAGER}, {cm_conn_req, node()}),
    erlang:send_after(Interval, self(), {timer, connect_to_cm}),
    State;
connect_to_cm(State = #state{cm_con_status = not_connected}) ->
    % Not connected to cluster manager, try and automatically schedule the next try
    {ok, Interval} = application:get_env(?CLUSTER_WORKER_APP_NAME, cm_connection_retry_period),
    erlang:send_after(Interval, self(), {timer, connect_to_cm}),
    case whereis(?MAIN_WORKER_SUPERVISOR_NAME) of
        undefined ->
            % Main application did not started workers supervisor
            ?debug("Workers supervisor not started, retrying in ~p ms", [Interval]),
            State#state{cm_con_status = not_connected};
        _ ->
            {ok, CMNodes} = plugins:apply(node_manager_plugin, cm_nodes, []),
            case (catch init_net_connection(CMNodes)) of
                ok ->
                    ?info("Initializing connection to cluster manager"),
                    gen_server2:cast({global, ?CLUSTER_MANAGER}, {cm_conn_req, node()}),
                    State#state{cm_con_status = connected};
                Err ->
                    ?debug("No connection with cluster manager: ~p, retrying in ~p ms", [Err, Interval]),
                    State#state{cm_con_status = not_connected}
            end
    end.

%%--------------------------------------------------------------------
%% @private
%% @doc
%% Saves information about cluster manager connection when cluster manager answers to its request
%% @end
%%--------------------------------------------------------------------
-spec cm_conn_ack(State :: term()) -> #state{}.
cm_conn_ack(State = #state{cm_con_status = connected}) ->
    ?info("Successfully connected to cluster manager"),
    init_node(),
    ?info("Node initialized"),
    gen_server2:cast({global, ?CLUSTER_MANAGER}, {init_ok, node()}),
    {ok, Interval} = application:get_env(?CLUSTER_WORKER_APP_NAME, heartbeat_interval),
    erlang:send_after(Interval, self(), {timer, do_heartbeat}),
    self() ! {timer, check_cluster_status},
    State#state{cm_con_status = registered};
cm_conn_ack(State) ->
    % Already registered or not connected, do nothing
    ?warning("node_manager received redundant cm_conn_ack"),
    State.


%%--------------------------------------------------------------------
%% @private
%% @doc
%% Receives information that cluster has been successfully initialized.
%% @end
%%--------------------------------------------------------------------
-spec cluster_init_finished(State :: term()) -> #state{}.
cluster_init_finished(State) ->
    ?info("Cluster sucessfully initialized"),
    init_workers(),
    State.

%%--------------------------------------------------------------------
%% @private
%% @doc
%% Performs calls to cluster manager with heartbeat. The heartbeat message consists of
%% current monitoring data. The data is updated directly before sending.
%% The cluster manager will perform an 'update_lb_advices' cast perodically, using
%% newest node states from node managers for calculations.
%% @end
%%--------------------------------------------------------------------
-spec do_heartbeat(State :: #state{}) -> {monitoring:node_monitoring_state(), {integer(), integer(), integer()}}.
do_heartbeat(#state{cm_con_status = registered, monitoring_state = MonState, last_state_analysis = LSA,
    scheduler_info = SchedulerInfo} = _State) ->
    NewMonState = monitoring:update(MonState),
    NewLSA = analyse_monitoring_state(NewMonState, SchedulerInfo, LSA),
    NodeState = monitoring:get_node_state(NewMonState),
    ?debug("Sending heartbeat to cluster manager"),
    gen_server2:cast({global, ?CLUSTER_MANAGER}, {heartbeat, NodeState}),
    {NewMonState, NewLSA};

% Stop heartbeat if node_manager is not registered in cluster manager
do_heartbeat(#state{monitoring_state = MonState, last_state_analysis = LSA} = _State) ->
    {MonState, LSA}.


%%--------------------------------------------------------------------
%% @private
%% @doc
%% Receives lb advices update from cluster manager and follows it to DNS worker and dispatcher.
%% @end
%%--------------------------------------------------------------------
-spec update_lb_advices(State :: #state{}, LBAdvices) -> #state{} when
    LBAdvices :: {load_balancing:dns_lb_advice(), load_balancing:dispatcher_lb_advice()}.
update_lb_advices(State, {DNSAdvice, DispatcherAdvice}) ->
    gen_server2:cast(?DISPATCHER_NAME, {update_lb_advice, DispatcherAdvice}),
    worker_proxy:call({dns_worker, node()}, {update_lb_advice, DNSAdvice}),
    State.


%%--------------------------------------------------------------------
%% @private
%% @doc
%% Initializes network connection with cluster that contains nodes
%% given in argument.
%% @end
%%--------------------------------------------------------------------
-spec init_net_connection(Nodes :: list()) -> ok | {error, not_connected}.
init_net_connection([]) ->
    {error, not_connected};
init_net_connection([Node | Nodes]) ->
    case net_adm:ping(Node) of
        pong ->
            global:sync(),
            case global:whereis_name(?CLUSTER_MANAGER) of
                undefined ->
                    ?error("Connection to node ~p global_synch error", [Node]),
                    rpc:eval_everywhere(erlang, disconnect_node, [node()]),
                    {error, global_synch};
                _ ->
                    ?debug("Connection to node ~p initialized", [Node]),
                    erlang:monitor_node(Node, true),
                    ok
            end;
        pang ->
            ?error("Cannot connect to node ~p", [Node]),
            init_net_connection(Nodes)
    end.

%%--------------------------------------------------------------------
%% @doc
%% Init node as worker of oneprovider cluster
%% @end
%%--------------------------------------------------------------------
-spec init_node() -> ok.
init_node() ->
    early_init_workers().

%%--------------------------------------------------------------------
%% @doc
%% Starts workers that must be initialized before init of cluster ring.
%% @end
%%--------------------------------------------------------------------
-spec early_init_workers() -> ok.
early_init_workers() ->
    Hooks = plugins:apply(node_manager_plugin, modules_hooks, []),

    lists:foreach(fun
        ({early_init, Module, Args}) ->
            ok = start_worker(Module, Args),
            case proplists:get_value({Module, early_init}, Hooks) of
                {HookedModule, Fun, HookedArgs} ->
                    ok = apply(HookedModule, Fun, HookedArgs);
                _ -> ok
            end;
        (_) ->
            ok
    end, plugins:apply(node_manager_plugin, modules_with_args, [])),
    ?info("Early init finished"),
    ok.

%%--------------------------------------------------------------------
%% @doc
%% Starts all workers on node.
%% @end
%%--------------------------------------------------------------------
-spec init_workers() -> ok.
init_workers() ->
    Hooks = plugins:apply(node_manager_plugin, modules_hooks, []),

    lists:foreach(fun(ModuleDesc) ->
        InitializedModul = case ModuleDesc of
            {early_init, Module, _Args} ->
                Module;
            {Module, Args} ->
                ok = start_worker(Module, Args),
                Module;
            {singleton, Module, Args} ->
                case gen_server2:call({global, ?CLUSTER_MANAGER}, {register_singleton_module, Module, node()}) of
                    ok ->
                        ok = start_worker(Module, Args),
                        ?info("Singleton module ~p started", [Module]);
                    already_started ->
                        ok
                end,
                Module
        end,
        case proplists:get_value({InitializedModul, init}, Hooks) of
            {HookedModule, Fun, HookedArgs} ->
                ok = apply(HookedModule, Fun, HookedArgs);
            _ -> ok
        end
    end, plugins:apply(node_manager_plugin, modules_with_args, [])),
    ?info("All workers started"),
    ok.

%%--------------------------------------------------------------------
%% @private
%% @doc
%% Starts worker node with dedicated supervisor as brother. Both entities
%% are started under MAIN_WORKER_SUPERVISOR supervision.
%% @end
%%--------------------------------------------------------------------
-spec start_worker(Module :: atom(), Args :: term()) -> ok | {error, term()}.
start_worker(Module, Args) ->
    try
        {ok, LoadMemorySize} = application:get_env(?CLUSTER_WORKER_APP_NAME, worker_load_memory_size),
        WorkerSupervisorName = ?WORKER_HOST_SUPERVISOR_NAME(Module),
        {ok, _} = supervisor:start_child(
            ?MAIN_WORKER_SUPERVISOR_NAME,
            {WorkerSupervisorName, {worker_host_sup, start_link, [WorkerSupervisorName, Args]}, transient, infinity, supervisor, [worker_host_sup]}
        ),
        {ok, _} = supervisor:start_child(
            ?MAIN_WORKER_SUPERVISOR_NAME,
            {Module, {worker_host, start_link, [Module, Args, LoadMemorySize]}, transient, 5000, worker, [worker_host]}
        ),
        ?info("Worker: ~s started", [Module])
    catch
        _:Error ->
            ?error_stacktrace("Error: ~p during start of worker: ~s", [Error, Module]),
            {error, Error}
    end.


%%--------------------------------------------------------------------
%% @private
%% @doc
%% Plans next tasks list checking.
%% @end
%%--------------------------------------------------------------------
-spec next_task_check() -> TimerRef :: reference().
next_task_check() ->
    {ok, IntervalMin} = application:get_env(?CLUSTER_WORKER_APP_NAME, task_checking_period_minutes),
    Interval = timer:minutes(IntervalMin),
    erlang:send_after(Interval, self(), {timer, check_tasks}).


%%--------------------------------------------------------------------
%% @private
%% @doc
%% Checks whether port is free on localhost.
%% @end
%%--------------------------------------------------------------------
-spec check_port(Port :: integer()) -> ok | {error, Reason :: term()}.
check_port(Port) ->
    case gen_tcp:listen(Port, [{reuseaddr, true}]) of
        {ok, Socket} ->
            gen_tcp:close(Socket);
        {error, Reason} ->
            {error, Reason}
    end.

%%--------------------------------------------------------------------
%% @private
%% @doc
%% Analyse monitoring state and log result.
%% @end
%%--------------------------------------------------------------------
-spec analyse_monitoring_state(MonState :: monitoring:node_monitoring_state(), SchedulerInfo :: undefined | list(),
    LastAnalysisTime :: erlang:timestamp()) -> erlang:timestamp().
analyse_monitoring_state(MonState, SchedulerInfo, LastAnalysisTime) ->
    ?debug("Monitoring state: ~p", [MonState]),

    {_, Mem, PNum} = monitoring:erlang_vm_stats(MonState),
    MemInt = proplists:get_value(total, Mem, 0),

    {ok, MinInterval} = application:get_env(?CLUSTER_WORKER_APP_NAME, min_analysis_interval_sek),
    {ok, MaxInterval} = application:get_env(?CLUSTER_WORKER_APP_NAME, max_analysis_interval_min),
    {ok, MemThreshold} = application:get_env(?CLUSTER_WORKER_APP_NAME, node_mem_analysis_treshold),
    {ok, ProcThreshold} = application:get_env(?CLUSTER_WORKER_APP_NAME, procs_num_analysis_treshold),
    {ok, MemToStartCleaning} = application:get_env(?CLUSTER_WORKER_APP_NAME, node_mem_ratio_to_clear_cache),

    {ok, SchedulersMonitoring} = application:get_env(?CLUSTER_WORKER_APP_NAME, schedulers_monitoring),
    erlang:system_flag(scheduler_wall_time, SchedulersMonitoring),

    MemUsage = monitoring:mem_usage(MonState),

    Now = os:timestamp(),
    TimeDiff = timer:now_diff(Now, LastAnalysisTime) div 1000,
    case (TimeDiff >= timer:minutes(MaxInterval)) orelse
        ((TimeDiff >= timer:seconds(MinInterval)) andalso
            ((MemInt >= MemThreshold) orelse (PNum >= ProcThreshold) orelse (MemUsage >= MemToStartCleaning))) of
        true ->
            spawn(fun() ->
                ?LOG_MONITORING_STATS("Monitoring state: ~p", [MonState]),
                ?LOG_MONITORING_STATS("Erlang ets mem usage: ~p", [
                    lists:reverse(lists:sort(lists:map(fun(N) ->
                        {ets:info(N, memory), ets:info(N, size), N} end, ets:all())))
                ]),

                Procs = erlang:processes(),
                SortedProcs = lists:reverse(lists:sort(lists:map(fun(P) ->
                    {erlang:process_info(P, memory), P} end, Procs))),
                MergedStacksMap = lists:foldl(fun(P, Map) ->
                    case {erlang:process_info(P, current_stacktrace), erlang:process_info(P, memory)} of
                        {{current_stacktrace, K}, {memory, M}} ->
                            {M2, Num, _} = maps:get(K, Map, {0, 0, K}),
                            maps:put(K, {M + M2, Num + 1, K}, Map);
                        _ ->
                            Map
                    end
                end, #{}, Procs),
                MergedStacks = lists:sublist(lists:reverse(lists:sort(maps:values(MergedStacksMap))), 5),

                MergedStacksMap2 = maps:map(fun(K, {M, N, K}) ->
                    {N, M, K} end, MergedStacksMap),
                MergedStacks2 = lists:sublist(lists:reverse(lists:sort(maps:values(MergedStacksMap2))), 5),

                GetName = fun(P) ->
                    All = erlang:registered(),
                    lists:foldl(fun(Name, Acc) ->
                        case whereis(Name) of
                            P ->
                                Name;
                            _ ->
                                Acc
                        end
                    end, non, All)
                end,

                TopProcesses = lists:map(
                    fun({M, P}) ->
                        {M, erlang:process_info(P, current_stacktrace), erlang:process_info(P, message_queue_len),
                            erlang:process_info(P, stack_size), erlang:process_info(P, heap_size),
                            erlang:process_info(P, total_heap_size), P, GetName(P)}
                    end, lists:sublist(SortedProcs, 5)),
                ?LOG_MONITORING_STATS("Erlang Procs stats:~n procs num: ~p~n single proc memory cosumption: ~p~n "
                "aggregated memory consumption: ~p~n simmilar procs: ~p", [length(Procs),
                    TopProcesses, MergedStacks, MergedStacks2
                ]),

                ?LOG_MONITORING_STATS("Schedulers basic info: all: ~p, online: ~p",
                    [erlang:system_info(schedulers), erlang:system_info(schedulers_online)]),
                NewSchedulerInfo0 = erlang:statistics(scheduler_wall_time),
                case is_list(NewSchedulerInfo0) of
                    true ->
                        NewSchedulerInfo = lists:sort(NewSchedulerInfo0),
                        gen_server2:cast(?NODE_MANAGER_NAME, {update_scheduler_info, NewSchedulerInfo}),

                        ?LOG_MONITORING_STATS("Schedulers advanced info: ~p", [NewSchedulerInfo]),
                        case is_list(SchedulerInfo) of
                            true ->
                                Percent = lists:map(fun({{I, A0, T0}, {I, A1, T1}}) ->
                                    {I, (A1 - A0) / (T1 - T0)} end, lists:zip(SchedulerInfo, NewSchedulerInfo)),
                                {A, T} = lists:foldl(fun({{_, A0, T0}, {_, A1, T1}}, {Ai, Ti}) ->
                                    {Ai + (A1 - A0), Ti + (T1 - T0)} end, {0, 0}, lists:zip(SchedulerInfo, NewSchedulerInfo)),
                                Aggregated = A / T,
                                ?LOG_MONITORING_STATS("Schedulers utilization percent: ~p, aggregated: ~p", [Percent, Aggregated]);
                            _ ->
                                ok
                        end;
                    _ ->
                        ok
                end
            end),
            Now;
        _ ->
            LastAnalysisTime
    end.<|MERGE_RESOLUTION|>--- conflicted
+++ resolved
@@ -51,12 +51,6 @@
     {{datastore_worker, init}, {datastore, cluster_initialized, []}}
 ]).
 
-<<<<<<< HEAD
--define(LOG_MONITORING_STATS(Format, Data),
-    file:write_file("/tmp/node_manager_monitoring.txt",
-        io_lib:format("~n~p: " ++ Format, [calendar:local_time() | Data]),
-        [append])).
-=======
 -define(LOG_MONITORING_STATS(Format, Args),
     begin
         ___Now = os:timestamp(),
@@ -69,7 +63,6 @@
             [append])
     end
 ).
->>>>>>> 8c222d7d
 
 %% API
 -export([start_link/0, stop/0, get_ip_address/0, refresh_ip_address/0,
