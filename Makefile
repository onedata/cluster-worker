.PHONY: deps test

all: rel

##
## Rebar targets
##

compile:
	./rebar compile
<<<<<<< HEAD
=======
	rm -rf src/proto
	cp ebin/*SUITE* test_distributed/
>>>>>>> 884a1beb

deps:
	./rebar get-deps

generate: deps compile
	./rebar generate

clean:
	./rebar clean

distclean:
	./rebar delete-deps

##
## Release targets
##

rel: generate

relclean:
	rm -rf rel/test_cluster
	rm -rf rel/oneprovider_node

##
## Testing targets
##

eunit:
	./rebar eunit skip_deps=true suites=${SUITES}
## Rename all tests in order to remove duplicated names (add _(++i) suffix to each test)
	@for tout in `find test -name "TEST-*.xml"`; do awk '/testcase/{gsub("_[0-9]+\"", "_" ++i "\"")}1' $$tout > $$tout.tmp; mv $$tout.tmp $$tout; done

##
## Dialyzer targets local
##

PLT ?= .dialyzer.plt

# Builds dialyzer's Persistent Lookup Table file.
.PHONY: plt
plt:
	dialyzer --check_plt --plt ${PLT}; \
	if [ $$? != 0 ]; then \
	    dialyzer --build_plt --output_plt ${PLT} --apps kernel stdlib sasl erts \
	        ssl tools runtime_tools crypto inets xmerl snmp public_key eunit \
	        mnesia syntax_tools compiler ./deps/*/ebin; \
	fi; exit 0
            

# Dialyzes the project.
dialyzer: plt
	dialyzer ./ebin --plt ${PLT} -Werror_handling -Wrace_conditions --fullpath<|MERGE_RESOLUTION|>--- conflicted
+++ resolved
@@ -8,11 +8,7 @@
 
 compile:
 	./rebar compile
-<<<<<<< HEAD
-=======
-	rm -rf src/proto
 	cp ebin/*SUITE* test_distributed/
->>>>>>> 884a1beb
 
 deps:
 	./rebar get-deps
